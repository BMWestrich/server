--- conflicted
+++ resolved
@@ -1600,14 +1600,22 @@
 }
 
 
-sub client_arguments ($) {
+sub client_arguments ($;$) {
   my $client_name= shift;
+  my $group_suffix= shift;
   my $client_exe= mtr_exe_exists("$path_client_bindir/$client_name");
 
   my $args;
   mtr_init_args(\$args);
   mtr_add_arg($args, "--defaults-file=%s", $path_config_file);
-  client_debug_arg($args, $client_name);
+  if (defined($group_suffix)) {
+    mtr_add_arg($args, "--defaults-group-suffix=%s", $group_suffix);
+    client_debug_arg($args, "$client_name-$group_suffix");
+  }
+  else
+  {
+    client_debug_arg($args, $client_name);
+  }
   return mtr_args2str($client_exe, @$args);
 }
 
@@ -1848,173 +1856,7 @@
   }
 
   # ----------------------------------------------------
-<<<<<<< HEAD
   # mysql clients
-=======
-  # Setup env for IM
-  # ----------------------------------------------------
-  if ( ! $opt_skip_im )
-  {
-    $ENV{'IM_EXE'}=             $exe_im;
-    $ENV{'IM_PATH_PID'}=        $instance_manager->{path_pid};
-    $ENV{'IM_PATH_ANGEL_PID'}=  $instance_manager->{path_angel_pid};
-    $ENV{'IM_PORT'}=            $instance_manager->{port};
-    $ENV{'IM_DEFAULTS_PATH'}=   $instance_manager->{defaults_file};
-    $ENV{'IM_PASSWORD_PATH'}=   $instance_manager->{password_file};
-
-    $ENV{'IM_MYSQLD1_SOCK'}=
-      $instance_manager->{instances}->[0]->{path_sock};
-    $ENV{'IM_MYSQLD1_PORT'}=
-      $instance_manager->{instances}->[0]->{port};
-    $ENV{'IM_MYSQLD1_PATH_PID'}=
-      $instance_manager->{instances}->[0]->{path_pid};
-    $ENV{'IM_MYSQLD2_SOCK'}=
-      $instance_manager->{instances}->[1]->{path_sock};
-    $ENV{'IM_MYSQLD2_PORT'}=
-      $instance_manager->{instances}->[1]->{port};
-    $ENV{'IM_MYSQLD2_PATH_PID'}=
-      $instance_manager->{instances}->[1]->{path_pid};
-  }
-
-  # ----------------------------------------------------
-  # Setup env so childs can execute mysqlcheck
-  # ----------------------------------------------------
-  my $cmdline_mysqlcheck=
-    mtr_native_path($exe_mysqlcheck) .
-      " --no-defaults -uroot " .
-      "--port=$master->[0]->{'port'} " .
-      "--socket=$master->[0]->{'path_sock'} --password=";
-
-  if ( $opt_debug )
-  {
-    $cmdline_mysqlcheck .=
-      " --debug=d:t:A,$path_vardir_trace/log/mysqlcheck.trace";
-  }
-  $ENV{'MYSQL_CHECK'}=              $cmdline_mysqlcheck;
-
-  # ----------------------------------------------------
-  # Setup env to childs can execute myqldump
-  # ----------------------------------------------------
-  my $cmdline_mysqldump= generate_cmdline_mysqldump($master->[0]);
-  my $cmdline_mysqldumpslave= generate_cmdline_mysqldump($slave->[0]);
-
-  if ( $opt_debug )
-  {
-    $cmdline_mysqldump .=
-      " --debug=d:t:A,$path_vardir_trace/log/mysqldump-master.trace";
-    $cmdline_mysqldumpslave .=
-      " --debug=d:t:A,$path_vardir_trace/log/mysqldump-slave.trace";
-  }
-  $ENV{'MYSQL_DUMP'}= $cmdline_mysqldump;
-  $ENV{'MYSQL_DUMP_SLAVE'}= $cmdline_mysqldumpslave;
-
-
-  # ----------------------------------------------------
-  # Setup env so childs can execute mysqlslap
-  # ----------------------------------------------------
-  if ( $exe_mysqlslap )
-  {
-    my $cmdline_mysqlslap=
-      mtr_native_path($exe_mysqlslap) .
-      " -uroot " .
-      "--port=$master->[0]->{'port'} " .
-      "--socket=$master->[0]->{'path_sock'} --password= " .
-      "--lock-directory=$opt_tmpdir";
-
-    if ( $opt_debug )
-   {
-      $cmdline_mysqlslap .=
-	" --debug=d:t:A,$path_vardir_trace/log/mysqlslap.trace";
-    }
-    $ENV{'MYSQL_SLAP'}= $cmdline_mysqlslap;
-  }
-
-  # ----------------------------------------------------
-  # Setup env so childs can execute mysqlimport
-  # ----------------------------------------------------
-  my $cmdline_mysqlimport=
-    mtr_native_path($exe_mysqlimport) .
-    " -uroot " .
-    "--port=$master->[0]->{'port'} " .
-    "--socket=$master->[0]->{'path_sock'} --password=";
-
-  if ( $opt_debug )
-  {
-    $cmdline_mysqlimport .=
-      " --debug=d:t:A,$path_vardir_trace/log/mysqlimport.trace";
-  }
-  $ENV{'MYSQL_IMPORT'}= $cmdline_mysqlimport;
-
-
-  # ----------------------------------------------------
-  # Setup env so childs can execute mysqlshow
-  # ----------------------------------------------------
-  my $cmdline_mysqlshow=
-    mtr_native_path($exe_mysqlshow) .
-    " -uroot " .
-    "--port=$master->[0]->{'port'} " .
-    "--socket=$master->[0]->{'path_sock'} --password=";
-
-  if ( $opt_debug )
-  {
-    $cmdline_mysqlshow .=
-      " --debug=d:t:A,$path_vardir_trace/log/mysqlshow.trace";
-  }
-  $ENV{'MYSQL_SHOW'}= $cmdline_mysqlshow;
-
-  # ----------------------------------------------------
-  # Setup env so childs can execute mysqlbinlog
-  # ----------------------------------------------------
-  my $cmdline_mysqlbinlog=
-    mtr_native_path($exe_mysqlbinlog) .
-      " --no-defaults";
-  if (!$opt_extern && $mysql_version_id >= 50000 )
-  {
-    $cmdline_mysqlbinlog .=" --character-sets-dir=$path_charsetsdir";
-  }
-  # Always use the given tmpdir for the LOAD files created
-  # by mysqlbinlog
-  $cmdline_mysqlbinlog .=" --local-load=$opt_tmpdir";
-
-  if ( $opt_debug )
-  {
-    $cmdline_mysqlbinlog .=
-      " --debug=d:t:A,$path_vardir_trace/log/mysqlbinlog.trace";
-  }
-  $ENV{'MYSQL_BINLOG'}= $cmdline_mysqlbinlog;
-
-  # ----------------------------------------------------
-  # Setup env so childs can execute mysql against master
-  # ----------------------------------------------------
-  my $cmdline_mysql=
-    mtr_native_path($exe_mysql) .
-    " --no-defaults --host=localhost  --user=root --password= " .
-    "--port=$master->[0]->{'port'} " .
-    "--socket=$master->[0]->{'path_sock'} ".
-    "--character-sets-dir=$path_charsetsdir";
-
-  $ENV{'MYSQL'}= $cmdline_mysql;
-
-  # ----------------------------------------------------
-  # Setup env so childs can execute mysql against slave
-  # ----------------------------------------------------
-  my $cmdline_mysql_slave=
-    mtr_native_path($exe_mysql) .
-    " --no-defaults --host=localhost  --user=root --password= " .
-    "--port=$slave->[0]->{'port'} " .
-    "--socket=$slave->[0]->{'path_sock'} ".
-    "--character-sets-dir=$path_charsetsdir";
-
-  $ENV{'MYSQL_SLAVE'}= $cmdline_mysql_slave;
-
-  # ----------------------------------------------------
-  # Setup env so childs can execute bug25714
-  # ----------------------------------------------------
-  $ENV{'MYSQL_BUG25714'}=  $exe_bug25714;
-
-  # ----------------------------------------------------
-  # Setup env so childs can execute mysql_client_test
->>>>>>> 51a91166
   # ----------------------------------------------------
   $ENV{'MYSQL_CHECK'}=              client_arguments("mysqlcheck");
   $ENV{'MYSQL_DUMP'}=               mysqldump_arguments(".1");
@@ -2024,6 +1866,7 @@
   $ENV{'MYSQL_SHOW'}=               client_arguments("mysqlshow");
   $ENV{'MYSQL_BINLOG'}=             client_arguments("mysqlbinlog");
   $ENV{'MYSQL'}=                    client_arguments("mysql");
+  $ENV{'MYSQL_SLAVE'}=              client_arguments("mysql", ".2");
   $ENV{'MYSQL_UPGRADE'}=            client_arguments("mysql_upgrade");
   $ENV{'MYSQLADMIN'}=               native_path($exe_mysqladmin);
   $ENV{'MYSQL_CLIENT_TEST'}=        mysql_client_test_arguments();
