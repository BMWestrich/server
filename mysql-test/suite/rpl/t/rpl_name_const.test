--- conflicted
+++ resolved
@@ -45,8 +45,4 @@
 connection master;
 drop table t1;
 drop procedure test_procedure;
-<<<<<<< HEAD
---sync_slave_with_master
-=======
---source include/rpl_end.inc
->>>>>>> 5a0e7394
+--source include/rpl_end.inc