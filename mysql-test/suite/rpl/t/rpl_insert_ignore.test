--- conflicted
+++ resolved
@@ -5,17 +5,12 @@
 -- source include/have_innodb.inc
 -- source include/master-slave.inc
 
-<<<<<<< HEAD
 call mtr.add_suppression("Unsafe statement written to the binary log using statement format since BINLOG_FORMAT = STATEMENT");
-
-let $engine_type=innodb;
-let $engine_type2=myisam;
-=======
--- let $engine_type=innodb
->>>>>>> 54c58cea
--- source extra/rpl_tests/rpl_insert_ignore.test
 
 -- let $engine_type=innodb
 -- source extra/rpl_tests/rpl_insert_ignore.test
 
+-- let $engine_type=myisam
+-- source extra/rpl_tests/rpl_insert_ignore.test
+
 --source include/rpl_end.inc