stop slave;
drop table if exists t1,t2,t3,t4,t5,t6,t7,t8,t9;
reset master;
reset slave;
drop table if exists t1,t2,t3,t4,t5,t6,t7,t8,t9;
start slave;
CREATE TABLE t1 (C1 CHAR(1), C2 CHAR(1), INDEX (C1)) ENGINE = 'MYISAM'  ;
SELECT * FROM t1;
C1	C2
SELECT * FROM t1;
C1	C2
INSERT INTO t1 VALUES ('A','B'), ('X','Y'), ('X','X');
INSERT INTO t1 VALUES ('A','C'), ('X','Z'), ('A','A');
SELECT * FROM t1 ORDER BY C1,C2;
C1	C2
A	A
A	B
A	C
X	X
X	Y
X	Z
SELECT * FROM t1 ORDER BY C1,C2;
C1	C2
A	A
A	B
A	C
X	X
X	Y
X	Z
DELETE FROM t1 WHERE C1 = C2;
SELECT * FROM t1 ORDER BY C1,C2;
C1	C2
A	B
A	C
X	Y
X	Z
SELECT * FROM t1 ORDER BY C1,C2;
C1	C2
A	B
A	C
X	Y
X	Z
UPDATE t1 SET C2 = 'I' WHERE C1 = 'A' AND C2 = 'C';
SELECT * FROM t1 ORDER BY C1,C2;
C1	C2
A	B
A	I
X	Y
X	Z
SELECT * FROM t1 ORDER BY C1,C2;
C1	C2
A	B
A	I
X	Y
X	Z
UPDATE t1 SET c2 = 'Q' WHERE c1 = 'A' AND c2 = 'N';
SELECT * FROM t1 ORDER BY c1,c2;
C1	C2
A	B
A	I
X	Y
X	Z
SELECT * FROM t1 ORDER BY c1,c2;
C1	C2
A	B
A	I
X	Y
X	Z
CREATE TABLE t2 (c1 INT, c12 char(1), c2 INT, PRIMARY KEY (c1)) ENGINE = 'MYISAM'  ;
INSERT INTO t2
VALUES (1,'A',2),  (2,'A',4),  (3,'A',9),  (4,'A',15), (5,'A',25),
(6,'A',35), (7,'A',50), (8,'A',64), (9,'A',81);
SELECT * FROM t2 ORDER BY c1,c2;
c1	c12	c2
1	A	2
2	A	4
3	A	9
4	A	15
5	A	25
6	A	35
7	A	50
8	A	64
9	A	81
SELECT * FROM t2 WHERE c2 = c1 * c1 ORDER BY c1,c2;
c1	c12	c2
2	A	4
3	A	9
5	A	25
8	A	64
9	A	81
SELECT * FROM t2 ORDER BY c1,c2;
c1	c12	c2
1	A	2
2	A	4
3	A	9
4	A	15
5	A	25
6	A	35
7	A	50
8	A	64
9	A	81
SELECT * FROM t2 WHERE c2 = c1 * c1 ORDER BY c1,c2;
c1	c12	c2
2	A	4
3	A	9
5	A	25
8	A	64
9	A	81
UPDATE t2 SET c2 = c1*c1 WHERE c2 != c1*c1;
SELECT * FROM t2 WHERE c2 = c1 * c1 ORDER BY c1,c2;
c1	c12	c2
1	A	1
2	A	4
3	A	9
4	A	16
5	A	25
6	A	36
7	A	49
8	A	64
9	A	81
SELECT * FROM t2 WHERE c2 = c1 * c1 ORDER BY c1,c2;
c1	c12	c2
1	A	1
2	A	4
3	A	9
4	A	16
5	A	25
6	A	36
7	A	49
8	A	64
9	A	81
UPDATE t2 SET c12 = 'Q' WHERE c1 = 1 AND c2 = 999;
SELECT * FROM t2 ORDER BY c1,c2;
c1	c12	c2
1	A	1
2	A	4
3	A	9
4	A	16
5	A	25
6	A	36
7	A	49
8	A	64
9	A	81
SELECT * FROM t2 ORDER BY c1,c2;
c1	c12	c2
1	A	1
2	A	4
3	A	9
4	A	16
5	A	25
6	A	36
7	A	49
8	A	64
9	A	81
DELETE FROM t2 WHERE c1 % 4 = 0;
SELECT * FROM t2 ORDER BY c1,c2;
c1	c12	c2
1	A	1
2	A	4
3	A	9
5	A	25
6	A	36
7	A	49
9	A	81
SELECT * FROM t2 ORDER BY c1,c2;
c1	c12	c2
1	A	1
2	A	4
3	A	9
5	A	25
6	A	36
7	A	49
9	A	81
UPDATE t2 SET c12='X';
CREATE TABLE t3 (C1 CHAR(1), C2 CHAR(1), pk1 INT, C3 CHAR(1), pk2 INT, PRIMARY KEY (pk1,pk2)) ENGINE = 'MYISAM'  ;
INSERT INTO t3 VALUES ('A','B',1,'B',1), ('X','Y',2,'B',1), ('X','X',3,'B',1);
INSERT INTO t3 VALUES ('A','C',1,'B',2), ('X','Z',2,'B',2), ('A','A',3,'B',2);
SELECT * FROM t3 ORDER BY C1,C2;
C1	C2	pk1	C3	pk2
A	A	3	B	2
A	B	1	B	1
A	C	1	B	2
X	X	3	B	1
X	Y	2	B	1
X	Z	2	B	2
SELECT * FROM t3 ORDER BY C1,C2;
C1	C2	pk1	C3	pk2
A	A	3	B	2
A	B	1	B	1
A	C	1	B	2
X	X	3	B	1
X	Y	2	B	1
X	Z	2	B	2
DELETE FROM t3 WHERE C1 = C2;
SELECT * FROM t3 ORDER BY C1,C2;
C1	C2	pk1	C3	pk2
A	B	1	B	1
A	C	1	B	2
X	Y	2	B	1
X	Z	2	B	2
SELECT * FROM t3 ORDER BY C1,C2;
C1	C2	pk1	C3	pk2
A	B	1	B	1
A	C	1	B	2
X	Y	2	B	1
X	Z	2	B	2
UPDATE t3 SET C2 = 'I' WHERE C1 = 'A' AND C2 = 'C';
SELECT * FROM t3 ORDER BY C1,C2;
C1	C2	pk1	C3	pk2
A	B	1	B	1
A	I	1	B	2
X	Y	2	B	1
X	Z	2	B	2
SELECT * FROM t3 ORDER BY C1,C2;
C1	C2	pk1	C3	pk2
A	B	1	B	1
A	I	1	B	2
X	Y	2	B	1
X	Z	2	B	2
CREATE TABLE t6 (C1 CHAR(1), C2 CHAR(1), C3 INT) ENGINE = 'MYISAM' ;
INSERT INTO t6 VALUES ('A','B',1), ('X','Y',2), ('X','X',3);
INSERT INTO t6 VALUES ('A','C',4), ('X','Z',5), ('A','A',6);
SELECT * FROM t6 ORDER BY C3;
C1	C2	C3
A	B	1
X	Y	2
X	X	3
A	C	4
X	Z	5
A	A	6
SELECT * FROM t6 ORDER BY C3;
C1	C2	C3
A	B	1
X	Y	2
X	X	3
A	C	4
X	Z	5
A	A	6
DELETE FROM t6 WHERE C1 = C2;
SELECT * FROM t6 ORDER BY C3;
C1	C2	C3
A	B	1
X	Y	2
A	C	4
X	Z	5
SELECT * FROM t6 ORDER BY C3;
C1	C2	C3
A	B	1
X	Y	2
A	C	4
X	Z	5
UPDATE t6 SET C2 = 'I' WHERE C1 = 'A' AND C2 = 'C';
SELECT * FROM t6 ORDER BY C3;
C1	C2	C3
A	B	1
X	Y	2
A	I	4
X	Z	5
SELECT * FROM t6 ORDER BY C3;
C1	C2	C3
A	B	1
X	Y	2
A	I	4
X	Z	5
CREATE TABLE t5 (C1 CHAR(1), C2 CHAR(1), C3 INT PRIMARY KEY) ENGINE = 'MYISAM'  ;
INSERT INTO t5 VALUES ('A','B',1), ('X','Y',2), ('X','X',3);
INSERT INTO t5 VALUES ('A','C',4), ('X','Z',5), ('A','A',6);
UPDATE t5,t2,t3 SET t5.C2='Q', t2.c12='R', t3.C3 ='S' WHERE t5.C1 = t2.c12 AND t5.C1 = t3.C1;
SELECT * FROM t5,t2,t3 WHERE t5.C2='Q' AND t2.c12='R' AND t3.C3 ='S' ORDER BY t5.C3,t2.c1,t3.pk1,t3.pk2;
C1	C2	C3	c1	c12	c2	C1	C2	pk1	C3	pk2
X	Q	2	1	R	1	X	Y	2	S	1
X	Q	2	1	R	1	X	Z	2	S	2
X	Q	2	2	R	4	X	Y	2	S	1
X	Q	2	2	R	4	X	Z	2	S	2
X	Q	2	3	R	9	X	Y	2	S	1
X	Q	2	3	R	9	X	Z	2	S	2
X	Q	2	5	R	25	X	Y	2	S	1
X	Q	2	5	R	25	X	Z	2	S	2
X	Q	2	6	R	36	X	Y	2	S	1
X	Q	2	6	R	36	X	Z	2	S	2
X	Q	2	7	R	49	X	Y	2	S	1
X	Q	2	7	R	49	X	Z	2	S	2
X	Q	2	9	R	81	X	Y	2	S	1
X	Q	2	9	R	81	X	Z	2	S	2
X	Q	3	1	R	1	X	Y	2	S	1
X	Q	3	1	R	1	X	Z	2	S	2
X	Q	3	2	R	4	X	Y	2	S	1
X	Q	3	2	R	4	X	Z	2	S	2
X	Q	3	3	R	9	X	Y	2	S	1
X	Q	3	3	R	9	X	Z	2	S	2
X	Q	3	5	R	25	X	Y	2	S	1
X	Q	3	5	R	25	X	Z	2	S	2
X	Q	3	6	R	36	X	Y	2	S	1
X	Q	3	6	R	36	X	Z	2	S	2
X	Q	3	7	R	49	X	Y	2	S	1
X	Q	3	7	R	49	X	Z	2	S	2
X	Q	3	9	R	81	X	Y	2	S	1
X	Q	3	9	R	81	X	Z	2	S	2
X	Q	5	1	R	1	X	Y	2	S	1
X	Q	5	1	R	1	X	Z	2	S	2
X	Q	5	2	R	4	X	Y	2	S	1
X	Q	5	2	R	4	X	Z	2	S	2
X	Q	5	3	R	9	X	Y	2	S	1
X	Q	5	3	R	9	X	Z	2	S	2
X	Q	5	5	R	25	X	Y	2	S	1
X	Q	5	5	R	25	X	Z	2	S	2
X	Q	5	6	R	36	X	Y	2	S	1
X	Q	5	6	R	36	X	Z	2	S	2
X	Q	5	7	R	49	X	Y	2	S	1
X	Q	5	7	R	49	X	Z	2	S	2
X	Q	5	9	R	81	X	Y	2	S	1
X	Q	5	9	R	81	X	Z	2	S	2
SELECT * FROM t5,t2,t3 WHERE t5.C2='Q' AND t2.c12='R' AND t3.C3 ='S' ORDER BY t5.C3,t2.c1,t3.pk1,t3.pk2;
C1	C2	C3	c1	c12	c2	C1	C2	pk1	C3	pk2
X	Q	2	1	R	1	X	Y	2	S	1
X	Q	2	1	R	1	X	Z	2	S	2
X	Q	2	2	R	4	X	Y	2	S	1
X	Q	2	2	R	4	X	Z	2	S	2
X	Q	2	3	R	9	X	Y	2	S	1
X	Q	2	3	R	9	X	Z	2	S	2
X	Q	2	5	R	25	X	Y	2	S	1
X	Q	2	5	R	25	X	Z	2	S	2
X	Q	2	6	R	36	X	Y	2	S	1
X	Q	2	6	R	36	X	Z	2	S	2
X	Q	2	7	R	49	X	Y	2	S	1
X	Q	2	7	R	49	X	Z	2	S	2
X	Q	2	9	R	81	X	Y	2	S	1
X	Q	2	9	R	81	X	Z	2	S	2
X	Q	3	1	R	1	X	Y	2	S	1
X	Q	3	1	R	1	X	Z	2	S	2
X	Q	3	2	R	4	X	Y	2	S	1
X	Q	3	2	R	4	X	Z	2	S	2
X	Q	3	3	R	9	X	Y	2	S	1
X	Q	3	3	R	9	X	Z	2	S	2
X	Q	3	5	R	25	X	Y	2	S	1
X	Q	3	5	R	25	X	Z	2	S	2
X	Q	3	6	R	36	X	Y	2	S	1
X	Q	3	6	R	36	X	Z	2	S	2
X	Q	3	7	R	49	X	Y	2	S	1
X	Q	3	7	R	49	X	Z	2	S	2
X	Q	3	9	R	81	X	Y	2	S	1
X	Q	3	9	R	81	X	Z	2	S	2
X	Q	5	1	R	1	X	Y	2	S	1
X	Q	5	1	R	1	X	Z	2	S	2
X	Q	5	2	R	4	X	Y	2	S	1
X	Q	5	2	R	4	X	Z	2	S	2
X	Q	5	3	R	9	X	Y	2	S	1
X	Q	5	3	R	9	X	Z	2	S	2
X	Q	5	5	R	25	X	Y	2	S	1
X	Q	5	5	R	25	X	Z	2	S	2
X	Q	5	6	R	36	X	Y	2	S	1
X	Q	5	6	R	36	X	Z	2	S	2
X	Q	5	7	R	49	X	Y	2	S	1
X	Q	5	7	R	49	X	Z	2	S	2
X	Q	5	9	R	81	X	Y	2	S	1
X	Q	5	9	R	81	X	Z	2	S	2
CREATE TABLE t4 (C1 CHAR(1) PRIMARY KEY, B1 BIT(1), B2 BIT(1) NOT NULL DEFAULT 0, C2 CHAR(1) NOT NULL DEFAULT 'A') ENGINE = 'MYISAM'  ;
INSERT INTO t4 SET C1 = 1;
SELECT C1,HEX(B1),HEX(B2) FROM t4 ORDER BY C1;
C1	HEX(B1)	HEX(B2)
1	NULL	0
SELECT C1,HEX(B1),HEX(B2) FROM t4 ORDER BY C1;
C1	HEX(B1)	HEX(B2)
1	NULL	0
CREATE TABLE t7 (C1 INT PRIMARY KEY, C2 INT) ENGINE = 'MYISAM'  ;
--- on slave: original values ---
INSERT INTO t7 VALUES (1,3), (2,6), (3,9);
SELECT * FROM t7 ORDER BY C1;
C1	C2
1	3
2	6
3	9
set @@global.slave_exec_mode= 'IDEMPOTENT';
--- on master: new values inserted ---
INSERT INTO t7 VALUES (1,2), (2,4), (3,6);
SELECT * FROM t7 ORDER BY C1;
C1	C2
1	2
2	4
3	6
set @@global.slave_exec_mode= default;
--- on slave: old values should be overwritten by replicated values ---
SELECT * FROM t7 ORDER BY C1;
C1	C2
1	2
2	4
3	6
--- on master ---
CREATE TABLE t8 (a INT PRIMARY KEY, b INT UNIQUE, c INT UNIQUE) ENGINE = 'MYISAM'  ;
INSERT INTO t8 VALUES (99,99,99);
INSERT INTO t8 VALUES (99,22,33);
ERROR 23000: Duplicate entry '99' for key 'PRIMARY'
INSERT INTO t8 VALUES (11,99,33);
ERROR 23000: Duplicate entry '99' for key 'b'
INSERT INTO t8 VALUES (11,22,99);
ERROR 23000: Duplicate entry '99' for key 'c'
SELECT * FROM t8 ORDER BY a;
a	b	c
99	99	99
--- on slave ---
SELECT * FROM t8 ORDER BY a;
a	b	c
99	99	99
INSERT INTO t8 VALUES (1,2,3), (2,4,6), (3,6,9);
SELECT * FROM t8 ORDER BY a;
a	b	c
1	2	3
2	4	6
3	6	9
99	99	99
set @@global.slave_exec_mode= 'IDEMPOTENT';
--- on master ---
INSERT INTO t8 VALUES (2,4,8);
set @@global.slave_exec_mode= default;
--- on slave ---
SELECT * FROM t8 ORDER BY a;
a	b	c
1	2	3
2	4	8
3	6	9
99	99	99
**** Test for BUG#31552 ****
**** On Master ****
DELETE FROM t1;
**** Resetting master and slave ****
STOP SLAVE;
RESET SLAVE;
RESET MASTER;
START SLAVE;
**** On Master ****
INSERT INTO t1 VALUES ('K','K'), ('L','L'), ('M','M');
**** On Master ****
set @@global.slave_exec_mode= 'IDEMPOTENT';
DELETE FROM t1 WHERE C1 = 'L';
DELETE FROM t1;
SELECT COUNT(*) FROM t1 ORDER BY c1,c2;
COUNT(*)	0
set @@global.slave_exec_mode= default;
Last_SQL_Error

SELECT COUNT(*) FROM t1 ORDER BY c1,c2;
COUNT(*)	0
<<<<<<< HEAD
**** Test for BUG#37076 ****
**** On Master ****
DROP TABLE IF EXISTS t1;
CREATE TABLE t1 (a TIMESTAMP, b DATETIME, c DATE);
INSERT INTO t1 VALUES(
'2005-11-14 01:01:01', '2005-11-14 01:01:02', '2005-11-14');
**** On Slave ****
SELECT * FROM t1;
a	b	c
2005-11-14 01:01:01	2005-11-14 01:01:02	2005-11-14
DROP TABLE IF EXISTS t1,t2,t3,t4,t5,t6,t7,t8;
=======
DROP TABLE IF EXISTS t1,t2,t3,t4,t5,t6,t7,t8;
CREATE TABLE t1 (i INT NOT NULL,
c CHAR(16) CHARACTER SET utf8 NOT NULL,
j INT NOT NULL);
CREATE TABLE t2 (i INT NOT NULL,
c CHAR(16) CHARACTER SET utf8 NOT NULL,
j INT NOT NULL);
ALTER TABLE t2 MODIFY c CHAR(128) CHARACTER SET utf8 NOT NULL;
CREATE TABLE t3 (i INT NOT NULL,
c CHAR(128) CHARACTER SET utf8 NOT NULL,
j INT NOT NULL);
ALTER TABLE t3 MODIFY c CHAR(16) CHARACTER SET utf8 NOT NULL;
CREATE TABLE t4 (i INT NOT NULL,
c CHAR(128) CHARACTER SET utf8 NOT NULL,
j INT NOT NULL);
CREATE TABLE t5 (i INT NOT NULL,
c CHAR(255) CHARACTER SET utf8 NOT NULL,
j INT NOT NULL);
ALTER TABLE t5 MODIFY c CHAR(16) CHARACTER SET utf8 NOT NULL;
CREATE TABLE t6 (i INT NOT NULL,
c CHAR(255) CHARACTER SET utf8 NOT NULL,
j INT NOT NULL);
ALTER TABLE t6 MODIFY c CHAR(128) CHARACTER SET utf8 NOT NULL;
CREATE TABLE t7 (i INT NOT NULL,
c CHAR(255) CHARACTER SET utf8 NOT NULL,
j INT NOT NULL);
[expecting slave to replicate correctly]
INSERT INTO t1 VALUES (1, "", 1);
INSERT INTO t1 VALUES (2, repeat(_utf8'a', 16), 2);
Comparing tables master:test.t1 and slave:test.t1
[expecting slave to replicate correctly]
INSERT INTO t2 VALUES (1, "", 1);
INSERT INTO t2 VALUES (2, repeat(_utf8'a', 16), 2);
Comparing tables master:test.t2 and slave:test.t2
[expecting slave to stop]
INSERT INTO t3 VALUES (1, "", 1);
INSERT INTO t3 VALUES (2, repeat(_utf8'a', 128), 2);
Last_SQL_Error
Table definition on master and slave does not match: Column 1 size mismatch - master has size 384, test.t3 on slave has size 49. Master's column size should be <= the slave's column size.
SET GLOBAL SQL_SLAVE_SKIP_COUNTER=8;
START SLAVE;
[expecting slave to replicate correctly]
INSERT INTO t4 VALUES (1, "", 1);
INSERT INTO t4 VALUES (2, repeat(_utf8'a', 128), 2);
Comparing tables master:test.t4 and slave:test.t4
[expecting slave to stop]
INSERT INTO t5 VALUES (1, "", 1);
INSERT INTO t5 VALUES (2, repeat(_utf8'a', 255), 2);
Last_SQL_Error
Table definition on master and slave does not match: Column 1 size mismatch - master has size 765, test.t5 on slave has size 49. Master's column size should be <= the slave's column size.
SET GLOBAL SQL_SLAVE_SKIP_COUNTER=8;
START SLAVE;
[expecting slave to stop]
INSERT INTO t6 VALUES (1, "", 1);
INSERT INTO t6 VALUES (2, repeat(_utf8'a', 255), 2);
Last_SQL_Error
Table definition on master and slave does not match: Column 1 size mismatch - master has size 765, test.t6 on slave has size 385. Master's column size should be <= the slave's column size.
SET GLOBAL SQL_SLAVE_SKIP_COUNTER=8;
START SLAVE;
[expecting slave to replicate correctly]
INSERT INTO t7 VALUES (1, "", 1);
INSERT INTO t7 VALUES (2, repeat(_utf8'a', 255), 2);
Comparing tables master:test.t7 and slave:test.t7
drop table t1, t2, t3, t4, t5, t6, t7;
>>>>>>> 09d543ea
<|MERGE_RESOLUTION|>--- conflicted
+++ resolved
@@ -440,7 +440,6 @@
 
 SELECT COUNT(*) FROM t1 ORDER BY c1,c2;
 COUNT(*)	0
-<<<<<<< HEAD
 **** Test for BUG#37076 ****
 **** On Master ****
 DROP TABLE IF EXISTS t1;
@@ -451,8 +450,6 @@
 SELECT * FROM t1;
 a	b	c
 2005-11-14 01:01:01	2005-11-14 01:01:02	2005-11-14
-DROP TABLE IF EXISTS t1,t2,t3,t4,t5,t6,t7,t8;
-=======
 DROP TABLE IF EXISTS t1,t2,t3,t4,t5,t6,t7,t8;
 CREATE TABLE t1 (i INT NOT NULL,
 c CHAR(16) CHARACTER SET utf8 NOT NULL,
@@ -516,5 +513,4 @@
 INSERT INTO t7 VALUES (1, "", 1);
 INSERT INTO t7 VALUES (2, repeat(_utf8'a', 255), 2);
 Comparing tables master:test.t7 and slave:test.t7
-drop table t1, t2, t3, t4, t5, t6, t7;
->>>>>>> 09d543ea
+drop table t1, t2, t3, t4, t5, t6, t7;