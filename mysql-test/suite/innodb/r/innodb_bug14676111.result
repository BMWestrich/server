<<<<<<< HEAD
CREATE TABLE t1 (a INT PRIMARY KEY) ENGINE=InnoDB STATS_PERSISTENT=0;
=======
set @old_innodb_limit_optimistic_insert_debug = @@innodb_limit_optimistic_insert_debug;
CREATE TABLE t1 (a int not null primary key) engine=InnoDB;
>>>>>>> a821ef76
set global innodb_limit_optimistic_insert_debug = 2;
insert into t1 values (1);
begin;
insert into t1 values (5);
begin;
insert into t1 values (4);
insert into t1 values (3);
begin;
insert into t1 values (2);
analyze table t1;
Table	Op	Msg_type	Msg_text
test.t1	analyze	status	OK
<<<<<<< HEAD
select CLUST_INDEX_SIZE from information_schema.INNODB_SYS_TABLESTATS where NAME = 'test/t1';
CLUST_INDEX_SIZE
10
delete from t1 where a=4;
set global innodb_purge_stop_now=ON;
set global innodb_purge_run_now=ON;
analyze table t1;
Table	Op	Msg_type	Msg_text
test.t1	analyze	status	OK
select CLUST_INDEX_SIZE from information_schema.INNODB_SYS_TABLESTATS where NAME = 'test/t1';
CLUST_INDEX_SIZE
8
delete from t1 where a=5;
set global innodb_purge_stop_now=ON;
set global innodb_purge_run_now=ON;
analyze table t1;
Table	Op	Msg_type	Msg_text
test.t1	analyze	status	OK
select CLUST_INDEX_SIZE from information_schema.INNODB_SYS_TABLESTATS where NAME = 'test/t1';
CLUST_INDEX_SIZE
5
set global innodb_limit_optimistic_insert_debug = 0;
delete from t1 where a=2;
set global innodb_purge_stop_now=ON;
set global innodb_purge_run_now=ON;
analyze table t1;
Table	Op	Msg_type	Msg_text
test.t1	analyze	status	OK
select CLUST_INDEX_SIZE from information_schema.INNODB_SYS_TABLESTATS where NAME = 'test/t1';
CLUST_INDEX_SIZE
3
insert into t1 values (2);
delete from t1 where a=2;
set global innodb_purge_stop_now=ON;
set global innodb_purge_run_now=ON;
analyze table t1;
Table	Op	Msg_type	Msg_text
test.t1	analyze	status	OK
select CLUST_INDEX_SIZE from information_schema.INNODB_SYS_TABLESTATS where NAME = 'test/t1';
CLUST_INDEX_SIZE
2
insert into t1 values (2);
delete from t1 where a=2;
set global innodb_purge_stop_now=ON;
set global innodb_purge_run_now=ON;
analyze table t1;
Table	Op	Msg_type	Msg_text
test.t1	analyze	status	OK
select CLUST_INDEX_SIZE from information_schema.INNODB_SYS_TABLESTATS where NAME = 'test/t1';
CLUST_INDEX_SIZE
1
drop table t1;
=======
select DATA_LENGTH / 16384 from information_schema.TABLES where TABLE_SCHEMA = 'test' and TABLE_NAME = 't1';
DATA_LENGTH / 16384
10.0000
rollback;
analyze table t1;
Table	Op	Msg_type	Msg_text
test.t1	analyze	status	OK
select DATA_LENGTH / 16384 from information_schema.TABLES where TABLE_SCHEMA = 'test' and TABLE_NAME = 't1';
DATA_LENGTH / 16384
8.0000
rollback;
analyze table t1;
Table	Op	Msg_type	Msg_text
test.t1	analyze	status	OK
select DATA_LENGTH / 16384 from information_schema.TABLES where TABLE_SCHEMA = 'test' and TABLE_NAME = 't1';
DATA_LENGTH / 16384
5.0000
set global innodb_limit_optimistic_insert_debug = 10000;
rollback;
analyze table t1;
Table	Op	Msg_type	Msg_text
test.t1	analyze	status	OK
select DATA_LENGTH / 16384 from information_schema.TABLES where TABLE_SCHEMA = 'test' and TABLE_NAME = 't1';
DATA_LENGTH / 16384
3.0000
begin;
insert into t1 values (2);
rollback;
analyze table t1;
Table	Op	Msg_type	Msg_text
test.t1	analyze	status	OK
select DATA_LENGTH / 16384 from information_schema.TABLES where TABLE_SCHEMA = 'test' and TABLE_NAME = 't1';
DATA_LENGTH / 16384
2.0000
begin;
insert into t1 values (2);
rollback;
analyze table t1;
Table	Op	Msg_type	Msg_text
test.t1	analyze	status	OK
select DATA_LENGTH / 16384 from information_schema.TABLES where TABLE_SCHEMA = 'test' and TABLE_NAME = 't1';
DATA_LENGTH / 16384
1.0000
drop table t1;
set global innodb_limit_optimistic_insert_debug = @old_innodb_limit_optimistic_insert_debug;
>>>>>>> a821ef76
<|MERGE_RESOLUTION|>--- conflicted
+++ resolved
@@ -1,9 +1,5 @@
-<<<<<<< HEAD
+set @old_innodb_limit_optimistic_insert_debug = @@innodb_limit_optimistic_insert_debug;
 CREATE TABLE t1 (a INT PRIMARY KEY) ENGINE=InnoDB STATS_PERSISTENT=0;
-=======
-set @old_innodb_limit_optimistic_insert_debug = @@innodb_limit_optimistic_insert_debug;
-CREATE TABLE t1 (a int not null primary key) engine=InnoDB;
->>>>>>> a821ef76
 set global innodb_limit_optimistic_insert_debug = 2;
 insert into t1 values (1);
 begin;
@@ -16,52 +12,43 @@
 analyze table t1;
 Table	Op	Msg_type	Msg_text
 test.t1	analyze	status	OK
-<<<<<<< HEAD
 select CLUST_INDEX_SIZE from information_schema.INNODB_SYS_TABLESTATS where NAME = 'test/t1';
 CLUST_INDEX_SIZE
 10
-delete from t1 where a=4;
-set global innodb_purge_stop_now=ON;
-set global innodb_purge_run_now=ON;
+rollback;
 analyze table t1;
 Table	Op	Msg_type	Msg_text
 test.t1	analyze	status	OK
 select CLUST_INDEX_SIZE from information_schema.INNODB_SYS_TABLESTATS where NAME = 'test/t1';
 CLUST_INDEX_SIZE
 8
-delete from t1 where a=5;
-set global innodb_purge_stop_now=ON;
-set global innodb_purge_run_now=ON;
+rollback;
 analyze table t1;
 Table	Op	Msg_type	Msg_text
 test.t1	analyze	status	OK
 select CLUST_INDEX_SIZE from information_schema.INNODB_SYS_TABLESTATS where NAME = 'test/t1';
 CLUST_INDEX_SIZE
 5
-set global innodb_limit_optimistic_insert_debug = 0;
-delete from t1 where a=2;
-set global innodb_purge_stop_now=ON;
-set global innodb_purge_run_now=ON;
+set global innodb_limit_optimistic_insert_debug = 10000;
+rollback;
 analyze table t1;
 Table	Op	Msg_type	Msg_text
 test.t1	analyze	status	OK
 select CLUST_INDEX_SIZE from information_schema.INNODB_SYS_TABLESTATS where NAME = 'test/t1';
 CLUST_INDEX_SIZE
 3
+begin;
 insert into t1 values (2);
-delete from t1 where a=2;
-set global innodb_purge_stop_now=ON;
-set global innodb_purge_run_now=ON;
+rollback;
 analyze table t1;
 Table	Op	Msg_type	Msg_text
 test.t1	analyze	status	OK
 select CLUST_INDEX_SIZE from information_schema.INNODB_SYS_TABLESTATS where NAME = 'test/t1';
 CLUST_INDEX_SIZE
 2
+begin;
 insert into t1 values (2);
-delete from t1 where a=2;
-set global innodb_purge_stop_now=ON;
-set global innodb_purge_run_now=ON;
+rollback;
 analyze table t1;
 Table	Op	Msg_type	Msg_text
 test.t1	analyze	status	OK
@@ -69,50 +56,4 @@
 CLUST_INDEX_SIZE
 1
 drop table t1;
-=======
-select DATA_LENGTH / 16384 from information_schema.TABLES where TABLE_SCHEMA = 'test' and TABLE_NAME = 't1';
-DATA_LENGTH / 16384
-10.0000
-rollback;
-analyze table t1;
-Table	Op	Msg_type	Msg_text
-test.t1	analyze	status	OK
-select DATA_LENGTH / 16384 from information_schema.TABLES where TABLE_SCHEMA = 'test' and TABLE_NAME = 't1';
-DATA_LENGTH / 16384
-8.0000
-rollback;
-analyze table t1;
-Table	Op	Msg_type	Msg_text
-test.t1	analyze	status	OK
-select DATA_LENGTH / 16384 from information_schema.TABLES where TABLE_SCHEMA = 'test' and TABLE_NAME = 't1';
-DATA_LENGTH / 16384
-5.0000
-set global innodb_limit_optimistic_insert_debug = 10000;
-rollback;
-analyze table t1;
-Table	Op	Msg_type	Msg_text
-test.t1	analyze	status	OK
-select DATA_LENGTH / 16384 from information_schema.TABLES where TABLE_SCHEMA = 'test' and TABLE_NAME = 't1';
-DATA_LENGTH / 16384
-3.0000
-begin;
-insert into t1 values (2);
-rollback;
-analyze table t1;
-Table	Op	Msg_type	Msg_text
-test.t1	analyze	status	OK
-select DATA_LENGTH / 16384 from information_schema.TABLES where TABLE_SCHEMA = 'test' and TABLE_NAME = 't1';
-DATA_LENGTH / 16384
-2.0000
-begin;
-insert into t1 values (2);
-rollback;
-analyze table t1;
-Table	Op	Msg_type	Msg_text
-test.t1	analyze	status	OK
-select DATA_LENGTH / 16384 from information_schema.TABLES where TABLE_SCHEMA = 'test' and TABLE_NAME = 't1';
-DATA_LENGTH / 16384
-1.0000
-drop table t1;
-set global innodb_limit_optimistic_insert_debug = @old_innodb_limit_optimistic_insert_debug;
->>>>>>> a821ef76
+set global innodb_limit_optimistic_insert_debug = @old_innodb_limit_optimistic_insert_debug;