#
# Bug #19471516 SERVER CRASHES WHEN EXECUTING ALTER TABLE
# ADD FOREIGN KEY
#
CREATE TABLE `department` (`department_id` INT, `department_people_fk` INT,
PRIMARY KEY (`department_id`)) engine=innodb;
CREATE TABLE `title` (`title_id` INT, `title_manager_fk` INT,
`title_reporter_fk` INT, PRIMARY KEY (`title_id`)) engine=innodb;
CREATE TABLE `people` (`people_id` INT, PRIMARY KEY (`people_id`)) engine=innodb;
ALTER TABLE `department` ADD FOREIGN KEY (`department_people_fk`) REFERENCES
`people` (`people_id`);
ALTER TABLE `title` ADD FOREIGN KEY (`title_manager_fk`) REFERENCES `people`
(`people_id`);
ALTER TABLE `title` ADD FOREIGN KEY (`title_reporter_fk`) REFERENCES `people`
(`people_id`);
drop table title, department, people;
create table t1 (a int primary key, b int) engine=innodb;
create table t2 (c int primary key, d int,
foreign key (d) references t1 (a) on update cascade) engine=innodb;
insert t1 values (1,1),(2,2),(3,3);
insert t2 values (4,1),(5,2),(6,3);
flush table t2 with read lock;
connect  con1,localhost,root;
delete from t1 where a=2;
ERROR 23000: Cannot delete or update a parent row: a foreign key constraint fails (`test`.`t2`, CONSTRAINT `t2_ibfk_1` FOREIGN KEY (`d`) REFERENCES `t1` (`a`) ON UPDATE CASCADE)
update t1 set a=10 where a=1;
connection default;
unlock tables;
connection con1;
connection default;
lock table t2 write;
connection con1;
delete from t1 where a=2;
connection default;
unlock tables;
connection con1;
ERROR 23000: Cannot delete or update a parent row: a foreign key constraint fails (`test`.`t2`, CONSTRAINT `t2_ibfk_1` FOREIGN KEY (`d`) REFERENCES `t1` (`a`) ON UPDATE CASCADE)
connection default;
unlock tables;
disconnect con1;
create user foo;
grant select,update on test.t1 to foo;
connect foo,localhost,foo;
update t1 set a=30 where a=3;
disconnect foo;
connection default;
select * from t2;
c	d
5	2
4	10
6	30
drop table t2, t1;
drop user foo;
create table t1 (f1 int primary key) engine=innodb;
create table t2 (f2 int primary key) engine=innodb;
create table t3 (f3 int primary key, foreign key (f3) references t2(f2)) engine=innodb;
insert into t1 values (1),(2),(3),(4),(5);
insert into t2 values (1),(2),(3),(4),(5);
insert into t3 values (1),(2),(3),(4),(5);
connect con1,localhost,root;
set debug_sync='alter_table_before_rename_result_table signal g1 wait_for g2';
alter table t2 add constraint foreign key (f2) references t1(f1) on delete cascade on update cascade;
connection default;
set debug_sync='before_execute_sql_command wait_for g1';
update t1 set f1 = f1 + 100000 limit 2;
connect con2,localhost,root;
kill query UPDATE;
disconnect con2;
connection default;
ERROR 70100: Query execution was interrupted
set debug_sync='now signal g2';
connection con1;
show create table t2;
Table	Create Table
t2	CREATE TABLE `t2` (
  `f2` int(11) NOT NULL,
  PRIMARY KEY (`f2`),
  CONSTRAINT `t2_ibfk_1` FOREIGN KEY (`f2`) REFERENCES `t1` (`f1`) ON DELETE CASCADE ON UPDATE CASCADE
) ENGINE=InnoDB DEFAULT CHARSET=latin1
disconnect con1;
connection default;
select * from t2 where f2 not in (select f1 from t1);
f2
select * from t3 where f3 not in (select f2 from t2);
f3
drop table t3;
drop table t2;
drop table t1;
set debug_sync='reset';
<<<<<<< HEAD
create table t1 (a int primary key, b int) engine=innodb;
create table t2 (c int primary key, d int,
foreign key (d) references t1 (a) on update cascade) engine=innodb;
insert t1 values (1,1),(2,2),(3,3);
insert t2 values (4,1),(5,2),(6,3);
flush table t2 with read lock;
connect  con1,localhost,root;
delete from t1 where a=2;
ERROR 23000: Cannot delete or update a parent row: a foreign key constraint fails (`test`.`t2`, CONSTRAINT `t2_ibfk_1` FOREIGN KEY (`d`) REFERENCES `t1` (`a`) ON UPDATE CASCADE)
update t1 set a=10 where a=1;
connection default;
unlock tables;
connection con1;
connection default;
lock table t2 write;
connection con1;
delete from t1 where a=2;
connection default;
unlock tables;
connection con1;
ERROR 23000: Cannot delete or update a parent row: a foreign key constraint fails (`test`.`t2`, CONSTRAINT `t2_ibfk_1` FOREIGN KEY (`d`) REFERENCES `t1` (`a`) ON UPDATE CASCADE)
connection default;
unlock tables;
disconnect con1;
create user foo;
grant select,update on test.t1 to foo;
connect foo,localhost,foo;
update t1 set a=30 where a=3;
disconnect foo;
connection default;
select * from t2;
c	d
5	2
4	10
6	30
drop table t2, t1;
drop user foo;
=======
#
# MDEV-17595 - Server crashes in copy_data_between_tables or
#              Assertion `thd->transaction.stmt.is_empty() ||
#              (thd->state_flags & Open_tables_state::BACKUPS_AVAIL)'
#              fails in close_tables_for_reopen upon concurrent
#              ALTER TABLE and FLUSH
#
CREATE TABLE t1 (a INT, KEY(a)) ENGINE=InnoDB;
INSERT INTO t1 VALUES(1),(2);
CREATE TABLE t2 (b INT, KEY(b)) ENGINE=InnoDB;
INSERT INTO t2 VALUES(2);
ALTER TABLE t2 ADD FOREIGN KEY(b) REFERENCES t1(a), LOCK=EXCLUSIVE;
DROP TABLE t2, t1;
>>>>>>> 32de60bb
<|MERGE_RESOLUTION|>--- conflicted
+++ resolved
@@ -87,7 +87,19 @@
 drop table t2;
 drop table t1;
 set debug_sync='reset';
-<<<<<<< HEAD
+#
+# MDEV-17595 - Server crashes in copy_data_between_tables or
+#              Assertion `thd->transaction.stmt.is_empty() ||
+#              (thd->state_flags & Open_tables_state::BACKUPS_AVAIL)'
+#              fails in close_tables_for_reopen upon concurrent
+#              ALTER TABLE and FLUSH
+#
+CREATE TABLE t1 (a INT, KEY(a)) ENGINE=InnoDB;
+INSERT INTO t1 VALUES(1),(2);
+CREATE TABLE t2 (b INT, KEY(b)) ENGINE=InnoDB;
+INSERT INTO t2 VALUES(2);
+ALTER TABLE t2 ADD FOREIGN KEY(b) REFERENCES t1(a), LOCK=EXCLUSIVE;
+DROP TABLE t2, t1;
 create table t1 (a int primary key, b int) engine=innodb;
 create table t2 (c int primary key, d int,
 foreign key (d) references t1 (a) on update cascade) engine=innodb;
@@ -124,19 +136,4 @@
 4	10
 6	30
 drop table t2, t1;
-drop user foo;
-=======
-#
-# MDEV-17595 - Server crashes in copy_data_between_tables or
-#              Assertion `thd->transaction.stmt.is_empty() ||
-#              (thd->state_flags & Open_tables_state::BACKUPS_AVAIL)'
-#              fails in close_tables_for_reopen upon concurrent
-#              ALTER TABLE and FLUSH
-#
-CREATE TABLE t1 (a INT, KEY(a)) ENGINE=InnoDB;
-INSERT INTO t1 VALUES(1),(2);
-CREATE TABLE t2 (b INT, KEY(b)) ENGINE=InnoDB;
-INSERT INTO t2 VALUES(2);
-ALTER TABLE t2 ADD FOREIGN KEY(b) REFERENCES t1(a), LOCK=EXCLUSIVE;
-DROP TABLE t2, t1;
->>>>>>> 32de60bb
+drop user foo;