# Note: This test is tricky. It reuses the prerequisites generated for
#       replication tests (master+slave server and connections) for its
#       own purposes. But the replication feature itself is stopped.
#


<<<<<<< HEAD
--source federated.inc
=======
# should work with embedded server after mysqltest is fixed
--source include/not_embedded.inc
--source suite/federated/include/federated.inc
>>>>>>> 3b954d1d

connection default;

# Disable concurrent inserts to avoid test failures when reading
# data from concurrent connections (insert might return before
# the data is actually in the table).
SET @OLD_MASTER_CONCURRENT_INSERT= @@GLOBAL.CONCURRENT_INSERT;
SET @@GLOBAL.CONCURRENT_INSERT= 0;

connection slave;
SET @OLD_SLAVE_CONCURRENT_INSERT= @@GLOBAL.CONCURRENT_INSERT;
SET @@GLOBAL.CONCURRENT_INSERT= 0;
DROP TABLE IF EXISTS federated.t1;
CREATE TABLE federated.t1 (
    `id` int(20) NOT NULL,
    `group` int NOT NULL default 0,
    `a\\b` int NOT NULL default 0,
    `a\\` int NOT NULL default 0,
    `name` varchar(32) NOT NULL default ''
    )
  DEFAULT CHARSET=latin1;

connection master;
DROP TABLE IF EXISTS federated.t1;
# test too many items (malformed) in the comment string url
--error ER_FOREIGN_DATA_STRING_INVALID_CANT_CREATE
CREATE TABLE federated.t1 (
    `id` int(20) NOT NULL,
    `group` int NOT NULL default 0,
    `a\\b` inT NOT NULL default 0,
    `a\\` int NOT NULL default 0,
    `name` varchar(32) NOT NULL default ''
    )
  ENGINE="FEDERATED" DEFAULT CHARSET=latin1
  CONNECTION='mysql://root@127.0.0.1:@/too/many/items/federated/t1';

# test not enough items (malformed) in the comment string url
--error ER_FOREIGN_DATA_STRING_INVALID_CANT_CREATE 
CREATE TABLE federated.t1 (
    `id` int(20) NOT NULL,
    `group` int NOT NULL default 0,
    `a\\b` iNt NOT NULL default 0,
    `a\\` int NOT NULL default 0,
    `name` varchar(32) NOT NULL default ''
    )
  ENGINE="FEDERATED" DEFAULT CHARSET=latin1
  CONNECTION='mysql://root@127.0.0.1';

# test non-existant table
--replace_result $SLAVE_MYPORT SLAVE_PORT
eval CREATE TABLE federated.t1 (
    `id` int(20) NOT NULL,
    `group` int NOT NULL default 0,
    `a\\\\b` iNT NOT NULL default 0,
    `a\\\\` int NOT NULL default 0,
    `name` varchar(32) NOT NULL default ''
    )
  ENGINE="FEDERATED" DEFAULT CHARSET=latin1
  CONNECTION='mysql://root@127.0.0.1:$SLAVE_MYPORT/federated/t3';
--error ER_FOREIGN_DATA_SOURCE_DOESNT_EXIST
SELECT * FROM federated.t1;
DROP TABLE federated.t1;

# test bad user/password 
--replace_result $SLAVE_MYPORT SLAVE_PORT
eval CREATE TABLE federated.t1 (
    `id` int(20) NOT NULL,
    `group` int NOT NULL default 0,
    `a\\\\b` Int NOT NULL default 0,
    `a\\\\` int NOT NULL default 0,
    `name` varchar(32) NOT NULL default ''
    )
  ENGINE="FEDERATED" DEFAULT CHARSET=latin1
  CONNECTION='mysql://user:pass@127.0.0.1:$SLAVE_MYPORT/federated/t1';
--error ER_CONNECT_TO_FOREIGN_DATA_SOURCE
SELECT * FROM federated.t1;
DROP TABLE federated.t1;

# # correct connection, same named tables
--replace_result $SLAVE_MYPORT SLAVE_PORT
eval CREATE TABLE federated.t1 (
    `id` int(20) NOT NULL,
    `group` int NOT NULL default 0,
    `a\\\\b` InT NOT NULL default 0,
    `a\\\\` int NOT NULL default 0,
    `name` varchar(32) NOT NULL default ''
    )
  ENGINE="FEDERATED" DEFAULT CHARSET=latin1
  CONNECTION='mysql://root@127.0.0.1:$SLAVE_MYPORT/federated/t1';

INSERT INTO federated.t1 (id, name) VALUES (1, 'foo');
INSERT INTO federated.t1 (id, name) VALUES (2, 'fee');
INSERT INTO federated.t1 (id, `group`) VALUES (3, 42);
INSERT INTO federated.t1 (id, `a\\b`) VALUES (4, 23);
INSERT INTO federated.t1 (id, `a\\`) VALUES (5, 1);

--sorted_result
SELECT * FROM federated.t1;
DELETE FROM federated.t1;
DROP TABLE federated.t1;

# correct connection, differently named tables
DROP TABLE IF EXISTS federated.t2;
--replace_result $SLAVE_MYPORT SLAVE_PORT
eval CREATE TABLE federated.t2 (
    `id` int(20) NOT NULL,
    `name` varchar(32) NOT NULL default ''
    )
  ENGINE="FEDERATED" DEFAULT CHARSET=latin1
  CONNECTION='mysql://root@127.0.0.1:$SLAVE_MYPORT/federated/t1';

--replace_result $SLAVE_MYPORT SLAVE_PORT
eval SHOW CREATE TABLE federated.t2;

INSERT INTO federated.t2 (id, name) VALUES (1, 'foo');
INSERT INTO federated.t2 (id, name) VALUES (2, 'fee');

SELECT * FROM federated.t2 ORDER BY id, name;
DROP TABLE federated.t2;

connection slave;
DROP TABLE IF EXISTS federated.t1;

DROP TABLE IF EXISTS federated.`t1%`;
CREATE TABLE federated.`t1%` (
    `id` int(20) NOT NULL,
    `name` varchar(32) NOT NULL default ''
    )
  DEFAULT CHARSET=latin1;

connection master; 
DROP TABLE IF EXISTS federated.t1;

--replace_result $SLAVE_MYPORT SLAVE_PORT
eval CREATE TABLE federated.t1 (
    `id` int(20) NOT NULL,
    `name` varchar(32) NOT NULL default ''
    )
  ENGINE="FEDERATED" DEFAULT CHARSET=latin1
  CONNECTION='mysql://root@127.0.0.1:$SLAVE_MYPORT/federated/t1%';

INSERT INTO federated.t1 (id, name) VALUES (1, 'foo');
INSERT INTO federated.t1 (id, name) VALUES (2, 'fee');

SELECT * FROM federated.t1 ORDER BY id,name;
DELETE FROM federated.t1;
DROP TABLE IF EXISTS federated.t1;

--replace_result $SLAVE_MYPORT SLAVE_PORT
eval CREATE TABLE federated.`t1%` (
    `id` int(20) NOT NULL,
    `name` varchar(32) NOT NULL default ''
    )
  ENGINE="FEDERATED" DEFAULT CHARSET=latin1
  CONNECTION='mysql://root@127.0.0.1:$SLAVE_MYPORT/federated/t1%';

INSERT INTO federated.`t1%` (id, name) VALUES (1, 'foo');
INSERT INTO federated.`t1%` (id, name) VALUES (2, 'fee');

SELECT * FROM federated.`t1%` ORDER BY id, name;
DELETE FROM federated.`t1%`;
DROP TABLE IF EXISTS federated.`t1%`;

connection slave;
DROP TABLE IF EXISTS federated.`t1%`;

# I wanted to use timestamp, but results will fail if so!!!
DROP TABLE IF EXISTS federated.t1;
CREATE TABLE federated.t1 (
    `id` int(20) NOT NULL auto_increment,
    `name` varchar(32) NOT NULL default '',
    `other` int(20) NOT NULL default '0',
    `created` datetime default '2004-04-04 04:04:04',
    PRIMARY KEY  (`id`))
  DEFAULT CHARSET=latin1;

connection master;
--replace_result $SLAVE_MYPORT SLAVE_PORT
eval CREATE TABLE federated.t1 (
    `id` int(20) NOT NULL auto_increment,
    `name` varchar(32) NOT NULL default '',
    `other` int(20) NOT NULL default '0',
    `created` datetime default '2004-04-04 04:04:04',
    PRIMARY KEY  (`id`))
  ENGINE="FEDERATED" DEFAULT CHARSET=latin1
  CONNECTION='mysql://root@127.0.0.1:$SLAVE_MYPORT/federated/t1';

INSERT INTO federated.t1 (name, other) VALUES ('First Name', 11111);
INSERT INTO federated.t1 (name, other) VALUES ('Second Name', 22222);
INSERT INTO federated.t1 (name, other) VALUES ('Third Name', 33333);
INSERT INTO federated.t1 (name, other) VALUES ('Fourth Name', 44444);
INSERT INTO federated.t1 (name, other) VALUES ('Fifth Name', 55555);
INSERT INTO federated.t1 (name, other) VALUES ('Sixth Name', 66666);
INSERT INTO federated.t1 (name, other) VALUES ('Seventh Name', 77777);
INSERT INTO federated.t1 (name, other) VALUES ('Eigth Name', 88888);
INSERT INTO federated.t1 (name, other) VALUES ('Ninth Name', 99999);
INSERT INTO federated.t1 (name, other) VALUES ('Tenth Name', 101010);

# basic select
--sorted_result
SELECT * FROM federated.t1;
# with PRIMARY KEY index_read_idx
SELECT * FROM federated.t1 WHERE id = 5;
SELECT * FROM federated.t1 WHERE name = 'Sixth Name';
SELECT * FROM federated.t1 WHERE id = 6 and name = 'Sixth Name';
SELECT * FROM federated.t1 WHERE name = 'Sixth Name' AND other = 44444;
--sorted_result
SELECT * FROM federated.t1 WHERE name like '%th%';
UPDATE federated.t1 SET name = '3rd name' WHERE id = 3;
SELECT * FROM federated.t1 WHERE name = '3rd name';
UPDATE federated.t1 SET name = 'Third name' WHERE name = '3rd name';
SELECT * FROM federated.t1 WHERE name = 'Third name';
# rnd_post, ::position
SELECT * FROM federated.t1 ORDER BY id DESC;
SELECT * FROM federated.t1 ORDER BY name;
SELECT * FROM federated.t1 ORDER BY name DESC;
SELECT * FROM federated.t1 ORDER BY name ASC;
SELECT * FROM federated.t1 GROUP BY other;

# ::delete_row
DELETE FROM federated.t1 WHERE id = 5; 
SELECT * FROM federated.t1 WHERE id = 5;

# ::delete_all_rows
DELETE FROM federated.t1;
SELECT * FROM federated.t1 WHERE id = 5;

# previous test, but this time with indexes
connection slave;
DROP TABLE IF EXISTS federated.t1;
CREATE TABLE federated.t1 (
    `id` int(20) NOT NULL auto_increment,
    `name` varchar(32) NOT NULL default '',
    `other` int(20) NOT NULL default '0',
    `created` datetime NOT NULL,
    PRIMARY KEY  (`id`),
    key name(`name`),
    key other(`other`),
    key created(`created`))
  DEFAULT CHARSET=latin1;

connection master;
DROP TABLE IF EXISTS federated.t1;
--replace_result $SLAVE_MYPORT SLAVE_PORT
eval CREATE TABLE federated.t1 (
    `id` int(20) NOT NULL auto_increment,
    `name` varchar(32) NOT NULL default '',
    `other` int(20) NOT NULL default '0',
    `created` datetime NOT NULL,
    PRIMARY KEY  (`id`),
    key name(`name`),
    key other(`other`),
    key created(`created`))
  ENGINE="FEDERATED" DEFAULT CHARSET=latin1
  CONNECTION='mysql://root@127.0.0.1:$SLAVE_MYPORT/federated/t1';

INSERT INTO federated.t1 (name, other, created)
  VALUES ('First Name', 11111, '2004-01-01 01:01:01');
INSERT INTO federated.t1 (name, other, created)
  VALUES ('Second Name', 22222, '2004-01-23 02:43:00');
INSERT INTO federated.t1 (name, other, created)
  VALUES ('Third Name', 33333, '2004-02-14 02:14:00');
INSERT INTO federated.t1 (name, other, created)
  VALUES ('Fourth Name', 44444, '2003-04-05 00:00:00');
INSERT INTO federated.t1 (name, other, created) 
  VALUES ('Fifth Name', 55555, '2001-02-02 02:02:02');
INSERT INTO federated.t1 (name, other, created) 
  VALUES ('Sixth Name', 66666, '2005-06-06 15:30:00');
INSERT INTO federated.t1 (name, other, created) 
  VALUES ('Seventh Name', 77777, '2003-12-12 18:32:00');
INSERT INTO federated.t1 (name, other, created) 
  VALUES ('Eigth Name', 88888, '2005-03-12 11:00:00');
INSERT INTO federated.t1 (name, other, created) 
  VALUES ('Ninth Name', 99999, '2005-03-12 11:00:01');
INSERT INTO federated.t1 (name, other, created) 
  VALUES ('Tenth Name', 101010, '2005-03-12 12:00:01');

# basic select
--sorted_result
SELECT * FROM federated.t1;
# with PRIMARY KEY index_read_idx
SELECT * FROM federated.t1 WHERE id = 5;
# with regular key index_read -> index_read_idx
# regular and PRIMARY KEY index_read_idx
SELECT * FROM federated.t1 WHERE id = 6 and name = 'Sixth Name';
# with regular key index_read -> index_read_idx
SELECT * FROM federated.t1 WHERE other = 44444;
--sorted_result
SELECT * FROM federated.t1 WHERE name like '%th%';
# update - update_row, index_read_idx
UPDATE federated.t1 SET name = '3rd name' WHERE id = 3;
SELECT * FROM federated.t1 WHERE name = '3rd name';
# update - update_row, index_read -> index_read_idx
UPDATE federated.t1 SET name = 'Third name' WHERE name = '3rd name';
SELECT * FROM federated.t1 WHERE name = 'Third name';
# rnd_post, ::position
SELECT * FROM federated.t1 ORDER BY id DESC;
SELECT * FROM federated.t1 ORDER BY name;
SELECT * FROM federated.t1 ORDER BY name DESC;
SELECT * FROM federated.t1 ORDER BY name ASC;
SELECT * FROM federated.t1 GROUP BY other;

# ::delete_row
DELETE FROM federated.t1 WHERE id = 5; 
SELECT * FROM federated.t1 WHERE id = 5;

# ::delete_all_rows
DELETE FROM federated.t1;
SELECT * FROM federated.t1 WHERE id = 5;
connection slave;
DROP TABLE IF EXISTS federated.t1;
CREATE TABLE federated.t1 ( 
    `id` int(20) NOT NULL auto_increment,
    `name` varchar(32),
    `other` varchar(20),
    PRIMARY KEY  (`id`) );

connection master;
DROP TABLE IF EXISTS federated.t1;
--replace_result $SLAVE_MYPORT SLAVE_PORT
eval CREATE TABLE federated.t1 (
    `id` int(20) NOT NULL auto_increment,
    `name` varchar(32), 
    `other` varchar(20),
    PRIMARY KEY  (`id`) )
  ENGINE="FEDERATED"
  DEFAULT CHARSET=latin1
  CONNECTION='mysql://root@127.0.0.1:$SLAVE_MYPORT/federated/t1';

INSERT INTO federated.t1 (name, other) VALUES ('First Name', 11111);
INSERT INTO federated.t1 (name, other) VALUES ('Second Name', NULL);
INSERT INTO federated.t1 (name, other) VALUES ('Third Name', 33333);
INSERT INTO federated.t1 (name, other) VALUES (NULL, NULL);
INSERT INTO federated.t1 (name, other) VALUES ('Fifth Name', 55555);
INSERT INTO federated.t1 (name, other) VALUES ('Sixth Name', 66666);
INSERT INTO federated.t1 (name) VALUES ('Seventh Name');
INSERT INTO federated.t1 (name, other) VALUES ('Eigth Name', 88888);
INSERT INTO federated.t1 (name, other) VALUES ('Ninth Name', 99999);
INSERT INTO federated.t1 (other) VALUES ('fee fie foe fum');

--sorted_result
SELECT * FROM federated.t1 WHERE other IS NULL;
--sorted_result
SELECT * FROM federated.t1 WHERE name IS NULL;
SELECT * FROM federated.t1 WHERE name IS NULL and other IS NULL;
--sorted_result
SELECT * FROM federated.t1 WHERE name IS NULL or other IS NULL;

UPDATE federated.t1
SET name = 'Fourth Name', other = 'four four four'
WHERE name IS NULL AND other IS NULL;

UPDATE federated.t1 SET other = 'two two two two' WHERE name = 'Second Name';
UPDATE federated.t1 SET other = 'seven seven' WHERE name like 'Sev%';
UPDATE federated.t1 SET name = 'Tenth Name' WHERE other like 'fee fie%';
SELECT * FROM federated.t1 WHERE name IS NULL OR other IS NULL ;
--sorted_result
SELECT * FROM federated.t1;

# test multi-keys
connection slave;
DROP TABLE IF EXISTS federated.t1;
CREATE TABLE federated.t1 (
    `id` int(20) NOT NULL auto_increment,
    `name` varchar(32) NOT NULL DEFAULT '',
    `other` varchar(20) NOT NULL DEFAULT '',
    PRIMARY KEY  (`id`),
    KEY nameoth (name, other) );

connection master;
DROP TABLE IF EXISTS federated.t1;
--replace_result $SLAVE_MYPORT SLAVE_PORT
eval CREATE TABLE federated.t1 (
    `id` int(20) NOT NULL auto_increment,
    `name` varchar(32) NOT NULL DEFAULT '',
    `other` varchar(20) NOT NULL DEFAULT '',
    PRIMARY KEY  (`id`),
    KEY nameoth (name, other))
  ENGINE="FEDERATED" DEFAULT
  CHARSET=latin1
  CONNECTION='mysql://root@127.0.0.1:$SLAVE_MYPORT/federated/t1';

INSERT INTO federated.t1 (name, other) VALUES ('First Name', '1111');
INSERT INTO federated.t1 (name, other) VALUES ('Second Name', '2222');
INSERT INTO federated.t1 (name, other) VALUES ('Third Name', '3333');
SELECT * FROM federated.t1 WHERE name = 'Second Name';
SELECT * FROM federated.t1 WHERE other = '2222';
SELECT * FROM federated.t1 WHERE name = 'Third Name';
SELECT * FROM federated.t1 WHERE name = 'Third Name' AND other = '3333';

connection slave;
DROP TABLE IF EXISTS federated.t1;
CREATE TABLE federated.t1 (
    `id` int NOT NULL auto_increment,
    `name` char(32) NOT NULL DEFAULT '',
    `bincol` binary(1) NOT NULL,
    `floatval` decimal(5,2) NOT NULL DEFAULT 0.0,
    `other` int NOT NULL DEFAULT 0,
    PRIMARY KEY (id),
    KEY nameoth(name, other),
    KEY bincol(bincol),
    KEY floatval(floatval));

# test other types of indexes
connection master;
DROP TABLE IF EXISTS federated.t1;
--replace_result $SLAVE_MYPORT SLAVE_PORT
eval CREATE TABLE federated.t1 (
    `id` int NOT NULL auto_increment,
    `name` char(32) NOT NULL DEFAULT '',
    `bincol` binary(1) NOT NULL,
    `floatval` decimal(5,2) NOT NULL DEFAULT 0.0,
    `other` int NOT NULL DEFAULT 0,
    PRIMARY KEY (id),
    KEY nameoth(name,other),
    KEY bincol(bincol),
    KEY floatval(floatval))
  ENGINE="FEDERATED"
  DEFAULT CHARSET=latin1
  CONNECTION='mysql://root@127.0.0.1:$SLAVE_MYPORT/federated/t1';

INSERT INTO federated.t1 (name, bincol, floatval, other) 
  VALUES ('first', 0x65, 11.11, 1111);
INSERT INTO federated.t1 (name, bincol, floatval, other)
  VALUES ('second', 0x66, 22.22, 2222);
INSERT INTO federated.t1 (name, bincol, floatval, other)
  VALUES ('third', 'g', 22.22, 2222);
--sorted_result
SELECT * FROM federated.t1;
SELECT * FROM federated.t1 WHERE name = 'second';
SELECT * FROM federated.t1 WHERE bincol= 'f';
SELECT * FROM federated.t1 WHERE bincol= 0x66;
SELECT * FROM federated.t1 WHERE bincol= 0x67;
SELECT * FROM federated.t1 WHERE bincol= 'g';
SELECT * FROM federated.t1 WHERE floatval=11.11;
SELECT * FROM federated.t1 WHERE name='third';
--sorted_result
SELECT * FROM federated.t1 WHERE other=2222;
SELECT * FROM federated.t1 WHERE name='third' and other=2222;

# more multi-column indexes, in the primary key
connection slave;
DROP TABLE IF EXISTS federated.t1;
CREATE TABLE federated.t1 (
  `id` int NOT NULL auto_increment,
  `col1` int(10) NOT NULL DEFAULT 0,
  `col2` varchar(64) NOT NULL DEFAULT '',
  `col3` int(20) NOT NULL,
  `col4` int(40) NOT NULL,
  primary key (`id`, `col1`, `col2`, `col3`, `col4`),
  key col1(col1),
  key col2(col2),
  key col3(col3),
  key col4(col4));

connection master;
DROP TABLE IF EXISTS federated.t1;
--replace_result $SLAVE_MYPORT SLAVE_PORT
eval CREATE TABLE federated.t1 (
  `id` int NOT NULL auto_increment,
  `col1` int(10) NOT NULL DEFAULT 0,
  `col2` varchar(64) NOT NULL DEFAULT '',
  `col3` int(20) NOT NULL,
  `col4` int(40) NOT NULL,
  primary key (`id`, `col1`, `col2`, `col3`, `col4`),
  key col1(col1),
  key col2(col2),
  key col3(col3),
  key col4(col4))
  ENGINE="FEDERATED"
  CONNECTION='mysql://root@127.0.0.1:$SLAVE_MYPORT/federated/t1';

INSERT INTO federated.t1 (col1, col2, col3, col4) 
  VALUES (1, 'one One', 11, 1111);
INSERT INTO federated.t1 (col1, col2, col3, col4) 
  VALUES (2, 'Two two', 22, 2222);
INSERT INTO federated.t1 (col1, col2, col3, col4) 
  VALUES (3, 'three Three', 33, 33333);
INSERT INTO federated.t1 (col1, col2, col3, col4) 
  VALUES (4, 'fourfourfour', 444, 4444444);
INSERT INTO federated.t1 (col1, col2, col3, col4) 
  VALUES (5, 'five 5 five five 5', 5, 55555);
INSERT INTO federated.t1 (col1, col2, col3, col4) 
  VALUES (6, 'six six Sixsix', 6666, 6);
INSERT INTO federated.t1 (col1, col2, col3, col4) 
  VALUES (7, 'seven Sevenseven', 77777, 7777);
INSERT INTO federated.t1 (col1, col2, col3, col4) 
  VALUES (8, 'eight eight eight', 88888, 88);
INSERT INTO federated.t1 (col1, col2, col3, col4) 
  VALUES (9, 'nine Nine', 999999, 999999);
INSERT INTO federated.t1 (col1, col2, col3, col4) 
  VALUES (10, 'Tenth ten TEN', 1010101, 1010);

SELECT * FROM federated.t1 WHERE col2 = 'two two'; 
SELECT * FROM federated.t1 WHERE col2 = 'two Two'; 
SELECT * FROM federated.t1 WHERE id = 3; 
SELECT * FROM federated.t1 WHERE id = 3 AND col1 = 3; 
SELECT * FROM federated.t1 WHERE id = 4 AND col1 = 4 AND col2 = 'Two two'; 
SELECT * FROM federated.t1 WHERE id = 4 AND col1 = 4 AND col2 = 'fourfourfour'; 
SELECT * FROM federated.t1 WHERE id = 5 AND col2 = 'five 5 five five 5' 
  AND col3 = 5; 
SELECT * FROM federated.t1 WHERE id = 5 AND col2 = 'five 5 five five 5' 
  AND col3 = 5
  AND col4 = 55555;
SELECT * FROM federated.t1 WHERE id = 5 
  AND col2 = 'Two two' AND col3 = 22
  AND col4 = 33;
SELECT * FROM federated.t1 WHERE id = 5 
  AND col2 = 'five 5 five five 5' AND col3 = 5 
  AND col4 = 55555;
--sorted_result
SELECT * FROM federated.t1 WHERE (id = 5 AND col2 = 'five 5 five five 5')
  OR (col2 = 'three Three' AND col3 = 33);
SELECT * FROM federated.t1 WHERE (id = 5 AND col2 = 'Two two')
  OR (col2 = 444 AND col3 = 4444444);
--sorted_result
SELECT * FROM federated.t1 WHERE id = 1 
  OR col1 = 10
  OR col2 = 'Two two' 
  OR col3 = 33
  OR col4 = 4444444;
--sorted_result
SELECT * FROM federated.t1 WHERE id > 5; 
--sorted_result
SELECT * FROM federated.t1 WHERE id >= 5; 
--sorted_result
SELECT * FROM federated.t1 WHERE id < 5; 
--sorted_result
SELECT * FROM federated.t1 WHERE id <= 5; 
--sorted_result
SELECT * FROM federated.t1 WHERE id != 5; 
--sorted_result
SELECT * FROM federated.t1 WHERE id > 3 AND id < 7; 
--sorted_result
SELECT * FROM federated.t1 WHERE id > 3 AND id <= 7; 
--sorted_result
SELECT * FROM federated.t1 WHERE id >= 3 AND id <= 7; 
SELECT * FROM federated.t1 WHERE id < 3 AND id <= 7; 
SELECT * FROM federated.t1 WHERE id < 3 AND id > 7; 
--sorted_result
SELECT * FROM federated.t1 WHERE id < 3 OR id > 7; 
SELECT * FROM federated.t1 WHERE col2 = 'three Three'; 
--sorted_result
SELECT * FROM federated.t1 WHERE col2 > 'one'; 
--sorted_result
SELECT * FROM federated.t1 WHERE col2 LIKE 's%'; 
SELECT * FROM federated.t1 WHERE col2 LIKE 'si%'; 
SELECT * FROM federated.t1 WHERE col2 LIKE 'se%'; 
--sorted_result
SELECT * FROM federated.t1 WHERE col2 NOT LIKE 'e%'; 
--sorted_result
SELECT * FROM federated.t1 WHERE col2 <> 'one One'; 

# more multi-column indexes, in the primary key
connection slave;
DROP TABLE IF EXISTS federated.t1;
CREATE TABLE federated.t1 (
  `col1` varchar(8) NOT NULL DEFAULT '',
  `col2` varchar(128) NOT NULL DEFAULT '',
  `col3` varchar(20) NOT NULL DEFAULT '',
  `col4` varchar(40) NOT NULL DEFAULT '',
  primary key (`col1`, `col2`, `col3`, `col4`),
  key 3key(`col2`,`col3`,`col4`),
  key 2key (`col3`,`col4`),
  key col4(col4));

connection master;
DROP TABLE IF EXISTS federated.t1;
--replace_result $SLAVE_MYPORT SLAVE_PORT
eval CREATE TABLE federated.t1 (
  `col1` varchar(8) NOT NULL DEFAULT '',
  `col2` varchar(128) NOT NULL DEFAULT '',
  `col3` varchar(20) NOT NULL DEFAULT '',
  `col4` varchar(40) NOT NULL DEFAULT '',
  primary key (`col1`, `col2`, `col3`, `col4`),
  key 3key(`col2`,`col3`,`col4`),
  key 2key (`col3`,`col4`),
  key col4(col4))
  ENGINE="FEDERATED"
  CONNECTION='mysql://root@127.0.0.1:$SLAVE_MYPORT/federated/t1';

INSERT INTO federated.t1 (col1, col2, col3, col4) 
  VALUES ('aaaa', 'aaaaaaaaaaaaaaaaaaa', 'ababababab', 'acacacacacacacac');
INSERT INTO federated.t1 (col1, col2, col3, col4) 
  VALUES ('bbbb', 'bbbbbbbbbbbbbbbbbbb', 'bababababa', 'bcbcbcbcbcbcbcbc');
INSERT INTO federated.t1 (col1, col2, col3, col4) 
  VALUES ('cccc', 'ccccccccccccccccccc', 'cacacacaca', 'cbcbcbcbcbcbcbcb');
INSERT INTO federated.t1 (col1, col2, col3, col4) 
  VALUES ('dddd', 'ddddddddddddddddddd', 'dadadadada', 'dcdcdcdcdcdcdcdc');
INSERT INTO federated.t1 (col1, col2, col3, col4) 
  VALUES ('eeee', 'eeeeeeeeeeeeeeeeeee', 'eaeaeaeaea', 'ecececececececec');
INSERT INTO federated.t1 (col1, col2, col3, col4) 
  VALUES ('ffff', 'fffffffffffffffffff', 'fafafafafa', 'fcfcfcfcfcfcfcfc');
INSERT INTO federated.t1 (col1, col2, col3, col4) 
  VALUES ('gggg', 'ggggggggggggggggggg', 'gagagagaga', 'gcgcgcgcgcgcgcgc');
INSERT INTO federated.t1 (col1, col2, col3, col4) 
  VALUES ('hhhh', 'hhhhhhhhhhhhhhhhhhh', 'hahahahaha', 'hchchchchchchchc');

SELECT * FROM federated.t1 WHERE col1 = 'cccc'; 
SELECT * FROM federated.t1 WHERE col2 = 'eeeeeeeeeeeeeeeeeee'; 
SELECT * FROM federated.t1 WHERE col3 = 'bababababa'; 
SELECT * FROM federated.t1 WHERE col1 =  'gggg' AND col2 = 'ggggggggggggggggggg'; 
SELECT * FROM federated.t1 WHERE col1 =  'gggg' AND col3 = 'gagagagaga'; 
SELECT * FROM federated.t1 WHERE col1 =  'ffff' AND col4 = 'fcfcfcfcfcfcfcfc'; 
--sorted_result
SELECT * FROM federated.t1 WHERE col1 >  'bbbb';
--sorted_result
SELECT * FROM federated.t1 WHERE col1 >=  'bbbb';
SELECT * FROM federated.t1 WHERE col1 <  'bbbb';
--sorted_result
SELECT * FROM federated.t1 WHERE col1 <=  'bbbb';
--sorted_result
SELECT * FROM federated.t1 WHERE col1 <>  'bbbb';
SELECT * FROM federated.t1 WHERE col1 LIKE  'b%';
--sorted_result
SELECT * FROM federated.t1 WHERE col4 LIKE  '%b%';
--sorted_result
SELECT * FROM federated.t1 WHERE col1 NOT LIKE  'c%';
SELECT * FROM federated.t1 WHERE col4 NOT LIKE  '%c%';
connection slave;
DROP TABLE IF EXISTS federated.t1;
CREATE TABLE federated.t1 (
  `col1` varchar(8) NOT NULL DEFAULT '',
  `col2` int(8) NOT NULL DEFAULT 0,
  `col3` varchar(8) NOT NULL DEFAULT '',
  primary key (`col1`, `col2`, `col3`));

connection master;
DROP TABLE IF EXISTS federated.t1;
--replace_result $SLAVE_MYPORT SLAVE_PORT
eval CREATE TABLE federated.t1 (
  `col1` varchar(8) NOT NULL DEFAULT '',
  `col2` varchar(8) NOT NULL DEFAULT '',
  `col3` varchar(8) NOT NULL DEFAULT '',
  primary key (`col1`, `col2`, `col3`))
  ENGINE="FEDERATED"
  DEFAULT CHARSET=latin1
  CONNECTION='mysql://root@127.0.0.1:$SLAVE_MYPORT/federated/t1';

INSERT INTO federated.t1 VALUES ('a00', '110', 'cc0');
INSERT INTO federated.t1 VALUES ('aaa', '111', 'ccc');
INSERT INTO federated.t1 VALUES ('bbb', '222', 'yyy');
INSERT INTO federated.t1 VALUES ('ccc', '111', 'zzz');
INSERT INTO federated.t1 VALUES ('ccd', '112', 'zzzz');

# let's see what the foreign database says 
connection slave;
--sorted_result
SELECT col3 FROM federated.t1 WHERE  (
(col1 = 'aaa' AND col2 >= '111') OR col1 > 'aaa') AND 
(col1 < 'ccc' OR ( col1 = 'ccc' AND col2 <= '111')); 

connection master;
--sorted_result
SELECT col3 FROM federated.t1 WHERE  (
(col1 = 'aaa' AND col2 >= '111') OR col1 > 'aaa') AND 
(col1 < 'ccc' OR ( col1 = 'ccc' AND col2 <= '111')); 

# test NULLs
connection slave;
DROP TABLE IF EXISTS federated.t1;
CREATE TABLE federated.t1 (
    `id` int,
    `name` varchar(32),
    `floatval` float,
    `other` int)
DEFAULT CHARSET=latin1;

connection master;
DROP TABLE IF EXISTS federated.t1;
--replace_result $SLAVE_MYPORT SLAVE_PORT
eval CREATE TABLE federated.t1 (
    `id` int,
    `name` varchar(32),
    `floatval` float,
    `other` int)
ENGINE="FEDERATED"
DEFAULT CHARSET=latin1
CONNECTION='mysql://root@127.0.0.1:$SLAVE_MYPORT/federated/t1';

# these both should be the same
INSERT INTO federated.t1 values (NULL, NULL, NULL, NULL);
INSERT INTO federated.t1 values ();
INSERT INTO federated.t1 (id) VALUES (1);
INSERT INTO federated.t1 (name, floatval, other)
  VALUES ('foo', 33.33333332, NULL);
INSERT INTO federated.t1 (name, floatval, other)
  VALUES (0, 00.3333, NULL);
--sorted_result
SELECT * FROM federated.t1;
SELECT count(*) FROM federated.t1 
WHERE id IS NULL 
AND name IS NULL 
AND floatval IS NULL
AND other IS NULL;

connection slave;
DROP TABLE IF EXISTS federated.t1;
CREATE TABLE federated.t1 (
    `blurb_id` int NOT NULL DEFAULT 0,
    `blurb` text default '',
    PRIMARY KEY (blurb_id))
  DEFAULT CHARSET=latin1; 

connection master;
DROP TABLE IF EXISTS federated.t1;
--replace_result $SLAVE_MYPORT SLAVE_PORT
eval CREATE TABLE federated.t1 (
    `blurb_id` int NOT NULL DEFAULT 0,
    `blurb` text default '',
    PRIMARY KEY (blurb_id))
  ENGINE="FEDERATED"
  DEFAULT CHARSET=latin1
  CONNECTION='mysql://root@127.0.0.1:$SLAVE_MYPORT/federated/t1'; 

INSERT INTO federated.t1 VALUES (1, " MySQL supports a number of column types in several categories: numeric types, date and time types, and string (character) types.  This chapter first gives an overview of these column types, and then provides a more detailed description of the properties of the types in each category, and a summary of the column type storage requirements.  The overview is intentionally brief.  The more detailed descriptions should be consulted for additional information about particular column types, such as the allowable formats in which you can specify values.");
INSERT INTO federated.t1 VALUES (2, "All arithmetic is done using signed BIGINT or DOUBLE values, so you should not use unsigned big integers larger than 9223372036854775807 (63 bits) except with bit functions! If you do that, some of the last digits in the result may be wrong because of rounding errors when converting a BIGINT value to a DOUBLE.");
INSERT INTO federated.t1 VALUES (3, " A floating-point number.  p represents the precision. It can be from 0 to 24 for a single-precision floating-point number and from 25 to 53 for a double-precision floating-point number. These types are like the FLOAT and DOUBLE types described immediately following.  FLOAT(p) has the same range as the corresponding FLOAT and DOUBLE types, but the display size and number of decimals are undefined.  ");
INSERT INTO federated.t1 VALUES(4, "Die �bersetzung einer so umfangreichen technischen Dokumentation wie des MySQL-Referenzhandbuchs ist schon eine besondere Herausforderung.  Zumindest f�r jemanden, der seine Zielsprache ernst nimmt:");
--sorted_result
SELECT * FROM federated.t1;

connection slave;
DROP TABLE IF EXISTS federated.t1;
CREATE TABLE federated.t1 (
    `a` int NOT NULL,
    `b` int NOT NULL,
    `c` int NOT NULL,
    PRIMARY KEY (a),key(b));

connection master;
DROP TABLE IF EXISTS federated.t1;
--replace_result $SLAVE_MYPORT SLAVE_PORT
eval CREATE TABLE federated.t1 (
    `a` int NOT NULL,
    `b` int NOT NULL,
    `c` int NOT NULL,
    PRIMARY KEY (a),
    KEY (b))
  ENGINE="FEDERATED"
  DEFAULT CHARSET=latin1
  CONNECTION='mysql://root@127.0.0.1:$SLAVE_MYPORT/federated/t1';

INSERT INTO federated.t1 VALUES (3,3,3),(1,1,1),(2,2,2),(4,4,4);

connection slave;
DROP TABLE IF EXISTS federated.t1;
CREATE TABLE federated.t1 (i1 int, i2 int, i3 int, i4 int, i5 int, i6 int, i7 int, i8
int, i9 int, i10 int, i11 int, i12 int, i13 int, i14 int, i15 int, i16 int, i17
int, i18 int, i19 int, i20 int, i21 int, i22 int, i23 int, i24 int, i25 int,
i26 int, i27 int, i28 int, i29 int, i30 int, i31 int, i32 int, i33 int, i34
int, i35 int, i36 int, i37 int, i38 int, i39 int, i40 int, i41 int, i42 int,
i43 int, i44 int, i45 int, i46 int, i47 int, i48 int, i49 int, i50 int, i51
int, i52 int, i53 int, i54 int, i55 int, i56 int, i57 int, i58 int, i59 int,
i60 int, i61 int, i62 int, i63 int, i64 int, i65 int, i66 int, i67 int, i68
int, i69 int, i70 int, i71 int, i72 int, i73 int, i74 int, i75 int, i76 int,
i77 int, i78 int, i79 int, i80 int, i81 int, i82 int, i83 int, i84 int, i85
int, i86 int, i87 int, i88 int, i89 int, i90 int, i91 int, i92 int, i93 int,
i94 int, i95 int, i96 int, i97 int, i98 int, i99 int, i100 int, i101 int, i102
int, i103 int, i104 int, i105 int, i106 int, i107 int, i108 int, i109 int, i110
int, i111 int, i112 int, i113 int, i114 int, i115 int, i116 int, i117 int, i118
int, i119 int, i120 int, i121 int, i122 int, i123 int, i124 int, i125 int, i126
int, i127 int, i128 int, i129 int, i130 int, i131 int, i132 int, i133 int, i134
int, i135 int, i136 int, i137 int, i138 int, i139 int, i140 int, i141 int, i142
int, i143 int, i144 int, i145 int, i146 int, i147 int, i148 int, i149 int, i150
int, i151 int, i152 int, i153 int, i154 int, i155 int, i156 int, i157 int, i158
int, i159 int, i160 int, i161 int, i162 int, i163 int, i164 int, i165 int, i166
int, i167 int, i168 int, i169 int, i170 int, i171 int, i172 int, i173 int, i174
int, i175 int, i176 int, i177 int, i178 int, i179 int, i180 int, i181 int, i182
int, i183 int, i184 int, i185 int, i186 int, i187 int, i188 int, i189 int, i190
int, i191 int, i192 int, i193 int, i194 int, i195 int, i196 int, i197 int, i198
int, i199 int, i200 int, i201 int, i202 int, i203 int, i204 int, i205 int, i206
int, i207 int, i208 int, i209 int, i210 int, i211 int, i212 int, i213 int, i214
int, i215 int, i216 int, i217 int, i218 int, i219 int, i220 int, i221 int, i222
int, i223 int, i224 int, i225 int, i226 int, i227 int, i228 int, i229 int, i230
int, i231 int, i232 int, i233 int, i234 int, i235 int, i236 int, i237 int, i238
int, i239 int, i240 int, i241 int, i242 int, i243 int, i244 int, i245 int, i246
int, i247 int, i248 int, i249 int, i250 int, i251 int, i252 int, i253 int, i254
int, i255 int, i256 int, i257 int, i258 int, i259 int, i260 int, i261 int, i262
int, i263 int, i264 int, i265 int, i266 int, i267 int, i268 int, i269 int, i270
int, i271 int, i272 int, i273 int, i274 int, i275 int, i276 int, i277 int, i278
int, i279 int, i280 int, i281 int, i282 int, i283 int, i284 int, i285 int, i286
int, i287 int, i288 int, i289 int, i290 int, i291 int, i292 int, i293 int, i294
int, i295 int, i296 int, i297 int, i298 int, i299 int, i300 int, i301 int, i302
int, i303 int, i304 int, i305 int, i306 int, i307 int, i308 int, i309 int, i310
int, i311 int, i312 int, i313 int, i314 int, i315 int, i316 int, i317 int, i318
int, i319 int, i320 int, i321 int, i322 int, i323 int, i324 int, i325 int, i326
int, i327 int, i328 int, i329 int, i330 int, i331 int, i332 int, i333 int, i334
int, i335 int, i336 int, i337 int, i338 int, i339 int, i340 int, i341 int, i342
int, i343 int, i344 int, i345 int, i346 int, i347 int, i348 int, i349 int, i350
int, i351 int, i352 int, i353 int, i354 int, i355 int, i356 int, i357 int, i358
int, i359 int, i360 int, i361 int, i362 int, i363 int, i364 int, i365 int, i366
int, i367 int, i368 int, i369 int, i370 int, i371 int, i372 int, i373 int, i374
int, i375 int, i376 int, i377 int, i378 int, i379 int, i380 int, i381 int, i382
int, i383 int, i384 int, i385 int, i386 int, i387 int, i388 int, i389 int, i390
int, i391 int, i392 int, i393 int, i394 int, i395 int, i396 int, i397 int, i398
int, i399 int, i400 int, i401 int, i402 int, i403 int, i404 int, i405 int, i406
int, i407 int, i408 int, i409 int, i410 int, i411 int, i412 int, i413 int, i414
int, i415 int, i416 int, i417 int, i418 int, i419 int, i420 int, i421 int, i422
int, i423 int, i424 int, i425 int, i426 int, i427 int, i428 int, i429 int, i430
int, i431 int, i432 int, i433 int, i434 int, i435 int, i436 int, i437 int, i438
int, i439 int, i440 int, i441 int, i442 int, i443 int, i444 int, i445 int, i446
int, i447 int, i448 int, i449 int, i450 int, i451 int, i452 int, i453 int, i454
int, i455 int, i456 int, i457 int, i458 int, i459 int, i460 int, i461 int, i462
int, i463 int, i464 int, i465 int, i466 int, i467 int, i468 int, i469 int, i470
int, i471 int, i472 int, i473 int, i474 int, i475 int, i476 int, i477 int, i478
int, i479 int, i480 int, i481 int, i482 int, i483 int, i484 int, i485 int, i486
int, i487 int, i488 int, i489 int, i490 int, i491 int, i492 int, i493 int, i494
int, i495 int, i496 int, i497 int, i498 int, i499 int, i500 int, i501 int, i502
int, i503 int, i504 int, i505 int, i506 int, i507 int, i508 int, i509 int, i510
int, i511 int, i512 int, i513 int, i514 int, i515 int, i516 int, i517 int, i518
int, i519 int, i520 int, i521 int, i522 int, i523 int, i524 int, i525 int, i526
int, i527 int, i528 int, i529 int, i530 int, i531 int, i532 int, i533 int, i534
int, i535 int, i536 int, i537 int, i538 int, i539 int, i540 int, i541 int, i542
int, i543 int, i544 int, i545 int, i546 int, i547 int, i548 int, i549 int, i550
int, i551 int, i552 int, i553 int, i554 int, i555 int, i556 int, i557 int, i558
int, i559 int, i560 int, i561 int, i562 int, i563 int, i564 int, i565 int, i566
int, i567 int, i568 int, i569 int, i570 int, i571 int, i572 int, i573 int, i574
int, i575 int, i576 int, i577 int, i578 int, i579 int, i580 int, i581 int, i582
int, i583 int, i584 int, i585 int, i586 int, i587 int, i588 int, i589 int, i590
int, i591 int, i592 int, i593 int, i594 int, i595 int, i596 int, i597 int, i598
int, i599 int, i600 int, i601 int, i602 int, i603 int, i604 int, i605 int, i606
int, i607 int, i608 int, i609 int, i610 int, i611 int, i612 int, i613 int, i614
int, i615 int, i616 int, i617 int, i618 int, i619 int, i620 int, i621 int, i622
int, i623 int, i624 int, i625 int, i626 int, i627 int, i628 int, i629 int, i630
int, i631 int, i632 int, i633 int, i634 int, i635 int, i636 int, i637 int, i638
int, i639 int, i640 int, i641 int, i642 int, i643 int, i644 int, i645 int, i646
int, i647 int, i648 int, i649 int, i650 int, i651 int, i652 int, i653 int, i654
int, i655 int, i656 int, i657 int, i658 int, i659 int, i660 int, i661 int, i662
int, i663 int, i664 int, i665 int, i666 int, i667 int, i668 int, i669 int, i670
int, i671 int, i672 int, i673 int, i674 int, i675 int, i676 int, i677 int, i678
int, i679 int, i680 int, i681 int, i682 int, i683 int, i684 int, i685 int, i686
int, i687 int, i688 int, i689 int, i690 int, i691 int, i692 int, i693 int, i694
int, i695 int, i696 int, i697 int, i698 int, i699 int, i700 int, i701 int, i702
int, i703 int, i704 int, i705 int, i706 int, i707 int, i708 int, i709 int, i710
int, i711 int, i712 int, i713 int, i714 int, i715 int, i716 int, i717 int, i718
int, i719 int, i720 int, i721 int, i722 int, i723 int, i724 int, i725 int, i726
int, i727 int, i728 int, i729 int, i730 int, i731 int, i732 int, i733 int, i734
int, i735 int, i736 int, i737 int, i738 int, i739 int, i740 int, i741 int, i742
int, i743 int, i744 int, i745 int, i746 int, i747 int, i748 int, i749 int, i750
int, i751 int, i752 int, i753 int, i754 int, i755 int, i756 int, i757 int, i758
int, i759 int, i760 int, i761 int, i762 int, i763 int, i764 int, i765 int, i766
int, i767 int, i768 int, i769 int, i770 int, i771 int, i772 int, i773 int, i774
int, i775 int, i776 int, i777 int, i778 int, i779 int, i780 int, i781 int, i782
int, i783 int, i784 int, i785 int, i786 int, i787 int, i788 int, i789 int, i790
int, i791 int, i792 int, i793 int, i794 int, i795 int, i796 int, i797 int, i798
int, i799 int, i800 int, i801 int, i802 int, i803 int, i804 int, i805 int, i806
int, i807 int, i808 int, i809 int, i810 int, i811 int, i812 int, i813 int, i814
int, i815 int, i816 int, i817 int, i818 int, i819 int, i820 int, i821 int, i822
int, i823 int, i824 int, i825 int, i826 int, i827 int, i828 int, i829 int, i830
int, i831 int, i832 int, i833 int, i834 int, i835 int, i836 int, i837 int, i838
int, i839 int, i840 int, i841 int, i842 int, i843 int, i844 int, i845 int, i846
int, i847 int, i848 int, i849 int, i850 int, i851 int, i852 int, i853 int, i854
int, i855 int, i856 int, i857 int, i858 int, i859 int, i860 int, i861 int, i862
int, i863 int, i864 int, i865 int, i866 int, i867 int, i868 int, i869 int, i870
int, i871 int, i872 int, i873 int, i874 int, i875 int, i876 int, i877 int, i878
int, i879 int, i880 int, i881 int, i882 int, i883 int, i884 int, i885 int, i886
int, i887 int, i888 int, i889 int, i890 int, i891 int, i892 int, i893 int, i894
int, i895 int, i896 int, i897 int, i898 int, i899 int, i900 int, i901 int, i902
int, i903 int, i904 int, i905 int, i906 int, i907 int, i908 int, i909 int, i910
int, i911 int, i912 int, i913 int, i914 int, i915 int, i916 int, i917 int, i918
int, i919 int, i920 int, i921 int, i922 int, i923 int, i924 int, i925 int, i926
int, i927 int, i928 int, i929 int, i930 int, i931 int, i932 int, i933 int, i934
int, i935 int, i936 int, i937 int, i938 int, i939 int, i940 int, i941 int, i942
int, i943 int, i944 int, i945 int, i946 int, i947 int, i948 int, i949 int, i950
int, i951 int, i952 int, i953 int, i954 int, i955 int, i956 int, i957 int, i958
int, i959 int, i960 int, i961 int, i962 int, i963 int, i964 int, i965 int, i966
int, i967 int, i968 int, i969 int, i970 int, i971 int, i972 int, i973 int, i974
int, i975 int, i976 int, i977 int, i978 int, i979 int, i980 int, i981 int, i982
int, i983 int, i984 int, i985 int, i986 int, i987 int, i988 int, i989 int, i990
int, i991 int, i992 int, i993 int, i994 int, i995 int, i996 int, i997 int, i998
int, i999 int, i1000 int, b varchar(256)) row_format=dynamic;

connection master;
DROP TABLE IF EXISTS federated.t1;
--replace_result $SLAVE_MYPORT SLAVE_PORT
eval CREATE TABLE federated.t1 
(i1 int, i2 int, i3 int, i4 int, i5 int, i6 int, i7 int, i8
int, i9 int, i10 int, i11 int, i12 int, i13 int, i14 int, i15 int, i16 int, 
i17 int, i18 int, i19 int, i20 int, i21 int, i22 int, i23 int, i24 int, i25 int,
i26 int, i27 int, i28 int, i29 int, i30 int, i31 int, i32 int, i33 int, i34
int, i35 int, i36 int, i37 int, i38 int, i39 int, i40 int, i41 int, i42 int,
i43 int, i44 int, i45 int, i46 int, i47 int, i48 int, i49 int, i50 int, i51
int, i52 int, i53 int, i54 int, i55 int, i56 int, i57 int, i58 int, i59 int,
i60 int, i61 int, i62 int, i63 int, i64 int, i65 int, i66 int, i67 int, i68
int, i69 int, i70 int, i71 int, i72 int, i73 int, i74 int, i75 int, i76 int,
i77 int, i78 int, i79 int, i80 int, i81 int, i82 int, i83 int, i84 int, i85
int, i86 int, i87 int, i88 int, i89 int, i90 int, i91 int, i92 int, i93 int,
i94 int, i95 int, i96 int, i97 int, i98 int, i99 int, i100 int, i101 int, i102
int, i103 int, i104 int, i105 int, i106 int, i107 int, i108 int, i109 int, i110
int, i111 int, i112 int, i113 int, i114 int, i115 int, i116 int, i117 int, i118
int, i119 int, i120 int, i121 int, i122 int, i123 int, i124 int, i125 int, i126
int, i127 int, i128 int, i129 int, i130 int, i131 int, i132 int, i133 int, i134
int, i135 int, i136 int, i137 int, i138 int, i139 int, i140 int, i141 int, i142
int, i143 int, i144 int, i145 int, i146 int, i147 int, i148 int, i149 int, i150
int, i151 int, i152 int, i153 int, i154 int, i155 int, i156 int, i157 int, i158
int, i159 int, i160 int, i161 int, i162 int, i163 int, i164 int, i165 int, i166
int, i167 int, i168 int, i169 int, i170 int, i171 int, i172 int, i173 int, i174
int, i175 int, i176 int, i177 int, i178 int, i179 int, i180 int, i181 int, i182
int, i183 int, i184 int, i185 int, i186 int, i187 int, i188 int, i189 int, i190
int, i191 int, i192 int, i193 int, i194 int, i195 int, i196 int, i197 int, i198
int, i199 int, i200 int, i201 int, i202 int, i203 int, i204 int, i205 int, i206
int, i207 int, i208 int, i209 int, i210 int, i211 int, i212 int, i213 int, i214
int, i215 int, i216 int, i217 int, i218 int, i219 int, i220 int, i221 int, i222
int, i223 int, i224 int, i225 int, i226 int, i227 int, i228 int, i229 int, i230
int, i231 int, i232 int, i233 int, i234 int, i235 int, i236 int, i237 int, i238
int, i239 int, i240 int, i241 int, i242 int, i243 int, i244 int, i245 int, i246
int, i247 int, i248 int, i249 int, i250 int, i251 int, i252 int, i253 int, i254
int, i255 int, i256 int, i257 int, i258 int, i259 int, i260 int, i261 int, i262
int, i263 int, i264 int, i265 int, i266 int, i267 int, i268 int, i269 int, i270
int, i271 int, i272 int, i273 int, i274 int, i275 int, i276 int, i277 int, i278
int, i279 int, i280 int, i281 int, i282 int, i283 int, i284 int, i285 int, i286
int, i287 int, i288 int, i289 int, i290 int, i291 int, i292 int, i293 int, i294
int, i295 int, i296 int, i297 int, i298 int, i299 int, i300 int, i301 int, i302
int, i303 int, i304 int, i305 int, i306 int, i307 int, i308 int, i309 int, i310
int, i311 int, i312 int, i313 int, i314 int, i315 int, i316 int, i317 int, i318
int, i319 int, i320 int, i321 int, i322 int, i323 int, i324 int, i325 int, i326
int, i327 int, i328 int, i329 int, i330 int, i331 int, i332 int, i333 int, i334
int, i335 int, i336 int, i337 int, i338 int, i339 int, i340 int, i341 int, i342
int, i343 int, i344 int, i345 int, i346 int, i347 int, i348 int, i349 int, i350
int, i351 int, i352 int, i353 int, i354 int, i355 int, i356 int, i357 int, i358
int, i359 int, i360 int, i361 int, i362 int, i363 int, i364 int, i365 int, i366
int, i367 int, i368 int, i369 int, i370 int, i371 int, i372 int, i373 int, i374
int, i375 int, i376 int, i377 int, i378 int, i379 int, i380 int, i381 int, i382
int, i383 int, i384 int, i385 int, i386 int, i387 int, i388 int, i389 int, i390
int, i391 int, i392 int, i393 int, i394 int, i395 int, i396 int, i397 int, i398
int, i399 int, i400 int, i401 int, i402 int, i403 int, i404 int, i405 int, i406
int, i407 int, i408 int, i409 int, i410 int, i411 int, i412 int, i413 int, i414
int, i415 int, i416 int, i417 int, i418 int, i419 int, i420 int, i421 int, i422
int, i423 int, i424 int, i425 int, i426 int, i427 int, i428 int, i429 int, i430
int, i431 int, i432 int, i433 int, i434 int, i435 int, i436 int, i437 int, i438
int, i439 int, i440 int, i441 int, i442 int, i443 int, i444 int, i445 int, i446
int, i447 int, i448 int, i449 int, i450 int, i451 int, i452 int, i453 int, i454
int, i455 int, i456 int, i457 int, i458 int, i459 int, i460 int, i461 int, i462
int, i463 int, i464 int, i465 int, i466 int, i467 int, i468 int, i469 int, i470
int, i471 int, i472 int, i473 int, i474 int, i475 int, i476 int, i477 int, i478
int, i479 int, i480 int, i481 int, i482 int, i483 int, i484 int, i485 int, i486
int, i487 int, i488 int, i489 int, i490 int, i491 int, i492 int, i493 int, i494
int, i495 int, i496 int, i497 int, i498 int, i499 int, i500 int, i501 int, i502
int, i503 int, i504 int, i505 int, i506 int, i507 int, i508 int, i509 int, i510
int, i511 int, i512 int, i513 int, i514 int, i515 int, i516 int, i517 int, i518
int, i519 int, i520 int, i521 int, i522 int, i523 int, i524 int, i525 int, i526
int, i527 int, i528 int, i529 int, i530 int, i531 int, i532 int, i533 int, i534
int, i535 int, i536 int, i537 int, i538 int, i539 int, i540 int, i541 int, i542
int, i543 int, i544 int, i545 int, i546 int, i547 int, i548 int, i549 int, i550
int, i551 int, i552 int, i553 int, i554 int, i555 int, i556 int, i557 int, i558
int, i559 int, i560 int, i561 int, i562 int, i563 int, i564 int, i565 int, i566
int, i567 int, i568 int, i569 int, i570 int, i571 int, i572 int, i573 int, i574
int, i575 int, i576 int, i577 int, i578 int, i579 int, i580 int, i581 int, i582
int, i583 int, i584 int, i585 int, i586 int, i587 int, i588 int, i589 int, i590
int, i591 int, i592 int, i593 int, i594 int, i595 int, i596 int, i597 int, i598
int, i599 int, i600 int, i601 int, i602 int, i603 int, i604 int, i605 int, i606
int, i607 int, i608 int, i609 int, i610 int, i611 int, i612 int, i613 int, i614
int, i615 int, i616 int, i617 int, i618 int, i619 int, i620 int, i621 int, i622
int, i623 int, i624 int, i625 int, i626 int, i627 int, i628 int, i629 int, i630
int, i631 int, i632 int, i633 int, i634 int, i635 int, i636 int, i637 int, i638
int, i639 int, i640 int, i641 int, i642 int, i643 int, i644 int, i645 int, i646
int, i647 int, i648 int, i649 int, i650 int, i651 int, i652 int, i653 int, i654
int, i655 int, i656 int, i657 int, i658 int, i659 int, i660 int, i661 int, i662
int, i663 int, i664 int, i665 int, i666 int, i667 int, i668 int, i669 int, i670
int, i671 int, i672 int, i673 int, i674 int, i675 int, i676 int, i677 int, i678
int, i679 int, i680 int, i681 int, i682 int, i683 int, i684 int, i685 int, i686
int, i687 int, i688 int, i689 int, i690 int, i691 int, i692 int, i693 int, i694
int, i695 int, i696 int, i697 int, i698 int, i699 int, i700 int, i701 int, i702
int, i703 int, i704 int, i705 int, i706 int, i707 int, i708 int, i709 int, i710
int, i711 int, i712 int, i713 int, i714 int, i715 int, i716 int, i717 int, i718
int, i719 int, i720 int, i721 int, i722 int, i723 int, i724 int, i725 int, i726
int, i727 int, i728 int, i729 int, i730 int, i731 int, i732 int, i733 int, i734
int, i735 int, i736 int, i737 int, i738 int, i739 int, i740 int, i741 int, i742
int, i743 int, i744 int, i745 int, i746 int, i747 int, i748 int, i749 int, i750
int, i751 int, i752 int, i753 int, i754 int, i755 int, i756 int, i757 int, i758
int, i759 int, i760 int, i761 int, i762 int, i763 int, i764 int, i765 int, i766
int, i767 int, i768 int, i769 int, i770 int, i771 int, i772 int, i773 int, i774
int, i775 int, i776 int, i777 int, i778 int, i779 int, i780 int, i781 int, i782
int, i783 int, i784 int, i785 int, i786 int, i787 int, i788 int, i789 int, i790
int, i791 int, i792 int, i793 int, i794 int, i795 int, i796 int, i797 int, i798
int, i799 int, i800 int, i801 int, i802 int, i803 int, i804 int, i805 int, i806
int, i807 int, i808 int, i809 int, i810 int, i811 int, i812 int, i813 int, i814
int, i815 int, i816 int, i817 int, i818 int, i819 int, i820 int, i821 int, i822
int, i823 int, i824 int, i825 int, i826 int, i827 int, i828 int, i829 int, i830
int, i831 int, i832 int, i833 int, i834 int, i835 int, i836 int, i837 int, i838
int, i839 int, i840 int, i841 int, i842 int, i843 int, i844 int, i845 int, i846
int, i847 int, i848 int, i849 int, i850 int, i851 int, i852 int, i853 int, i854
int, i855 int, i856 int, i857 int, i858 int, i859 int, i860 int, i861 int, i862
int, i863 int, i864 int, i865 int, i866 int, i867 int, i868 int, i869 int, i870
int, i871 int, i872 int, i873 int, i874 int, i875 int, i876 int, i877 int, i878
int, i879 int, i880 int, i881 int, i882 int, i883 int, i884 int, i885 int, i886
int, i887 int, i888 int, i889 int, i890 int, i891 int, i892 int, i893 int, i894
int, i895 int, i896 int, i897 int, i898 int, i899 int, i900 int, i901 int, i902
int, i903 int, i904 int, i905 int, i906 int, i907 int, i908 int, i909 int, i910
int, i911 int, i912 int, i913 int, i914 int, i915 int, i916 int, i917 int, i918
int, i919 int, i920 int, i921 int, i922 int, i923 int, i924 int, i925 int, i926
int, i927 int, i928 int, i929 int, i930 int, i931 int, i932 int, i933 int, i934
int, i935 int, i936 int, i937 int, i938 int, i939 int, i940 int, i941 int, i942
int, i943 int, i944 int, i945 int, i946 int, i947 int, i948 int, i949 int, i950
int, i951 int, i952 int, i953 int, i954 int, i955 int, i956 int, i957 int, i958
int, i959 int, i960 int, i961 int, i962 int, i963 int, i964 int, i965 int, i966
int, i967 int, i968 int, i969 int, i970 int, i971 int, i972 int, i973 int, i974
int, i975 int, i976 int, i977 int, i978 int, i979 int, i980 int, i981 int, i982
int, i983 int, i984 int, i985 int, i986 int, i987 int, i988 int, i989 int, i990
int, i991 int, i992 int, i993 int, i994 int, i995 int, i996 int, i997 int, i998
int, i999 int, i1000 int, b varchar(256))
row_format=dynamic
ENGINE="FEDERATED"
DEFAULT CHARSET=latin1
CONNECTION='mysql://root@127.0.0.1:$SLAVE_MYPORT/federated/t1';

INSERT INTO federated.t1
values (1, 1, 1, 1, 1, 1, 1, 1, 1, 1, 1, 1, 1, 1, 1, 1, 1, 1, 1,
1, 1, 1, 1, 1, 1, 1, 1, 1, 1, 1, 1, 1, 1, 1, 1, 1, 1, 1, 1, 1, 1, 1, 1, 1, 1,
1, 1, 1, 1, 1, 1, 1, 1, 1, 1, 1, 1, 1, 1, 1, 1, 1, 1, 1, 1, 1, 1, 1, 1, 1, 1,
1, 1, 1, 1, 1, 1, 1, 1, 1, 1, 1, 1, 1, 1, 1, 1, 1, 1, 1, 1, 1, 1, 1, 1, 1, 1,
1, 1, 1, 1, 1, 1, 1, 1, 1, 1, 1, 1, 1, 1, 1, 1, 1, 1, 1, 1, 1, 1, 1, 1, 1, 1,
1, 1, 1, 1, 1, 1, 1, 1, 1, 1, 1, 1, 1, 1, 1, 1, 1, 1, 1, 1, 1, 1, 1, 1, 1, 1,
1, 1, 1, 1, 1, 1, 1, 1, 1, 1, 1, 1, 1, 1, 1, 1, 1, 1, 1, 1, 1, 1, 1, 1, 1, 1,
1, 1, 1, 1, 1, 1, 1, 1, 1, 1, 1, 1, 1, 1, 1, 1, 1, 1, 1, 1, 1, 1, 1, 1, 1, 1,
1, 1, 1, 1, 1, 1, 1, 1, 1, 1, 1, 1, 1, 1, 1, 1, 1, 1, 1, 1, 1, 1, 1, 1, 1, 1,
1, 1, 1, 1, 1, 1, 1, 1, 1, 1, 1, 1, 1, 1, 1, 1, 1, 1, 1, 1, 1, 1, 1, 1, 1, 1,
1, 1, 1, 1, 1, 1, 1, 1, 1, 1, 1, 1, 1, 1, 1, 1, 1, 1, 1, 1, 1, 1, 1, 1, 1, 1,
1, 1, 1, 1, 1, 1, 1, 1, 1, 1, 1, 1, 1, 1, 1, 1, 1, 1, 1, 1, 1, 1, 1, 1, 1, 1,
1, 1, 1, 1, 1, 1, 1, 1, 1, 1, 1, 1, 1, 1, 1, 1, 1, 1, 1, 1, 1, 1, 1, 1, 1, 1,
1, 1, 1, 1, 1, 1, 1, 1, 1, 1, 1, 1, 1, 1, 1, 1, 1, 1, 1, 1, 1, 1, 1, 1, 1, 1,
1, 1, 1, 1, 1, 1, 1, 1, 1, 1, 1, 1, 1, 1, 1, 1, 1, 1, 1, 1, 1, 1, 1, 1, 1, 1,
1, 1, 1, 1, 1, 1, 1, 1, 1, 1, 1, 1, 1, 1, 1, 1, 1, 1, 1, 1, 1, 1, 1, 1, 1, 1,
1, 1, 1, 1, 1, 1, 1, 1, 1, 1, 1, 1, 1, 1, 1, 1, 1, 1, 1, 1, 1, 1, 1, 1, 1, 1,
1, 1, 1, 1, 1, 1, 1, 1, 1, 1, 1, 1, 1, 1, 1, 1, 1, 1, 1, 1, 1, 1, 1, 1, 1, 1,
1, 1, 1, 1, 1, 1, 1, 1, 1, 1, 1, 1, 1, 1, 1, 1, 1, 1, 1, 1, 1, 1, 1, 1, 1, 1,
1, 1, 1, 1, 1, 1, 1, 1, 1, 1, 1, 1, 1, 1, 1, 1, 1, 1, 1, 1, 1, 1, 1, 1, 1, 1,
1, 1, 1, 1, 1, 1, 1, 1, 1, 1, 1, 1, 1, 1, 1, 1, 1, 1, 1, 1, 1, 1, 1, 1, 1, 1,
1, 1, 1, 1, 1, 1, 1, 1, 1, 1, 1, 1, 1, 1, 1, 1, 1, 1, 1, 1, 1, 1, 1, 1, 1, 1,
1, 1, 1, 1, 1, 1, 1, 1, 1, 1, 1, 1, 1, 1, 1, 1, 1, 1, 1, 1, 1, 1, 1, 1, 1, 1,
1, 1, 1, 1, 1, 1, 1, 1, 1, 1, 1, 1, 1, 1, 1, 1, 1, 1, 1, 1, 1, 1, 1, 1, 1, 1,
1, 1, 1, 1, 1, 1, 1, 1, 1, 1, 1, 1, 1, 1, 1, 1, 1, 1, 1, 1, 1, 1, 1, 1, 1, 1,
1, 1, 1, 1, 1, 1, 1, 1, 1, 1, 1, 1, 1, 1, 1, 1, 1, 1, 1, 1, 1, 1, 1, 1, 1, 1,
1, 1, 1, 1, 1, 1, 1, 1, 1, 1, 1, 1, 1, 1, 1, 1, 1, 1, 1, 1, 1, 1, 1, 1, 1, 1,
1, 1, 1, 1, 1, 1, 1, 1, 1, 1, 1, 1, 1, 1, 1, 1, 1, 1, 1, 1, 1, 1, 1, 1, 1, 1,
1, 1, 1, 1, 1, 1, 1, 1, 1, 1, 1, 1, 1, 1, 1, 1, 1, 1, 1, 1, 1, 1, 1, 1, 1, 1,
1, 1, 1, 1, 1, 1, 1, 1, 1, 1, 1, 1, 1, 1, 1, 1, 1, 1, 1, 1, 1, 1, 1, 1, 1, 1,
1, 1, 1, 1, 1, 1, 1, 1, 1, 1, 1, 1, 1, 1, 1, 1, 1, 1, 1, 1, 1, 1, 1, 1, 1, 1,
1, 1, 1, 1, 1, 1, 1, 1, 1, 1, 1, 1, 1, 1, 1, 1, 1, 1, 1, 1, 1, 1, 1, 1, 1, 1,
1, 1, 1, 1, 1, 1, 1, 1, 1, 1, 1, 1, 1, 1, 1, 1, 1, 1, 1, 1, 1, 1, 1, 1, 1, 1,
1, 1, 1, 1, 1, 1, 1, 1, 1, 1, 1, 1, 1, 1, 1, 1, 1, 1, 1, 1, 1, 1, 1, 1, 1, 1,
1, 1, 1, 1, 1, 1, 1, 1, 1, 1, 1, 1, 1, 1, 1, 1, 1, 1, 1, 1, 1, 1, 1, 1, 1, 1,
1, 1, 1, 1, 1, 1, 1, 1, 1, 1, 1, 1, 1, 1, 1, 1, 1, 1, 1, 1, 1, 1, 1, 1, 1, 1,
1, 1, 1, 1, 1, 1, 1, 1, 1, 1, 1, 1, 1, 1, 1, 1, 1, 1, 1, 1, 1, 1, 1, 1, 1, 1,
1, 1, 1, 1, 1, 1, 1, 1, 1, 1, 1, 1, 1, 1, 1, 1, 1, 1, 1, 1, 1, 1, 1, 1, 1, 1,
1, 1, 1, 1, 1, 1, 1, 1, 1, 1, 1, 1, 1, 1, 1, 1, 1, 1, 1, "PatrickG");
UPDATE federated.t1 SET b=repeat('a',256);
UPDATE federated.t1 SET i1=0, i2=0, i3=0, i4=0, i5=0, i6=0, i7=0, i8=0, i9=0, i10=0;
SELECT * FROM federated.t1 WHERE i9=0 and i10=0;
UPDATE federated.t1 SET i50=20;
SELECT * FROM federated.t1;
DELETE FROM federated.t1 WHERE i51=20;
SELECT * FROM federated.t1;
DELETE FROM federated.t1 WHERE i50=20;
SELECT * FROM federated.t1;

connection slave;
DROP TABLE IF EXISTS federated.t1;
CREATE TABLE federated.t1 (id int NOT NULL auto_increment, code char(20) NOT NULL, fileguts blob NOT NULL, creation_date datetime, entered_time datetime default '2004-04-04 04:04:04', PRIMARY KEY(id), index(code), index(fileguts(10))) DEFAULT CHARSET=latin1;

connection master;
DROP TABLE IF EXISTS federated.t1;
--replace_result $SLAVE_MYPORT SLAVE_PORT
eval CREATE TABLE federated.t1 (
    id int NOT NULL auto_increment,
    code char(20) NOT NULL,
    fileguts blob NOT NULL,
    creation_date datetime,
    entered_time datetime default '2004-04-04 04:04:04',
    PRIMARY KEY(id),
    index(code),
    index(fileguts(10)))
  ENGINE="FEDERATED" DEFAULT CHARSET=latin1
  CONNECTION='mysql://root@127.0.0.1:$SLAVE_MYPORT/federated/t1'; 
INSERT INTO federated.t1 (code, fileguts, creation_date) VALUES ('ASDFWERQWETWETAWETA', '*()w*09*$()*#)(*09*^90*d)(*s()d8g)(s*ned)(*)(s*d)(*hn(d*)(*sbn)D((#$*(#*%%&#&^$#&#&#&#&^&#*&*#$*&^*(&#(&Q*&&(*!&!(*&*(#&*(%&#<S-F8>*<S-F8><S-F8><S-F8>#<S-F8>#<S-F8>#<S-F8>[[', '2003-03-03 03:03:03');
INSERT INTO federated.t1 (code, fileguts, creation_date) VALUES ('DEUEUEUEUEUEUEUEUEU', '*()w*09*$()*#)(*09*^90*d)(*s()d8g)(s*ned)(*)(s*d)(*hn(d*)(*sbn)D((#$*(#*%%&#&^$#&#&#&#&^&#*&*#$*&^*(&#(&Q*&&(*!&!(*&*(#&*(%&#<S-F8>*<S-F8><S-F8><S-F8>#<S-F8>#<S-F8>#<S-F8>[[', '2004-04-04 04:04:04');
INSERT INTO federated.t1 (code, fileguts, creation_date) VALUES ('DEUEUEUEUEUEUEUEUEU', 'jimbob', '2004-04-04 04:04:04');
--sorted_result
SELECT * FROM federated.t1;
# test blob indexes
SELECT * FROM federated.t1 WHERE fileguts = 'jimbob';

# test blob with binary
connection slave;
DROP TABLE IF EXISTS federated.t1;
CREATE TABLE federated.t1 (`a` BLOB);

connection master;
DROP TABLE IF EXISTS federated.t1;
--replace_result $SLAVE_MYPORT SLAVE_PORT
eval CREATE TABLE federated.t1 (
  `a` BLOB)
ENGINE="FEDERATED"
CONNECTION='mysql://root@127.0.0.1:$SLAVE_MYPORT/federated/t1';

INSERT INTO federated.t1 VALUES (0x00);
INSERT INTO federated.t1 VALUES (0x0001);
INSERT INTO federated.t1 VALUES (0x0100);
--sorted_result
SELECT HEX(a) FROM federated.t1;

# # simple tests for cyrillic, given to me by 
# DROP TABLE IF EXISTS federated.t1;
# --replace_result $SLAVE_MYPORT SLAVE_PORT
# eval CREATE TABLE federated.t1
#  (a char(20)) charset=cp1251
#  ENGINE="FEDERATED" CONNECTION="mysql://root@127.0.0.1:$SLAVE_MYPORT/federated/t1";
# # 
#  connection slave;
# DROP TABLE IF EXISTS federated.t1;
# CREATE TABLE federated.t1 (a char(20)) charset=cp1251;
# # 
#  connection master;
# INSERT INTO federated.t1 values (_cp1251'�-���-1');
# INSERT INTO federated.t1 values (_cp1251'�-���-2');
# SELECT * FROM federated.t1;
# SET names cp1251;
# INSERT INTO federated.t1 values ('�-���-3');
# INSERT INTO federated.t1 values ('�-Ũ�-4');
# SELECT * FROM federated.t1;
# SELECT hex(a) from federated.t1;
# SELECT hex(a) from federated.t1 ORDER BY a desc;
# UPDATE federated.t1 SET a='�-���-1�����' WHERE a='�-���-1';
# SELECT * FROM federated.t1;
# DELETE FROM federated.t1 WHERE a='�-Ũ�-4';
# SELECT * FROM federated.t1;
# DELETE FROM federated.t1 WHERE a>'�-';
# SELECT * FROM federated.t1;
# SET names default;
# DROP TABLE IF EXISTS federated.t1;

# 
# DROP TABLE IF EXISTS federated.t1;
# 

# test joins with non-federated table
connection slave;
DROP TABLE IF EXISTS federated.t1;
CREATE TABLE federated.t1 (
    `id` int(20) NOT NULL auto_increment,
    `country_id` int(20) NOT NULL DEFAULT 0,
    `name` varchar(32),
    `other` varchar(20),
    PRIMARY KEY  (`id`),
    key (country_id));

connection master;
DROP TABLE IF EXISTS federated.countries;
CREATE TABLE federated.countries (
    `id` int(20) NOT NULL auto_increment,
    `country` varchar(32),
    PRIMARY KEY (id));
INSERT INTO federated.countries (country) VALUES ('India');
INSERT INTO federated.countries (country) VALUES ('Germany');
INSERT INTO federated.countries (country) VALUES ('Italy');
INSERT INTO federated.countries (country) VALUES ('Finland');
INSERT INTO federated.countries (country) VALUES ('Ukraine');

DROP TABLE IF EXISTS federated.t1;
--replace_result $SLAVE_MYPORT SLAVE_PORT
eval CREATE TABLE federated.t1 (
    `id` int(20) NOT NULL auto_increment,
    `country_id` int(20) NOT NULL DEFAULT 0,
    `name` varchar(32),
    `other` varchar(20),
    PRIMARY KEY  (`id`),
    KEY (country_id) )
  ENGINE="FEDERATED" DEFAULT CHARSET=latin1
  CONNECTION='mysql://root@127.0.0.1:$SLAVE_MYPORT/federated/t1';

INSERT INTO federated.t1 (name, country_id, other) VALUES ('Kumar', 1, 11111);
INSERT INTO federated.t1 (name, country_id, other) VALUES ('Lenz', 2, 22222);
INSERT INTO federated.t1 (name, country_id, other) VALUES ('Marizio', 3, 33333);
INSERT INTO federated.t1 (name, country_id, other) VALUES ('Monty', 4, 33333);
INSERT INTO federated.t1 (name, country_id, other) VALUES ('Sanja', 5, 33333);

#inner join
--sorted_result
SELECT federated.t1.name AS name, federated.t1.country_id AS country_id,
federated.t1.other AS other, federated.countries.country AS country 
FROM federated.t1, federated.countries WHERE
federated.t1.country_id = federated.countries.id;

SELECT federated.t1.name AS name, federated.t1.country_id AS country_id,
federated.t1.other AS other, federated.countries.country AS country
FROM federated.t1 INNER JOIN federated.countries ON
federated.t1.country_id = federated.countries.id;

SELECT federated.t1.name AS name, federated.t1.country_id AS country_id,
federated.t1.other AS other, federated.countries.country AS country
FROM federated.t1 INNER JOIN federated.countries ON
federated.t1.country_id = federated.countries.id
WHERE federated.t1.name = 'Monty';

#left join
SELECT federated.t1.*, federated.countries.country 
FROM federated.t1 LEFT JOIN federated.countries 
ON federated.t1.country_id = federated.countries.id
ORDER BY federated.countries.id;

SELECT federated.t1.*, federated.countries.country 
FROM federated.t1 LEFT JOIN federated.countries 
ON federated.t1.country_id = federated.countries.id
ORDER BY federated.countries.country;

#right join
SELECT federated.t1.*, federated.countries.country 
FROM federated.t1 RIGHT JOIN federated.countries 
ON federated.t1.country_id = federated.countries.id 
ORDER BY federated.t1.country_id;

DROP TABLE federated.countries;

#BEGIN optimize and repair tests
OPTIMIZE TABLE federated.t1;
REPAIR TABLE federated.t1;
REPAIR TABLE federated.t1 QUICK;
REPAIR TABLE federated.t1 EXTENDED;
REPAIR TABLE federated.t1 USE_FRM;
#END optimize and repair tests


# BEGIN ALTER TEST
connection slave;
--disable_warnings
DROP TABLE IF EXISTS federated.normal_table;
--enable_warnings

CREATE TABLE federated.normal_table (
  `id` int(4) NOT NULL,
  `name` varchar(10) default NULL
  ) DEFAULT CHARSET=latin1;

connection master;
--disable_warnings
DROP TABLE IF EXISTS federated.alter_me;
--enable_warnings

--replace_result $SLAVE_MYPORT SLAVE_PORT
eval CREATE TABLE federated.alter_me (
  `id` int(4) NOT NULL,
  `name` varchar(10) default NULL,
  PRIMARY KEY (`id`)
  ) ENGINE="FEDERATED" DEFAULT CHARSET=latin1
  CONNECTION='mysql://root@127.0.0.1:$SLAVE_MYPORT/federated/normal_table';

INSERT INTO federated.alter_me (id, name) VALUES (1, 'Monty');
INSERT INTO federated.alter_me (id, name) VALUES (2, 'David');

SELECT * FROM federated.alter_me;

--error ER_ILLEGAL_HA
ALTER TABLE federated.alter_me MODIFY COLUMN id int(16) NOT NULL;

SELECT * FROM federated.alter_me;

DROP TABLE federated.alter_me;
connection slave;
DROP TABLE federated.normal_table;
# END ALTER TEST

#
# Test BUG #14532 - bit columns broken in federated
# storage engine
#
--disable_warnings
DROP TABLE IF EXISTS federated.t1;
--enable_warnings
CREATE TABLE federated.t1 (
  `bitty` bit(3)
) DEFAULT CHARSET=latin1;

connection master;

--disable_warnings
DROP TABLE IF EXISTS federated.t1;
--enable_warnings

--replace_result $SLAVE_MYPORT SLAVE_PORT
eval CREATE TABLE federated.t1 (
 `bitty` bit(3)
) ENGINE="FEDERATED" DEFAULT CHARSET=latin1
  CONNECTION='mysql://root@127.0.0.1:$SLAVE_MYPORT/federated/t1';

INSERT INTO federated.t1 VALUES (b'001');
INSERT INTO federated.t1 VALUES (b'010');
INSERT INTO federated.t1 VALUES (b'011');
INSERT INTO federated.t1 VALUES (b'100');
INSERT INTO federated.t1 VALUES (b'101');
INSERT INTO federated.t1 VALUES (b'110');
INSERT INTO federated.t1 VALUES (b'111');
select * FROM federated.t1;
drop table federated.t1;

connection slave;
drop table federated.t1;

#
# BUG# 14768 test auto_increment last_insert_id()
#
connection slave;
DROP TABLE IF EXISTS federated.t1;
CREATE TABLE federated.t1 (
    `id` int(20) NOT NULL auto_increment,
    PRIMARY KEY  (`id`));

connection master;
DROP TABLE IF EXISTS federated.t1;
--replace_result $SLAVE_MYPORT SLAVE_PORT
eval CREATE TABLE federated.t1 (
    `id` int(20) NOT NULL auto_increment,
    PRIMARY KEY  (`id`)
    )
  ENGINE="FEDERATED" DEFAULT CHARSET=latin1
  CONNECTION='mysql://root@127.0.0.1:$SLAVE_MYPORT/federated/t1';

INSERT INTO federated.t1 VALUES ();
SELECT LAST_INSERT_ID();
INSERT INTO federated.t1 VALUES ();
SELECT LAST_INSERT_ID();
INSERT INTO federated.t1 VALUES ();
SELECT LAST_INSERT_ID();
INSERT INTO federated.t1 VALUES ();
SELECT LAST_INSERT_ID();
INSERT INTO federated.t1 VALUES ();
SELECT LAST_INSERT_ID();
SELECT * FROM federated.t1;
DROP TABLE federated.t1;

connection slave;
DROP TABLE federated.t1;

#
# Bug#17377 Federated Engine returns wrong Data, always the rows
#           with the highest ID
#

connection slave;

--disable_warnings
DROP TABLE IF EXISTS federated.bug_17377_table;
--enable_warnings

CREATE TABLE federated.bug_17377_table (
`fld_cid` bigint(20) NOT NULL auto_increment,
`fld_name` varchar(255) NOT NULL default '',
`fld_parentid` bigint(20) NOT NULL default '0',
`fld_delt` int(1) NOT NULL default '0',
PRIMARY KEY (`fld_cid`),
KEY `fld_parentid` (`fld_parentid`),
KEY `fld_delt` (`fld_delt`),
KEY `fld_cid` (`fld_cid`)
) ENGINE=MyISAM;

# Insert some test-data
insert into federated.bug_17377_table( fld_name )
values
("Mats"), ("Sivert"), ("Sigvard"), ("Torgny"), ("Torkel");

connection master;
--disable_warnings
DROP TABLE IF EXISTS federated.t1;
--enable_warnings

--replace_result $SLAVE_MYPORT SLAVE_PORT
eval CREATE TABLE federated.t1 (
`fld_cid` bigint(20) NOT NULL auto_increment,
`fld_name` varchar(255) NOT NULL default '',
`fld_parentid` bigint(20) NOT NULL default '0',
`fld_delt` int(1) NOT NULL default '0',
PRIMARY KEY (`fld_cid`),
KEY `fld_parentid` (`fld_parentid`),
KEY `fld_delt` (`fld_delt`),
KEY `fld_cid` (`fld_cid`)
) ENGINE=FEDERATED
CONNECTION='mysql://root@127.0.0.1:$SLAVE_MYPORT/federated/bug_17377_table';

select * from federated.t1 where fld_parentid=0 and fld_delt=0
order by fld_name;

select * from federated.t1 where fld_parentid=0 and fld_delt=0;

DROP TABLE federated.t1;
connection slave;
DROP TABLE federated.bug_17377_table;

#
# Test multi updates and deletes without keys
#

# The following can be enabled when bug #19773 has been fixed
--disable_parsing
connection slave;
create table federated.t1 (i1 int, i2 int, i3 int);
create table federated.t2 (id int, c1 varchar(20), c2 varchar(20));
connection master;
eval create table federated.t1 (i1 int, i2 int, i3 int) ENGINE=FEDERATED CONNECTION='mysql://root@127.0.0.1:$SLAVE_MYPORT/federated/t1';
eval create table federated.t2 (id int, c1 varchar(20), c2 varchar(20)) ENGINE=FEDERATED CONNECTION='mysql://root@127.0.0.1:$SLAVE_MYPORT/federated/t2';
insert into federated.t1 values (1,5,10),(3,7,12),(4,5,2),(9,10,15),(2,2,2);
insert into federated.t2 values (9,"abc","def"),(5,"opq","lmn"),(2,"test t","t test");
select * from federated.t1 order by i1;
select * from federated.t2;
update federated.t1,federated.t2 set t1.i2=15, t2.c2="ppc" where t1.i1=t2.id;
select * from federated.t1 order by i1;
select * from federated.t2 order by id;
delete   t1.*,t2.* from federated.t1,federated.t2 where t1.i2=t2.id;
select * from federated.t1 order by i1;
select * from federated.t2 order by id;
drop table federated.t1, federated.t2;
connection slave;
drop table federated.t1, federated.t2;
connection master;

# Test multi updates and deletes with keys

connection slave;
create table federated.t1 (i1 int, i2 int, i3 int, primary key (i1));
create table federated.t2 (id int, c1 varchar(20), c2 varchar(20), primary key (id));
connection master;
eval create table federated.t1 (i1 int auto_increment not null, i2 int, i3 int, primary key (i1)) ENGINE=FEDERATED ENGINE=FEDERATED CONNECTION='mysql://root@127.0.0.1:$SLAVE_MYPORT/federated/t1';
eval create table federated.t2 (id int auto_increment not null, c1 varchar(20), c2 varchar(20), primary key(id)) ENGINE=FEDERATED ENGINE=FEDERATED CONNECTION='mysql://root@127.0.0.1:$SLAVE_MYPORT/federated/t2';
insert into federated.t1 values (1,5,10),(3,7,12),(4,5,2),(9,10,15),(2,2,2);
insert into federated.t2 values (9,"abc","def"),(5,"opq","lmn"),(2,"test t","t test");
select * from federated.t1 order by i1;
select * from federated.t2 order by id;
update federated.t1,federated.t2 set t1.i2=15, t2.c2="ppc" where t1.i1=t2.id;
select * from federated.t1 order by i1;
select * from federated.t2 order by id;
delete t1.*,t2.* from federated.t1,federated.t2 where t1.i2=t2.id;
select * from federated.t1 order by i1;
select * from federated.t2 order by id;
drop table federated.t1, federated.t2;
connection slave;
drop table federated.t1, federated.t2;
connection master;
--enable_parsing

#
# BUG #18764: Delete conditions causing inconsistencies in Federated tables
#
connection slave;
--disable_warnings
DROP TABLE IF EXISTS federated.test;
--enable_warnings
CREATE TABLE federated.test (
    `id` int(11) NOT NULL,
    `val1` varchar(255) NOT NULL,
    `val2` varchar(255) NOT NULL,
    PRIMARY KEY  (`id`)
    ) ENGINE=MyISAM DEFAULT CHARSET=latin1;

connection master;
--disable_warnings
DROP TABLE IF EXISTS federated.test_local;
DROP TABLE IF EXISTS federated.test_remote;
--enable_warnings
CREATE TABLE federated.test_local (
  `id` int(11) NOT NULL,
  `val1` varchar(255) NOT NULL,
  `val2` varchar(255) NOT NULL,
  PRIMARY KEY  (`id`)
) ENGINE=MyISAM DEFAULT CHARSET=latin1;

INSERT INTO federated.test_local VALUES (1, 'foo', 'bar'),
(2, 'bar', 'foo');

--replace_result $SLAVE_MYPORT SLAVE_PORT
eval CREATE TABLE federated.test_remote (
  `id` int(11) NOT NULL,
  `val1` varchar(255) NOT NULL,
  `val2` varchar(255) NOT NULL,
  PRIMARY KEY  (`id`)
) ENGINE=FEDERATED DEFAULT CHARSET=latin1
CONNECTION='mysql://root@127.0.0.1:$SLAVE_MYPORT/federated/test';

insert into federated.test_remote select * from federated.test_local;

select * from federated.test_remote;

delete from federated.test_remote where id in (1,2);

insert into federated.test_remote select * from federated.test_local;

select * from federated.test_remote;
--disable_warnings
DROP TABLE federated.test_local;
DROP TABLE federated.test_remote;
--enable_warnings
connection slave;
--disable_warnings
DROP TABLE federated.test;
--enable_warnings

# 
# Additional test for bug#18437 "Wrong values inserted with a before
# update trigger on NDB table". SQL-layer didn't properly inform
# handler about fields which were read and set in triggers. In some
# cases this resulted in incorrect (garbage) values of OLD variables
# and lost changes to NEW variables.
# Since for federated engine only operation which is affected by wrong
# fields mark-up is handler::write_row() this file constains coverage
# for ON INSERT triggers only. Tests for other types of triggers reside
# in ndb_trigger.test.
#
connection slave;
--disable_warnings
drop table if exists federated.t1;
--enable_warnings
create table federated.t1 (a int, b int, c int);
connection master;
--disable_warnings
drop table if exists federated.t1;
drop table if exists federated.t2;
--enable_warnings
--replace_result $SLAVE_MYPORT SLAVE_PORT
eval create table federated.t1 (a int,  b int, c int) engine=federated connection='mysql://root@127.0.0.1:$SLAVE_MYPORT/federated/t1';
create trigger federated.t1_bi before insert on federated.t1 for each row set new.c= new.a * new.b;
create table federated.t2 (a int, b int);
insert into federated.t2 values (13, 17), (19, 23);
# Each of three statements should correctly set values for all three fields
# insert
insert into federated.t1 (a, b) values (1, 2), (3, 5), (7, 11);
select * from federated.t1 order by a;
delete from federated.t1;
# insert ... select
insert into federated.t1 (a, b) select * from federated.t2;
select * from federated.t1 order by a;
delete from federated.t1;
# load
load data infile '../../std_data/loaddata5.dat' into table federated.t1 fields terminated by '' enclosed by '' ignore 1 lines (a, b);
select * from federated.t1 order by a;
drop tables federated.t1, federated.t2;

connection slave;
drop table federated.t1;

#
# BUG 19773 Crash when using multi-table updates, deletes
# with federated tables
#
connection slave;
create table federated.t1 (i1 int, i2 int, i3 int);
create table federated.t2 (id int, c1 varchar(20), c2 varchar(20));

connection master;
--replace_result $SLAVE_MYPORT SLAVE_PORT
eval create table federated.t1 (i1 int, i2 int, i3 int) ENGINE=FEDERATED CONNECTION='mysql://root@127.0.0.1:$SLAVE_MYPORT/federated/t1';
--replace_result $SLAVE_MYPORT SLAVE_PORT
eval create table federated.t2 (id int, c1 varchar(20), c2 varchar(20)) ENGINE=FEDERATED CONNECTION='mysql://root@127.0.0.1:$SLAVE_MYPORT/federated/t2';
insert into federated.t1 values (1,5,10),(3,7,12),(4,5,2),(9,10,15),(2,2,2);
insert into federated.t2 values (9,"abc","def"),(5,"opq","lmn"),(2,"test t","t test");
select * from federated.t1 order by i1;
select * from federated.t2;
update federated.t1,federated.t2 set t1.i2=15, t2.c2="ppc" where t1.i1=t2.id;
select * from federated.t1 order by i1;
select * from federated.t2 order by id;
delete   federated.t1.*,federated.t2.* from federated.t1,federated.t2 where t1.i2=t2.id;
select * from federated.t1 order by i1;
select * from federated.t2 order by id;
drop table federated.t1, federated.t2;
connection slave;
drop table federated.t1, federated.t2;

# Test multi updates and deletes with keys
connection slave;
create table federated.t1 (i1 int, i2 int, i3 int, primary key (i1));
create table federated.t2 (id int, c1 varchar(20), c2 varchar(20), primary key (id));

connection master;
--replace_result $SLAVE_MYPORT SLAVE_PORT
eval create table federated.t1 (i1 int auto_increment not null, i2 int, i3 int, primary key (i1)) ENGINE=FEDERATED CONNECTION='mysql://root@127.0.0.1:$SLAVE_MYPORT/federated/t1';
--replace_result $SLAVE_MYPORT SLAVE_PORT
eval create table federated.t2 (id int auto_increment not null, c1 varchar(20), c2 varchar(20), primary key(id)) ENGINE=FEDERATED CONNECTION='mysql://root@127.0.0.1:$SLAVE_MYPORT/federated/t2';
insert into federated.t1 values (1,5,10),(3,7,12),(4,5,2),(9,10,15),(2,2,2);
insert into federated.t2 values (9,"abc","def"),(5,"opq","lmn"),(2,"test t","t test");
select * from federated.t1 order by i1;
select * from federated.t2 order by id;
update federated.t1,federated.t2 set t1.i2=15, t2.c2="ppc" where t1.i1=t2.id;
select * from federated.t1 order by i1;
select * from federated.t2 order by id;
delete federated.t1.*,federated.t2.* from federated.t1,federated.t2 where t1.i2=t2.id;
select * from federated.t1 order by i1;
select * from federated.t2 order by id;
drop table federated.t1, federated.t2;

connection slave;
drop table federated.t1, federated.t2;
#
# Bug #16494: Updates that set a column to NULL fail sometimes
#
connection slave;
create table t1 (id int not null auto_increment primary key, val int);
connection master;
--replace_result $SLAVE_MYPORT SLAVE_PORT
eval create table t1
  (id int not null auto_increment primary key, val int) engine=federated
  connection='mysql://root@127.0.0.1:$SLAVE_MYPORT/test/t1';
insert into t1 values (1,0),(2,0);
update t1 set val = NULL where id = 1;
select * from t1;
connection slave;
select * from t1;
drop table t1;
connection master;
drop table t1;

#
# Bug #17608: String literals lost during INSERT query on FEDERATED table
#
connection slave;
create table t1 (a longblob not null);
connection master;
--replace_result $SLAVE_MYPORT SLAVE_PORT
eval create table t1
  (a longblob not null) engine=federated
  connection='mysql://root@127.0.0.1:$SLAVE_MYPORT/test/t1';
insert into t1 values (repeat('a',5000));
select length(a) from t1;
connection slave;
select length(a) from t1;
drop table t1;
connection master;
drop table t1;

#
# BUG #15133: unique index with nullable value not accepted in federated table 
#

connection slave;
--disable_warnings
DROP TABLE IF EXISTS federated.test;
CREATE TABLE federated.test (
  `i` int(11) NOT NULL,
  `j` int(11) NOT NULL,
  `c` varchar(30) default NULL,
  PRIMARY KEY  (`i`,`j`),
  UNIQUE KEY `i` (`i`,`c`)
) ENGINE=InnoDB DEFAULT CHARSET=latin1;
--enable_warnings

connection master;
--disable_warnings
DROP TABLE IF EXISTS federated.test1;
DROP TABLE IF EXISTS federated.test2;
--enable_warnings

--replace_result $SLAVE_MYPORT SLAVE_PORT
eval create table federated.test1 (
        i int not null,
        j int not null,
        c varchar(30),
        primary key (i,j),
        unique key (i, c))
engine = federated
connection='mysql://root@127.0.0.1:$SLAVE_MYPORT/federated/test';

--replace_result $SLAVE_MYPORT SLAVE_PORT
eval create table federated.test2 (
        i int default null,
        j int not null,
        c varchar(30),
        key (i))
engine = federated
connection='mysql://root@127.0.0.1:$SLAVE_MYPORT/federated/test';
drop table federated.test1, federated.test2;

connection slave;
drop table federated.test;

#
# BUG# 17044 Federated Storage Engine not UTF8 clean
#
connection slave;
set names utf8;
create table federated.t1 (a varchar(64)) DEFAULT CHARSET=utf8;

insert into federated.t1 values (0x6DC3A56E6164);
select hex(a) from federated.t1;

connection master;
--replace_result $SLAVE_MYPORT SLAVE_PORT
eval create table federated.t1 (a varchar(64))
ENGINE=FEDERATED 
connection='mysql://root@127.0.0.1:$SLAVE_MYPORT/federated/t1'
DEFAULT CHARSET=utf8;
set names utf8;
select hex(a) from federated.t1;
insert into federated.t1 values (0xC3A4C3B6C3BCC39F);
insert into federated.t1 values (0xD18DD184D184D0B5D0BAD182D0B8D0B2D0BDD183D18E);
select hex(a) from federated.t1;

connection slave;
select hex(a) from federated.t1;

connection master;
drop table federated.t1;

connection slave;
drop table federated.t1;

#
# Bug#26909: Specified key was too long; max key length is 255 bytes 
#       when creating a table
#
connection slave;
CREATE TABLE federated.t1 (
    categoryId int(11) NOT NULL AUTO_INCREMENT,
    domainId varchar(745) NOT NULL DEFAULT '',
    categoryName varchar(255) NOT NULL DEFAULT '',
    PRIMARY KEY (categoryId),
    UNIQUE KEY idx_unique_category_categoryName (domainId, categoryName),
    KEY idx_category_domainId (domainId)
  ) ENGINE=MyISAM DEFAULT CHARSET=latin1;

connection master;
--replace_result $SLAVE_MYPORT SLAVE_PORT
eval CREATE TABLE federated.t1 (
    categoryId int(11) NOT NULL AUTO_INCREMENT,
    domainId varchar(745) NOT NULL DEFAULT '',
    categoryName varchar(255) NOT NULL DEFAULT '',
    PRIMARY KEY (categoryId),
    UNIQUE KEY idx_unique_category_categoryName (domainId, categoryName),
    KEY idx_category_domainId (domainId)
  ) ENGINE=FEDERATED DEFAULT CHARSET=latin1
  CONNECTION='mysql://root@127.0.0.1:$SLAVE_MYPORT/federated/t1';


insert into federated.t1 (domainId, categoryName) values ( '1231231231231231231231231231231231231231231231231231231231231231231231231231231231231231231231231231231231231231231231231231231231231231231231231231231231231231231231231231231231231231231231231231231231231231231231231231231231231231231231231231231231231231231231231231231231231231231231231231231  300', '1234567890123456789012345678901234567890123456789012345678901234567890123456789012345678901234567890123456789012345678901234567890123456789012345  250');
insert into federated.t1 (domainId, categoryName) values ( '12312312312312312312312312312312312312312312312312312312312312312312312312312312312312312312312312312312312312312312312312312312312312312312312312312312312312312312312312312312312312312312312312312312312312312312312312312312312312312312312312312312312312312312312312312312312312312312312312312312  301', '12345678901234567890123456789012345678901234567890123456789012345678901234567890123456789012345678901234567890123456789012345678901234567890123456  250');
insert into federated.t1 (domainId, categoryName) values ('a', 'b');

select categoryId from federated.t1 order by domainId, categoryName;
select categoryId from federated.t1 where domainId='a' and categoryName='b' order by categoryId;
select categoryId from federated.t1 where domainId='a' and categoryName='b' order by categoryId;
select categoryId from federated.t1 where domainId<>'a' and categoryName<>'b' order by categoryId;

drop table federated.t1;

connection slave;
drop table federated.t1;

#
# BUG#21019 Federated Engine does not support REPLACE/INSERT IGNORE/UPDATE IGNORE
#
connection slave;
create table federated.t1 (a int primary key, b varchar(64))
  DEFAULT CHARSET=utf8;
connection master;
--replace_result $SLAVE_MYPORT SLAVE_PORT
eval create table federated.t1 (a int primary key, b varchar(64))
  ENGINE=FEDERATED
  connection='mysql://root@127.0.0.1:$SLAVE_MYPORT/federated/t1'
  DEFAULT CHARSET=utf8;

insert ignore into federated.t1 values (1,"Larry"), (2,"Curly"), (1,"Moe");
select * from federated.t1;

truncate federated.t1;
replace into federated.t1 values (1,"Larry"), (2,"Curly"), (1,"Moe");
select * from federated.t1;

update ignore federated.t1 set a=a+1;
select * from federated.t1;

drop table federated.t1;
connection slave;
drop table federated.t1;

#
# BUG#25511 Federated Insert failures.
#
# When the user performs a INSERT...ON DUPLICATE KEY UPDATE, we want
# it to fail if a duplicate key exists instead of ignoring it.
#
connection slave;
create table federated.t1 (a int primary key, b varchar(64))
  DEFAULT CHARSET=utf8;
connection master;
--replace_result $SLAVE_MYPORT SLAVE_PORT
eval create table federated.t1 (a int primary key, b varchar(64))
  ENGINE=FEDERATED
  connection='mysql://root@127.0.0.1:$SLAVE_MYPORT/federated/t1'
  DEFAULT CHARSET=utf8;

--error ER_DUP_KEY
insert into federated.t1 values (1,"Larry"), (2,"Curly"), (1,"Moe")
on duplicate key update a=a+100;
select * from federated.t1;

drop table federated.t1;
connection slave;
drop table federated.t1;

--echo
--echo Bug#18287 create federated table always times out, error 1159 ' '
--echo
--echo Test that self-references work
--echo
connection slave;
create table federated.t1 (a int primary key);
--replace_result $SLAVE_MYPORT SLAVE_PORT
eval create table federated.t2 (a int primary key)
  ENGINE=FEDERATED
  connection='mysql://root@127.0.0.1:$SLAVE_MYPORT/federated/t1';
insert into federated.t1 (a) values (1);
select * from federated.t2;
drop table federated.t1, federated.t2;

#
# BUG#29875 Disable support for transactions
#
connection slave;
CREATE TABLE federated.t1 (a INT PRIMARY KEY) DEFAULT CHARSET=utf8;
connection master;
--replace_result $SLAVE_MYPORT SLAVE_PORT
eval CREATE TABLE federated.t1 (a INT PRIMARY KEY)
  ENGINE=FEDERATED
  CONNECTION='mysql://root@127.0.0.1:$SLAVE_MYPORT/federated/t1'
  DEFAULT CHARSET=utf8;

SELECT transactions FROM information_schema.engines WHERE engine="FEDERATED";
INSERT INTO federated.t1 VALUES (1);
SET autocommit=0;
INSERT INTO federated.t1 VALUES (2);
ROLLBACK;
SET autocommit=1;
SELECT * FROM federated.t1;

DROP TABLE federated.t1;
connection slave;
DROP TABLE federated.t1;

#
# Bug #32374 crash with filesort when selecting from federated table and view
#
connection slave;
create table t1 (a varchar(256));
--disable_warnings
drop view if exists v1;
--enable_warnings
create view v1 as select a from t1;
--disable_query_log
let $n= 100;
while ($n)
{
  insert into t1 values (repeat('a',200));
  dec $n;
}
--enable_query_log

connection master;
--replace_result $SLAVE_MYPORT SLAVE_PORT
eval create table t1
  (a varchar(256)) engine=federated
  connection='mysql://root@127.0.0.1:$SLAVE_MYPORT/test/v1';

select 1 from t1 order by a;
drop table t1;
connection slave;
drop table t1;
drop view v1;

#
# BUG#33946 - Join on Federated tables with Unique index gives error 1430
#             from storage engine
#
connection slave;
CREATE TABLE t1 (a INT, b INT, KEY(a,b));
INSERT INTO t1 VALUES(NULL,1),(1,NULL),(NULL,NULL),(1,1),(2,2);

connection master;
--replace_result $SLAVE_MYPORT SLAVE_PORT
eval CREATE TABLE t1 (a INT, b INT, KEY(a,b)) ENGINE=federated
CONNECTION='mysql://root@127.0.0.1:$SLAVE_MYPORT/test/t1';
SELECT * FROM t1 WHERE a IS NULL;
SELECT * FROM t1 WHERE a IS NOT NULL;
SELECT * FROM t1 WHERE a=1 AND b=1;
SELECT * FROM t1 WHERE a IS NULL AND b=1;
SELECT * FROM t1 WHERE a IS NOT NULL AND b=1;
DROP TABLE t1;

connection slave;
DROP TABLE t1;

#
# BUG#34788 - malformed federated connection url is not handled correctly -
#             crashes server !
#
# also tests
#
# BUG#35509 - Federated leaks memory when connecting to localhost/default
#             port
#
CREATE TABLE t1 (a INT) ENGINE=federated CONNECTION='mysql://@:://';
DROP TABLE t1;


#
# Bug #34779: crash in checksum table on federated tables with blobs 
# containing nulls
#
connection slave;
CREATE TABLE t1 (a LONGBLOB, b LONGBLOB);
INSERT INTO t1 VALUES ('aaaaaaaaaaaaaaaaaaaaaaaaaaaa', NULL);
connection master;
--replace_result $SLAVE_MYPORT SLAVE_PORT
eval CREATE TABLE t1
  (a LONGBLOB, b LONGBLOB) ENGINE=FEDERATED
  CONNECTION='mysql://root@127.0.0.1:$SLAVE_MYPORT/test/t1';
CHECKSUM TABLE t1;
connection slave;
DROP TABLE t1;
connection master;
DROP TABLE t1;


#
# Bug #34774    key prefix on text field in federated tables can cause
# server to crash!
#
connection slave;
CREATE TABLE t1 (a TEXT, b TEXT, KEY(b(1)));
INSERT INTO t1 VALUES (NULL, NULL), (NULL, NULL), (NULL, NULL), (NULL, NULL);
connection master;
--replace_result $SLAVE_MYPORT SLAVE_PORT
eval CREATE TABLE t1
  (a TEXT, b TEXT, KEY(b(1))) ENGINE=FEDERATED
  CONNECTION='mysql://root@127.0.0.1:$SLAVE_MYPORT/test/t1';
SELECT t1.a FROM t1, t1 as t2 WHERE t2.b NOT LIKE t1.b;
connection slave;
DROP TABLE t1;
connection master;
DROP TABLE t1;

--echo #
--echo # BUG#21360 - mysqldump error on federated tables
--echo #
connection slave;
--echo #Switch to Connection Slave
CREATE TABLE t1(id VARCHAR(20) NOT NULL, PRIMARY KEY(id));
INSERT INTO  t1 VALUES ('text1'),('text2'),('text3'),('text4');

connection master;
--echo #Switch to Connection Master
--replace_result $SLAVE_MYPORT SLAVE_PORT
eval CREATE TABLE t1(id VARCHAR(20) NOT NULL, PRIMARY KEY(id)) ENGINE=FEDERATED 
  CONNECTION='mysql://root@127.0.0.1:$SLAVE_MYPORT/test/t1';
--echo # Dump table t1 using mysqldump tool
--replace_result $SLAVE_MYPORT SLAVE_PORT
--exec $MYSQL_DUMP --compact test t1
DROP TABLE t1;

connection slave;
--echo #Switch to Connection Slave
DROP TABLE t1;

connection default;

--echo End of 5.0 tests

create server 's1' foreign data wrapper 'mysql' options (port 3306);
drop server 's1';


--echo #
--echo # Bug #32426: FEDERATED query returns corrupt results for ORDER BY on a TEXT
--echo #
connection slave;
CREATE TABLE federated.t1(a TEXT);
INSERT INTO federated.t1 VALUES('abc'), ('gh'), ('f'), ('ijk'), ('de');

connection master;
--replace_result $SLAVE_MYPORT SLAVE_PORT
eval CREATE TABLE federated.t1(a TEXT) ENGINE=FEDERATED
  CONNECTION='mysql://root@127.0.0.1:$SLAVE_MYPORT/federated/t1';
SELECT * FROM federated.t1 ORDER BY A;
SELECT * FROM federated.t1 ORDER BY A DESC;
DROP TABLE federated.t1;

connection slave;
DROP TABLE federated.t1;

connection default;


--echo End of 5.1 tests
SET @@GLOBAL.CONCURRENT_INSERT= @OLD_MASTER_CONCURRENT_INSERT;
connection slave;
SET @@GLOBAL.CONCURRENT_INSERT= @OLD_SLAVE_CONCURRENT_INSERT;

connection default;
source suite/federated/include/federated_cleanup.inc;<|MERGE_RESOLUTION|>--- conflicted
+++ resolved
@@ -4,13 +4,7 @@
 #
 
 
-<<<<<<< HEAD
---source federated.inc
-=======
-# should work with embedded server after mysqltest is fixed
---source include/not_embedded.inc
 --source suite/federated/include/federated.inc
->>>>>>> 3b954d1d
 
 connection default;
 
