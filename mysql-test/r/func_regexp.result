--- conflicted
+++ resolved
@@ -114,7 +114,18 @@
 SELECT 1 REGEXP NULL;
 1 REGEXP NULL
 NULL
-<<<<<<< HEAD
+SELECT '' REGEXP BINARY NULL;
+'' REGEXP BINARY NULL
+NULL
+SELECT NULL REGEXP BINARY NULL;
+NULL REGEXP BINARY NULL
+NULL
+SELECT 'A' REGEXP BINARY NULL;
+'A' REGEXP BINARY NULL
+NULL
+SELECT "ABC" REGEXP BINARY NULL;
+"ABC" REGEXP BINARY NULL
+NULL
 End of 5.0 tests
 CREATE TABLE t1(a INT, b CHAR(4));
 INSERT INTO t1 VALUES (1, '6.1'), (1, '7.0'), (1, '8.0');
@@ -133,19 +144,4 @@
 1
 DEALLOCATE PREPARE stmt1;
 DROP TABLE t1;
-End of 5.1 tests
-=======
-SELECT '' REGEXP BINARY NULL;
-'' REGEXP BINARY NULL
-NULL
-SELECT NULL REGEXP BINARY NULL;
-NULL REGEXP BINARY NULL
-NULL
-SELECT 'A' REGEXP BINARY NULL;
-'A' REGEXP BINARY NULL
-NULL
-SELECT "ABC" REGEXP BINARY NULL;
-"ABC" REGEXP BINARY NULL
-NULL
-End of 5.0 tests
->>>>>>> 788be2ae
+End of 5.1 tests