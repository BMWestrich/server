--- conflicted
+++ resolved
@@ -5675,8 +5675,6 @@
 f	5
 SET SESSION join_cache_level = DEFAULT;
 DROP TABLE t1,t2;
-#
-<<<<<<< HEAD
 # Bug #672497: 3 way join with tiny incremental join buffer with
 #              and a ref access from the first table 
 #
@@ -5731,7 +5729,7 @@
 SET SESSION join_cache_level = DEFAULT;
 SET SESSION join_buffer_size = DEFAULT;
 DROP TABLE t1,t2,t3;
-=======
+#
 # Bug #672551: hash join over a long varchar field
 #
 CREATE TABLE t1 (
@@ -5771,5 +5769,4 @@
 2	aa	42	aa
 SET SESSION join_cache_level = DEFAULT;
 DROP TABLE t1,t2;
->>>>>>> d9bbc640
 set @@optimizer_switch=@save_optimizer_switch;