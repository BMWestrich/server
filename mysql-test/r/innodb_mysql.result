drop table if exists t1,t2;
create table t1 (
c_id int(11) not null default '0',
org_id int(11) default null,
unique key contacts$c_id (c_id),
key contacts$org_id (org_id)
) engine=innodb;
insert into t1 values 
(2,null),(120,null),(141,null),(218,7), (128,1),
(151,2),(234,2),(236,2),(243,2),(255,2),(259,2),(232,3),(235,3),(238,3),
(246,3),(253,3),(269,3),(285,3),(291,3),(293,3),(131,4),(230,4),(231,4);
create table t2 (
slai_id int(11) not null default '0',
owner_tbl int(11) default null,
owner_id int(11) default null,
sla_id int(11) default null,
inc_web int(11) default null,
inc_email int(11) default null,
inc_chat int(11) default null,
inc_csr int(11) default null,
inc_total int(11) default null,
time_billed int(11) default null,
activedate timestamp null default null,
expiredate timestamp null default null,
state int(11) default null,
sla_set int(11) default null,
unique key t2$slai_id (slai_id),
key t2$owner_id (owner_id),
key t2$sla_id (sla_id)
) engine=innodb;
insert into t2(slai_id, owner_tbl, owner_id, sla_id) values
(1,3,1,1), (3,3,10,2), (4,3,3,6), (5,3,2,5), (6,3,8,3), (7,3,9,7),
(8,3,6,8), (9,3,4,9), (10,3,5,10), (11,3,11,11), (12,3,7,12);
flush tables;
select si.slai_id
from t1 c join t2 si on
((si.owner_tbl = 3 and si.owner_id = c.org_id) or 
( si.owner_tbl = 2 and si.owner_id = c.c_id)) 
where 
c.c_id = 218 and expiredate is null;
slai_id
12
select * from t1 where org_id is null;
c_id	org_id
2	NULL
120	NULL
141	NULL
select si.slai_id
from t1 c join t2 si on
((si.owner_tbl = 3 and si.owner_id = c.org_id) or 
( si.owner_tbl = 2 and si.owner_id = c.c_id)) 
where 
c.c_id = 218 and expiredate is null;
slai_id
12
drop table t1, t2;
CREATE TABLE t1 (a int, b int, KEY b (b)) Engine=InnoDB;
CREATE TABLE t2 (a int, b int, PRIMARY KEY  (a,b)) Engine=InnoDB;
CREATE TABLE t3 (a int, b int, c int, PRIMARY KEY  (a), 
UNIQUE KEY b (b,c), KEY a (a,b,c)) Engine=InnoDB;
INSERT INTO t1 VALUES (1, 1);
INSERT INTO t1 SELECT a + 1, b + 1 FROM t1;
INSERT INTO t1 SELECT a + 2, b + 2 FROM t1;
INSERT INTO t2 VALUES (1,1),(1,2),(1,3),(1,4),(1,5),(1,6),(1,7),(1,8);
INSERT INTO t2 SELECT a + 1, b FROM t2;
DELETE FROM t2 WHERE a = 1 AND b < 2;
INSERT INTO t3 VALUES (1,1,1),(2,1,2);
INSERT INTO t3 SELECT a + 2, a + 2, 3 FROM t3;
INSERT INTO t3 SELECT a + 4, a + 4, 3 FROM t3;
SELECT STRAIGHT_JOIN SQL_NO_CACHE t1.b, t1.a FROM t1, t3, t2 WHERE 
t3.a = t2.a AND t2.b = t1.a AND t3.b = 1 AND t3.c IN (1, 2) 
ORDER BY t1.b LIMIT 2;
b	a
1	1
2	2
SELECT STRAIGHT_JOIN SQL_NO_CACHE t1.b, t1.a FROM t1, t3, t2 WHERE 
t3.a = t2.a AND t2.b = t1.a AND t3.b = 1 AND t3.c IN (1, 2) 
ORDER BY t1.b LIMIT 5;
b	a
1	1
2	2
2	2
3	3
3	3
DROP TABLE t1, t2, t3;
CREATE TABLE `t1` (`id1` INT) ;
INSERT INTO `t1` (`id1`) VALUES (1),(5),(2);
CREATE TABLE `t2` (
`id1` INT,
`id2` INT NOT NULL,
`id3` INT,
`id4` INT NOT NULL,
UNIQUE (`id2`,`id4`),
KEY (`id1`)
) ENGINE=InnoDB;
INSERT INTO `t2`(`id1`,`id2`,`id3`,`id4`) VALUES 
(1,1,1,0),
(1,1,2,1),
(5,1,2,2),
(6,1,2,3),
(1,2,2,2),
(1,2,1,1);
SELECT `id1` FROM `t1` WHERE `id1` NOT IN (SELECT `id1` FROM `t2` WHERE `id2` = 1 AND `id3` = 2);
id1
2
DROP TABLE t1, t2;
<<<<<<< HEAD
create table t1m (a int) engine=myisam;
create table t1i (a int) engine=innodb;
create table t2m (a int) engine=myisam;
create table t2i (a int) engine=innodb;
insert into t2m values (5);
insert into t2i values (5);
select min(a) from t1m;
min(a)
NULL
select min(7) from t1m;
min(7)
NULL
select min(7) from DUAL;
min(7)
7
explain select min(7) from t2m join t1m;
id	select_type	table	type	possible_keys	key	key_len	ref	rows	Extra
1	SIMPLE	NULL	NULL	NULL	NULL	NULL	NULL	NULL	Select tables optimized away
select min(7) from t2m join t1m;
min(7)
NULL
select max(a) from t1m;
max(a)
NULL
select max(7) from t1m;
max(7)
NULL
select max(7) from DUAL;
max(7)
7
explain select max(7) from t2m join t1m;
id	select_type	table	type	possible_keys	key	key_len	ref	rows	Extra
1	SIMPLE	NULL	NULL	NULL	NULL	NULL	NULL	NULL	Select tables optimized away
select max(7) from t2m join t1m;
max(7)
NULL
select 1, min(a) from t1m where a=99;
1	min(a)
1	NULL
select 1, min(a) from t1m where 1=99;
1	min(a)
1	NULL
select 1, min(1) from t1m where a=99;
1	min(1)
1	NULL
select 1, min(1) from t1m where 1=99;
1	min(1)
1	NULL
select 1, max(a) from t1m where a=99;
1	max(a)
1	NULL
select 1, max(a) from t1m where 1=99;
1	max(a)
1	NULL
select 1, max(1) from t1m where a=99;
1	max(1)
1	NULL
select 1, max(1) from t1m where 1=99;
1	max(1)
1	NULL
select min(a) from t1i;
min(a)
NULL
select min(7) from t1i;
min(7)
NULL
select min(7) from DUAL;
min(7)
7
explain select min(7) from t2i join t1i;
id	select_type	table	type	possible_keys	key	key_len	ref	rows	Extra
1	SIMPLE	t2i	ALL	NULL	NULL	NULL	NULL	1	
1	SIMPLE	t1i	ALL	NULL	NULL	NULL	NULL	1	
select min(7) from t2i join t1i;
min(7)
NULL
select max(a) from t1i;
max(a)
NULL
select max(7) from t1i;
max(7)
NULL
select max(7) from DUAL;
max(7)
7
explain select max(7) from t2i join t1i;
id	select_type	table	type	possible_keys	key	key_len	ref	rows	Extra
1	SIMPLE	t2i	ALL	NULL	NULL	NULL	NULL	1	
1	SIMPLE	t1i	ALL	NULL	NULL	NULL	NULL	1	
select max(7) from t2i join t1i;
max(7)
NULL
select 1, min(a) from t1i where a=99;
1	min(a)
1	NULL
select 1, min(a) from t1i where 1=99;
1	min(a)
1	NULL
select 1, min(1) from t1i where a=99;
1	min(1)
1	NULL
select 1, min(1) from t1i where 1=99;
1	min(1)
1	NULL
select 1, max(a) from t1i where a=99;
1	max(a)
1	NULL
select 1, max(a) from t1i where 1=99;
1	max(a)
1	NULL
select 1, max(1) from t1i where a=99;
1	max(1)
1	NULL
select 1, max(1) from t1i where 1=99;
1	max(1)
1	NULL
explain select count(*), min(7), max(7) from t1m, t1i;
id	select_type	table	type	possible_keys	key	key_len	ref	rows	Extra
1	SIMPLE	t1m	system	NULL	NULL	NULL	NULL	0	const row not found
1	SIMPLE	t1i	ALL	NULL	NULL	NULL	NULL	1	
select count(*), min(7), max(7) from t1m, t1i;
count(*)	min(7)	max(7)
0	NULL	NULL
explain select count(*), min(7), max(7) from t1m, t2i;
id	select_type	table	type	possible_keys	key	key_len	ref	rows	Extra
1	SIMPLE	t1m	system	NULL	NULL	NULL	NULL	0	const row not found
1	SIMPLE	t2i	ALL	NULL	NULL	NULL	NULL	1	
select count(*), min(7), max(7) from t1m, t2i;
count(*)	min(7)	max(7)
0	NULL	NULL
explain select count(*), min(7), max(7) from t2m, t1i;
id	select_type	table	type	possible_keys	key	key_len	ref	rows	Extra
1	SIMPLE	t2m	system	NULL	NULL	NULL	NULL	1	
1	SIMPLE	t1i	ALL	NULL	NULL	NULL	NULL	1	
select count(*), min(7), max(7) from t2m, t1i;
count(*)	min(7)	max(7)
0	NULL	NULL
drop table t1m, t1i, t2m, t2i;
create table t1 (
a1 char(64), a2 char(64), b char(16), c char(16) not null, d char(16), dummy char(64) default ' '
);
insert into t1 (a1, a2, b, c, d) values
('a','a','a','a111','xy1'),('a','a','a','b111','xy2'),('a','a','a','c111','xy3'),('a','a','a','d111','xy4'),
('a','a','b','e112','xy1'),('a','a','b','f112','xy2'),('a','a','b','g112','xy3'),('a','a','b','h112','xy4'),
('a','b','a','i121','xy1'),('a','b','a','j121','xy2'),('a','b','a','k121','xy3'),('a','b','a','l121','xy4'),
('a','b','b','m122','xy1'),('a','b','b','n122','xy2'),('a','b','b','o122','xy3'),('a','b','b','p122','xy4'),
('b','a','a','a211','xy1'),('b','a','a','b211','xy2'),('b','a','a','c211','xy3'),('b','a','a','d211','xy4'),
('b','a','b','e212','xy1'),('b','a','b','f212','xy2'),('b','a','b','g212','xy3'),('b','a','b','h212','xy4'),
('b','b','a','i221','xy1'),('b','b','a','j221','xy2'),('b','b','a','k221','xy3'),('b','b','a','l221','xy4'),
('b','b','b','m222','xy1'),('b','b','b','n222','xy2'),('b','b','b','o222','xy3'),('b','b','b','p222','xy4'),
('c','a','a','a311','xy1'),('c','a','a','b311','xy2'),('c','a','a','c311','xy3'),('c','a','a','d311','xy4'),
('c','a','b','e312','xy1'),('c','a','b','f312','xy2'),('c','a','b','g312','xy3'),('c','a','b','h312','xy4'),
('c','b','a','i321','xy1'),('c','b','a','j321','xy2'),('c','b','a','k321','xy3'),('c','b','a','l321','xy4'),
('c','b','b','m322','xy1'),('c','b','b','n322','xy2'),('c','b','b','o322','xy3'),('c','b','b','p322','xy4'),
('d','a','a','a411','xy1'),('d','a','a','b411','xy2'),('d','a','a','c411','xy3'),('d','a','a','d411','xy4'),
('d','a','b','e412','xy1'),('d','a','b','f412','xy2'),('d','a','b','g412','xy3'),('d','a','b','h412','xy4'),
('d','b','a','i421','xy1'),('d','b','a','j421','xy2'),('d','b','a','k421','xy3'),('d','b','a','l421','xy4'),
('d','b','b','m422','xy1'),('d','b','b','n422','xy2'),('d','b','b','o422','xy3'),('d','b','b','p422','xy4'),
('a','a','a','a111','xy1'),('a','a','a','b111','xy2'),('a','a','a','c111','xy3'),('a','a','a','d111','xy4'),
('a','a','b','e112','xy1'),('a','a','b','f112','xy2'),('a','a','b','g112','xy3'),('a','a','b','h112','xy4'),
('a','b','a','i121','xy1'),('a','b','a','j121','xy2'),('a','b','a','k121','xy3'),('a','b','a','l121','xy4'),
('a','b','b','m122','xy1'),('a','b','b','n122','xy2'),('a','b','b','o122','xy3'),('a','b','b','p122','xy4'),
('b','a','a','a211','xy1'),('b','a','a','b211','xy2'),('b','a','a','c211','xy3'),('b','a','a','d211','xy4'),
('b','a','b','e212','xy1'),('b','a','b','f212','xy2'),('b','a','b','g212','xy3'),('b','a','b','h212','xy4'),
('b','b','a','i221','xy1'),('b','b','a','j221','xy2'),('b','b','a','k221','xy3'),('b','b','a','l221','xy4'),
('b','b','b','m222','xy1'),('b','b','b','n222','xy2'),('b','b','b','o222','xy3'),('b','b','b','p222','xy4'),
('c','a','a','a311','xy1'),('c','a','a','b311','xy2'),('c','a','a','c311','xy3'),('c','a','a','d311','xy4'),
('c','a','b','e312','xy1'),('c','a','b','f312','xy2'),('c','a','b','g312','xy3'),('c','a','b','h312','xy4'),
('c','b','a','i321','xy1'),('c','b','a','j321','xy2'),('c','b','a','k321','xy3'),('c','b','a','l321','xy4'),
('c','b','b','m322','xy1'),('c','b','b','n322','xy2'),('c','b','b','o322','xy3'),('c','b','b','p322','xy4'),
('d','a','a','a411','xy1'),('d','a','a','b411','xy2'),('d','a','a','c411','xy3'),('d','a','a','d411','xy4'),
('d','a','b','e412','xy1'),('d','a','b','f412','xy2'),('d','a','b','g412','xy3'),('d','a','b','h412','xy4'),
('d','b','a','i421','xy1'),('d','b','a','j421','xy2'),('d','b','a','k421','xy3'),('d','b','a','l421','xy4'),
('d','b','b','m422','xy1'),('d','b','b','n422','xy2'),('d','b','b','o422','xy3'),('d','b','b','p422','xy4');
create table t4 (
pk_col int auto_increment primary key, a1 char(64), a2 char(64), b char(16), c char(16) not null, d char(16), dummy char(64) default ' '
) engine=innodb;
insert into t4 (a1, a2, b, c, d, dummy) select * from t1;
create index idx12672_0 on t4 (a1);
create index idx12672_1 on t4 (a1,a2,b,c);
create index idx12672_2 on t4 (a1,a2,b);
analyze table t1;
Table	Op	Msg_type	Msg_text
test.t1	analyze	status	OK
select distinct a1 from t4 where pk_col not in (1,2,3,4);
a1
a
b
c
d
drop table t1,t4;
create table t1 (
a varchar(30), b varchar(30), primary key(a), key(b)
) engine=innodb;
select distinct a from t1;
a
drop table t1;
create table t1(a int, key(a)) engine=innodb;
insert into t1 values(1);
select a, count(a) from t1 group by a with rollup;
a	count(a)
1	1
NULL	1
drop table t1;
create table t1 (f1 int, f2 char(1), primary key(f1,f2)) engine=innodb;
insert into t1 values ( 1,"e"),(2,"a"),( 3,"c"),(4,"d");
alter table t1 drop primary key, add primary key (f2, f1);
explain select distinct f1 a, f1 b from t1;
id	select_type	table	type	possible_keys	key	key_len	ref	rows	Extra
1	SIMPLE	t1	index	NULL	PRIMARY	5	NULL	4	Using index; Using temporary
explain select distinct f1, f2 from t1;
id	select_type	table	type	possible_keys	key	key_len	ref	rows	Extra
1	SIMPLE	t1	range	NULL	PRIMARY	5	NULL	3	Using index for group-by; Using temporary
drop table t1;
CREATE TABLE t1 (id int(11) NOT NULL PRIMARY KEY, name varchar(20),
INDEX (name)) ENGINE=InnoDB;
CREATE TABLE t2 (id int(11) NOT NULL PRIMARY KEY, fkey int(11),
FOREIGN KEY (fkey) REFERENCES t2(id)) ENGINE=InnoDB;
INSERT INTO t1 VALUES (1,'A1'),(2,'A2'),(3,'B');
INSERT INTO t2 VALUES (1,1),(2,2),(3,2),(4,3),(5,3);
EXPLAIN
SELECT COUNT(*) FROM t2 LEFT JOIN t1 ON t2.fkey = t1.id 
WHERE t1.name LIKE 'A%';
id	select_type	table	type	possible_keys	key	key_len	ref	rows	Extra
1	SIMPLE	t1	index	PRIMARY,name	name	23	NULL	3	Using where; Using index
1	SIMPLE	t2	ref	fkey	fkey	5	test.t1.id	1	Using where; Using index
EXPLAIN
SELECT COUNT(*) FROM t2 LEFT JOIN t1 ON t2.fkey = t1.id 
WHERE t1.name LIKE 'A%' OR FALSE;
id	select_type	table	type	possible_keys	key	key_len	ref	rows	Extra
1	SIMPLE	t2	index	NULL	fkey	5	NULL	5	Using index
1	SIMPLE	t1	eq_ref	PRIMARY	PRIMARY	4	test.t2.fkey	1	Using where
DROP TABLE t1,t2;
=======
flush status;
create table t1 (c1 int) engine=innodb;
handler t1 open;
handler t1 read first;
c1
show /*!50002 GLOBAL */ status like 'Handler_rollback';
Variable_name	Value
Handler_rollback	0
drop table t1;
End of 4.1 tests
>>>>>>> 9a506df0
<|MERGE_RESOLUTION|>--- conflicted
+++ resolved
@@ -104,7 +104,16 @@
 id1
 2
 DROP TABLE t1, t2;
-<<<<<<< HEAD
+flush status;
+create table t1 (c1 int) engine=innodb;
+handler t1 open;
+handler t1 read first;
+c1
+show /*!50002 GLOBAL */ status like 'Handler_rollback';
+Variable_name	Value
+Handler_rollback	0
+drop table t1;
+End of 4.1 tests
 create table t1m (a int) engine=myisam;
 create table t1i (a int) engine=innodb;
 create table t2m (a int) engine=myisam;
@@ -337,16 +346,4 @@
 id	select_type	table	type	possible_keys	key	key_len	ref	rows	Extra
 1	SIMPLE	t2	index	NULL	fkey	5	NULL	5	Using index
 1	SIMPLE	t1	eq_ref	PRIMARY	PRIMARY	4	test.t2.fkey	1	Using where
-DROP TABLE t1,t2;
-=======
-flush status;
-create table t1 (c1 int) engine=innodb;
-handler t1 open;
-handler t1 read first;
-c1
-show /*!50002 GLOBAL */ status like 'Handler_rollback';
-Variable_name	Value
-Handler_rollback	0
-drop table t1;
-End of 4.1 tests
->>>>>>> 9a506df0
+DROP TABLE t1,t2;