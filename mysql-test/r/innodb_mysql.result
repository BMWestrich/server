--- conflicted
+++ resolved
@@ -621,7 +621,14 @@
 id	select_type	table	type	possible_keys	key	key_len	ref	rows	Extra
 1	SIMPLE	t2	range	idx1,idx2	idx1	9	NULL	2	Using where; Using index
 DROP TABLE t1,t2;
-<<<<<<< HEAD
+create table t1(a int) engine=innodb;
+alter table t1 comment '123';
+show create table t1;
+Table	Create Table
+t1	CREATE TABLE `t1` (
+  `a` int(11) default NULL
+) ENGINE=InnoDB DEFAULT CHARSET=latin1 COMMENT='123'
+drop table t1;
 End of 5.0 tests
 CREATE TABLE t1 (a int, b int);
 insert into t1 values (1,1),(1,2);
@@ -818,15 +825,4 @@
 alter table t2 modify i int default 4, rename t1;
 unlock tables;
 drop table t1;
-End of 5.1 tests
-=======
-create table t1(a int) engine=innodb;
-alter table t1 comment '123';
-show create table t1;
-Table	Create Table
-t1	CREATE TABLE `t1` (
-  `a` int(11) default NULL
-) ENGINE=InnoDB DEFAULT CHARSET=latin1 COMMENT='123'
-drop table t1;
-End of 5.0 tests
->>>>>>> 55aa43e2
+End of 5.1 tests