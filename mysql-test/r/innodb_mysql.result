--- conflicted
+++ resolved
@@ -300,7 +300,12 @@
 1	SIMPLE	t2	index	NULL	fkey	5	NULL	5	Using index
 1	SIMPLE	t1	eq_ref	PRIMARY	PRIMARY	4	test.t2.fkey	1	Using where
 DROP TABLE t1,t2;
-<<<<<<< HEAD
+create table t1(f1 varchar(800) binary not null, key(f1)) engine = innodb 
+character set utf8 collate utf8_general_ci;
+Warnings:
+Warning	1071	Specified key was too long; max key length is 765 bytes
+insert into t1 values('aaa');
+drop table t1;
 CREATE TABLE t1 (a int, b int);
 insert into t1 values (1,1),(1,2);
 CREATE TABLE t2 (primary key (a)) select * from t1;
@@ -359,14 +364,10 @@
 a	b
 drop table t1,t2;
 create table t1(f1 varchar(800) binary not null, key(f1))
-=======
-create table t1(f1 varchar(800) binary not null, key(f1)) engine = innodb 
->>>>>>> 15a86d18
 character set utf8 collate utf8_general_ci;
 Warnings:
 Warning	1071	Specified key was too long; max key length is 765 bytes
 insert into t1 values('aaa');
-<<<<<<< HEAD
 drop table t1;
 CREATE TABLE `t2` (
 `k` int(11) NOT NULL auto_increment,
@@ -435,7 +436,4 @@
 10	8	1
 11	15	1
 12	20	1
-drop table t2;
-=======
-drop table t1;
->>>>>>> 15a86d18
+drop table t2;