--- conflicted
+++ resolved
@@ -1078,54 +1078,6 @@
 drop procedure pr;
 drop view v1;
 drop table t1;
-<<<<<<< HEAD
-# end of 5.5
-#
-# Start of 10.1 tests
-#
-#
-# MDEV-8747 Wrong result for SELECT..WHERE derived_table_column='a' AND derived_table_column<>_latin1'A' COLLATE latin1_bin
-#
-CREATE TABLE t1 (a VARCHAR(10));
-INSERT INTO t1 VALUES ('a'),('A');
-SELECT * FROM t1 WHERE a='a' AND a <> _latin1'A' COLLATE latin1_bin;
-a
-a
-SELECT * FROM (SELECT * FROM t1) AS table1 WHERE a='a' AND a <> _latin1'A' COLLATE latin1_bin;
-a
-a
-DROP TABLE t1;
-CREATE TABLE t1 (a ENUM('5','6'));
-INSERT INTO t1 VALUES ('5'),('6');
-SELECT * FROM (SELECT * FROM t1) AS table1 WHERE a='5';
-a
-5
-SELECT * FROM (SELECT * FROM t1) AS table1 WHERE a=1;
-a
-5
-SELECT * FROM (SELECT * FROM t1) AS table1 WHERE a='5' AND a=1;
-a
-5
-DROP TABLE t1;
-#
-# MDEV-8749 Wrong result for SELECT..WHERE derived_table_enum_column='number' AND derived_table_enum_column OP number2
-#
-CREATE TABLE t1 (a ENUM('5','6'));
-INSERT INTO t1 VALUES ('5'),('6');
-SELECT * FROM (SELECT * FROM t1) AS table1 WHERE a='5';
-a
-5
-SELECT * FROM (SELECT * FROM t1) AS table1 WHERE a=1;
-a
-5
-SELECT * FROM (SELECT * FROM t1) AS table1 WHERE a='5' AND a=1;
-a
-5
-DROP TABLE t1;
-#
-# End of 10.1 tests
-#
-=======
 set @@join_cache_level= @save_join_cache_level;
 #
 # MDEV-16307: Incorrect results when using BNLH join instead of BNL join with views
@@ -1159,4 +1111,48 @@
 drop view v1;
 set @@join_cache_level= @save_join_cache_level;
 # end of 5.5
->>>>>>> ada54101
+#
+# Start of 10.1 tests
+#
+#
+# MDEV-8747 Wrong result for SELECT..WHERE derived_table_column='a' AND derived_table_column<>_latin1'A' COLLATE latin1_bin
+#
+CREATE TABLE t1 (a VARCHAR(10));
+INSERT INTO t1 VALUES ('a'),('A');
+SELECT * FROM t1 WHERE a='a' AND a <> _latin1'A' COLLATE latin1_bin;
+a
+a
+SELECT * FROM (SELECT * FROM t1) AS table1 WHERE a='a' AND a <> _latin1'A' COLLATE latin1_bin;
+a
+a
+DROP TABLE t1;
+CREATE TABLE t1 (a ENUM('5','6'));
+INSERT INTO t1 VALUES ('5'),('6');
+SELECT * FROM (SELECT * FROM t1) AS table1 WHERE a='5';
+a
+5
+SELECT * FROM (SELECT * FROM t1) AS table1 WHERE a=1;
+a
+5
+SELECT * FROM (SELECT * FROM t1) AS table1 WHERE a='5' AND a=1;
+a
+5
+DROP TABLE t1;
+#
+# MDEV-8749 Wrong result for SELECT..WHERE derived_table_enum_column='number' AND derived_table_enum_column OP number2
+#
+CREATE TABLE t1 (a ENUM('5','6'));
+INSERT INTO t1 VALUES ('5'),('6');
+SELECT * FROM (SELECT * FROM t1) AS table1 WHERE a='5';
+a
+5
+SELECT * FROM (SELECT * FROM t1) AS table1 WHERE a=1;
+a
+5
+SELECT * FROM (SELECT * FROM t1) AS table1 WHERE a='5' AND a=1;
+a
+5
+DROP TABLE t1;
+#
+# End of 10.1 tests
+#