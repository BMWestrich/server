--- conflicted
+++ resolved
@@ -1322,11 +1322,7 @@
 1	PRIMARY	NULL	NULL	NULL	NULL	NULL	NULL	NULL	NULL	No tables used
 2	SUBQUERY	NULL	NULL	NULL	NULL	NULL	NULL	NULL	NULL	Impossible WHERE noticed after reading const tables
 Warnings:
-<<<<<<< HEAD
-Note	1003	select <in_optimizer>(0,<exists>(select 1 from dual where (0 = 1))) AS `0 IN (SELECT 1 FROM t1 a)`
-=======
-Note	1003	select <in_optimizer>(0,<exists>(select 1 from `test`.`t1` `a` where 0)) AS `0 IN (SELECT 1 FROM t1 a)`
->>>>>>> 31380813
+Note	1003	select <in_optimizer>(0,<exists>(select 1 from dual where 0)) AS `0 IN (SELECT 1 FROM t1 a)`
 INSERT INTO t1 (pseudo) VALUES ('test1');
 SELECT 0 IN (SELECT 1 FROM t1 a);
 0 IN (SELECT 1 FROM t1 a)
