drop table if exists t1,t2,t3,t4,t5;
drop database if exists mysqltest;
create table t1 (b char(0));
insert into t1 values (""),(null);
select * from t1;
b

NULL
drop table if exists t1;
create table t1 (b char(0) not null);
create table if not exists t1 (b char(0) not null);
Warnings:
Note	1050	Table 't1' already exists
insert into t1 values (""),(null);
Warnings:
Warning	1263	Column was set to data type implicit default; NULL supplied for NOT NULL column 'b' at row 2
select * from t1;
b


drop table t1;
create table t1 (a int not null auto_increment,primary key (a)) engine=heap;
drop table t1;
create table t2 engine=heap select * from t1;
ERROR 42S02: Table 'test.t1' doesn't exist
create table t2 select auto+1 from t1;
ERROR 42S02: Table 'test.t1' doesn't exist
drop table if exists t1,t2;
Warnings:
Note	1051	Unknown table 't1'
Note	1051	Unknown table 't2'
create table t1 (b char(0) not null, index(b));
ERROR 42000: The used storage engine can't index column 'b'
create table t1 (a int not null,b text) engine=heap;
ERROR 42000: The used table type doesn't support BLOB/TEXT columns
drop table if exists t1;
Warnings:
Note	1051	Unknown table 't1'
create table t1 (ordid int(8) not null auto_increment, ord  varchar(50) not null, primary key (ord,ordid)) engine=heap;
ERROR 42000: Incorrect table definition; there can be only one auto column and it must be defined as a key
create table not_existing_database.test (a int);
ERROR 42000: Unknown database 'not_existing_database'
create table `a/a` (a int);
ERROR 42000: Incorrect table name 'a/a'
create table `aaaaaaaaaaaaaaaaaaaaaaaaaaaaaaaaaaaaaaaaaaaaaaaaaaaaaaaaaaaaaaaaaaa` (aaaaaaaaaaaaaaaaaaaaaaaaaaaaaaaaaaaaaaaaaaaaaaaaaaaaaaaaaaaaaaaaaa int);
ERROR 42000: Incorrect table name 'aaaaaaaaaaaaaaaaaaaaaaaaaaaaaaaaaaaaaaaaaaaaaaaaaaaaaaaaaaaaaaaaaaa'
create table a (`aaaaaaaaaaaaaaaaaaaaaaaaaaaaaaaaaaaaaaaaaaaaaaaaaaaaaaaaaaaaaaaaaa` int);
ERROR 42000: Identifier name 'aaaaaaaaaaaaaaaaaaaaaaaaaaaaaaaaaaaaaaaaaaaaaaaaaaaaaaaaaaaaaaaaaa' is too long
create table t1 (a datetime default now());
ERROR 42000: Invalid default value for 'a'
create table t1 (a datetime on update now());
ERROR HY000: Invalid ON UPDATE clause for 'a' column
create table t1 (a int default 100 auto_increment);
ERROR 42000: Invalid default value for 'a'
create table t1 (a tinyint default 1000);
ERROR 42000: Invalid default value for 'a'
create table t1 (a varchar(5) default 'abcdef');
ERROR 42000: Invalid default value for 'a'
create table t1 (a varchar(5) default 'abcde');
insert into t1 values();
select * from t1;
a
abcde
alter table t1 alter column a set default 'abcdef';
ERROR 42000: Invalid default value for 'a'
drop table t1;
create table 1ea10 (1a20 int,1e int);
insert into 1ea10 values(1,1);
select 1ea10.1a20,1e+ 1e+10 from 1ea10;
1a20	1e+ 1e+10
1	10000000001
drop table 1ea10;
create table t1 (t1.index int);
drop table t1;
drop database if exists mysqltest;
Warnings:
Note	1008	Can't drop database 'mysqltest'; database doesn't exist
create database mysqltest;
create table mysqltest.$test1 (a$1 int, $b int, c$ int);
insert into mysqltest.$test1 values (1,2,3);
select a$1, $b, c$ from mysqltest.$test1;
a$1	$b	c$
1	2	3
create table mysqltest.test2$ (a int);
drop table mysqltest.test2$;
drop database mysqltest;
create table `` (a int);
ERROR 42000: Incorrect table name ''
drop table if exists ``;
ERROR 42000: Incorrect table name ''
create table t1 (`` int);
ERROR 42000: Incorrect column name ''
create table t1 (i int, index `` (i));
ERROR 42000: Incorrect index name ''
create table t1 (a int auto_increment not null primary key, B CHAR(20));
insert into t1 (b) values ("hello"),("my"),("world");
create table t2 (key (b)) select * from t1;
explain select * from t2 where b="world";
id	select_type	table	type	possible_keys	key	key_len	ref	rows	Extra
1	SIMPLE	t2	ref	B	B	21	const	1	Using where
select * from t2 where b="world";
a	B
3	world
drop table t1,t2;
create table t1(x varchar(50) );
create table t2 select x from t1 where 1=2;
describe t1;
Field	Type	Null	Key	Default	Extra
x	varchar(50)	YES		NULL	
describe t2;
Field	Type	Null	Key	Default	Extra
x	varchar(50)	YES		NULL	
drop table t2;
create table t2 select now() as a , curtime() as b, curdate() as c , 1+1 as d , 1.0 + 1 as e , 33333333333333333 + 3 as f;
describe t2;
Field	Type	Null	Key	Default	Extra
a	datetime	NO		0000-00-00 00:00:00	
b	time	NO		00:00:00	
c	date	NO		0000-00-00	
d	int(3)	NO		0	
e	decimal(3,1)	NO		0.0	
f	bigint(19)	NO		0	
drop table t2;
create table t2 select CAST("2001-12-29" AS DATE) as d, CAST("20:45:11" AS TIME) as t, CAST("2001-12-29  20:45:11" AS DATETIME) as dt;
describe t2;
Field	Type	Null	Key	Default	Extra
d	date	YES		NULL	
t	time	YES		NULL	
dt	datetime	YES		NULL	
drop table t1,t2;
create table t1 (a tinyint);
create table t2 (a int) select * from t1;
describe t1;
Field	Type	Null	Key	Default	Extra
a	tinyint(4)	YES		NULL	
describe t2;
Field	Type	Null	Key	Default	Extra
a	int(11)	YES		NULL	
drop table if exists t2;
create table t2 (a int, a float) select * from t1;
ERROR 42S21: Duplicate column name 'a'
drop table if exists t2;
Warnings:
Note	1051	Unknown table 't2'
create table t2 (a int) select a as b, a+1 as b from t1;
ERROR 42S21: Duplicate column name 'b'
drop table if exists t2;
Warnings:
Note	1051	Unknown table 't2'
create table t2 (b int) select a as b, a+1 as b from t1;
ERROR 42S21: Duplicate column name 'b'
drop table if exists t1,t2;
Warnings:
Note	1051	Unknown table 't2'
CREATE TABLE t1 (a int not null);
INSERT INTO t1 values (1),(2),(1);
CREATE TABLE t2 (primary key(a)) SELECT * FROM t1;
ERROR 23000: Duplicate entry '1' for key 1
SELECT * from t2;
ERROR 42S02: Table 'test.t2' doesn't exist
DROP TABLE t1;
DROP TABLE IF EXISTS t2;
Warnings:
Note	1051	Unknown table 't2'
create table t1 (a int not null, b int, primary key(a), key (b), key (b), key (b), key (b), key (b), key (b), key (b), key (b), key (b), key (b), key (b), key (b), key (b), key (b), key (b), key (b), key (b), key (b), key (b), key (b), key (b), key (b), key (b), key (b), key (b), key (b), key (b), key (b), key (b), key (b), key (b));
show create table t1;
Table	Create Table
t1	CREATE TABLE `t1` (
  `a` int(11) NOT NULL,
  `b` int(11) default NULL,
  PRIMARY KEY  (`a`),
  KEY `b` (`b`),
  KEY `b_2` (`b`),
  KEY `b_3` (`b`),
  KEY `b_4` (`b`),
  KEY `b_5` (`b`),
  KEY `b_6` (`b`),
  KEY `b_7` (`b`),
  KEY `b_8` (`b`),
  KEY `b_9` (`b`),
  KEY `b_10` (`b`),
  KEY `b_11` (`b`),
  KEY `b_12` (`b`),
  KEY `b_13` (`b`),
  KEY `b_14` (`b`),
  KEY `b_15` (`b`),
  KEY `b_16` (`b`),
  KEY `b_17` (`b`),
  KEY `b_18` (`b`),
  KEY `b_19` (`b`),
  KEY `b_20` (`b`),
  KEY `b_21` (`b`),
  KEY `b_22` (`b`),
  KEY `b_23` (`b`),
  KEY `b_24` (`b`),
  KEY `b_25` (`b`),
  KEY `b_26` (`b`),
  KEY `b_27` (`b`),
  KEY `b_28` (`b`),
  KEY `b_29` (`b`),
  KEY `b_30` (`b`),
  KEY `b_31` (`b`)
) ENGINE=MyISAM DEFAULT CHARSET=latin1
drop table t1;
create table t1 select if(1,'1','0'), month("2002-08-02");
drop table t1;
create table t1 select if('2002'='2002','Y','N');
select * from t1;
if('2002'='2002','Y','N')
Y
drop table if exists t1;
SET SESSION storage_engine="heap";
SELECT @@storage_engine;
@@storage_engine
MEMORY
CREATE TABLE t1 (a int not null);
show create table t1;
Table	Create Table
t1	CREATE TABLE `t1` (
  `a` int(11) NOT NULL
) ENGINE=MEMORY DEFAULT CHARSET=latin1
drop table t1;
SET SESSION storage_engine="gemini";
ERROR 42000: Unknown table engine 'gemini'
SELECT @@storage_engine;
@@storage_engine
MEMORY
CREATE TABLE t1 (a int not null);
show create table t1;
Table	Create Table
t1	CREATE TABLE `t1` (
  `a` int(11) NOT NULL
) ENGINE=MEMORY DEFAULT CHARSET=latin1
SET SESSION storage_engine=default;
drop table t1;
create table t1 ( k1 varchar(2), k2 int, primary key(k1,k2));
insert into t1 values ("a", 1), ("b", 2);
insert into t1 values ("c", NULL);
ERROR 23000: Column 'k2' cannot be null
insert into t1 values (NULL, 3);
ERROR 23000: Column 'k1' cannot be null
insert into t1 values (NULL, NULL);
ERROR 23000: Column 'k1' cannot be null
drop table t1;
create table t1 select x'4132';
drop table t1;
create table t1 select 1,2,3;
create table if not exists t1 select 1,2;
Warnings:
Note	1050	Table 't1' already exists
create table if not exists t1 select 1,2,3,4;
ERROR 21S01: Column count doesn't match value count at row 1
create table if not exists t1 select 1;
Warnings:
Note	1050	Table 't1' already exists
select * from t1;
1	2	3
1	2	3
0	1	2
0	0	1
drop table t1;
create table t1 (a int not null, b int, primary key (a));
insert into t1 values (1,1);
create table if not exists t1 select 2;
Warnings:
Note	1050	Table 't1' already exists
Warning	1364	Field 'a' doesn't have a default value
select * from t1;
a	b
1	1
0	2
create table if not exists t1 select 3 as 'a',4 as 'b';
Warnings:
Note	1050	Table 't1' already exists
create table if not exists t1 select 3 as 'a',3 as 'b';
ERROR 23000: Duplicate entry '3' for key 1
select * from t1;
a	b
1	1
0	2
3	4
drop table t1;
create table `t1 `(a int);
ERROR 42000: Incorrect table name 't1 '
create database `db1 `;
ERROR 42000: Incorrect database name 'db1 '
create table t1(`a ` int);
ERROR 42000: Incorrect column name 'a '
create table t1 (a int,);
ERROR 42000: You have an error in your SQL syntax; check the manual that corresponds to your MySQL server version for the right syntax to use near ')' at line 1
create table t1 (a int,,b int);
ERROR 42000: You have an error in your SQL syntax; check the manual that corresponds to your MySQL server version for the right syntax to use near 'b int)' at line 1
create table t1 (,b int);
ERROR 42000: You have an error in your SQL syntax; check the manual that corresponds to your MySQL server version for the right syntax to use near 'b int)' at line 1
create table t1 (a int, key(a));
create table t2 (b int, foreign key(b) references t1(a), key(b));
drop table if exists t1,t2;
create table t1(id int not null, name char(20));
insert into t1 values(10,'mysql'),(20,'monty- the creator');
create table t2(id int not null);
insert into t2 values(10),(20);
create table t3 like t1;
show create table t3;
Table	Create Table
t3	CREATE TABLE `t3` (
  `id` int(11) NOT NULL,
  `name` char(20) default NULL
) ENGINE=MyISAM DEFAULT CHARSET=latin1
select * from t3;
id	name
create table if not exists t3 like t1;
Warnings:
Note	1050	Table 't3' already exists
select @@warning_count;
@@warning_count
1
create temporary table t3 like t2;
show create table t3;
Table	Create Table
t3	CREATE TEMPORARY TABLE `t3` (
  `id` int(11) NOT NULL
) ENGINE=MyISAM DEFAULT CHARSET=latin1
select * from t3;
id
drop table t3;
show create table t3;
Table	Create Table
t3	CREATE TABLE `t3` (
  `id` int(11) NOT NULL,
  `name` char(20) default NULL
) ENGINE=MyISAM DEFAULT CHARSET=latin1
select * from t3;
id	name
drop table t2, t3;
create database mysqltest;
create table mysqltest.t3 like t1;
create temporary table t3 like mysqltest.t3;
show create table t3;
Table	Create Table
t3	CREATE TEMPORARY TABLE `t3` (
  `id` int(11) NOT NULL,
  `name` char(20) default NULL
) ENGINE=MyISAM DEFAULT CHARSET=latin1
create table t2 like t3;
show create table t2;
Table	Create Table
t2	CREATE TABLE `t2` (
  `id` int(11) NOT NULL,
  `name` char(20) default NULL
) ENGINE=MyISAM DEFAULT CHARSET=latin1
select * from t2;
id	name
create table t3 like t1;
create table t3 like mysqltest.t3;
ERROR 42S01: Table 't3' already exists
create table non_existing_database.t1 like t1;
ERROR 42000: Unknown database 'non_existing_database'
create table t3 like non_existing_table;
ERROR 42S02: Unknown table 'non_existing_table'
create temporary table t3 like t1;
ERROR 42S01: Table 't3' already exists
create table t3 like `a/a`;
ERROR 42000: Incorrect table name 'a/a'
drop table t1, t2, t3;
drop table t3;
drop database mysqltest;
SET SESSION storage_engine="heap";
SELECT @@storage_engine;
@@storage_engine
MEMORY
CREATE TABLE t1 (a int not null);
show create table t1;
Table	Create Table
t1	CREATE TABLE `t1` (
  `a` int(11) NOT NULL
) ENGINE=MEMORY DEFAULT CHARSET=latin1
drop table t1;
SET SESSION storage_engine="gemini";
ERROR 42000: Unknown table engine 'gemini'
SELECT @@storage_engine;
@@storage_engine
MEMORY
CREATE TABLE t1 (a int not null);
show create table t1;
Table	Create Table
t1	CREATE TABLE `t1` (
  `a` int(11) NOT NULL
) ENGINE=MEMORY DEFAULT CHARSET=latin1
SET SESSION storage_engine=default;
drop table t1;
create table t1(a int,b int,c int unsigned,d date,e char,f datetime,g time,h blob);
insert into t1(a)values(1);
insert into t1(a,b,c,d,e,f,g,h)
values(2,-2,2,'1825-12-14','a','2003-1-1 3:2:1','4:3:2','binary data');
select * from t1;
a	b	c	d	e	f	g	h
1	NULL	NULL	NULL	NULL	NULL	NULL	NULL
2	-2	2	1825-12-14	a	2003-01-01 03:02:01	04:03:02	binary data
select a, 
ifnull(b,cast(-7 as signed)) as b, 
ifnull(c,cast(7 as unsigned)) as c, 
ifnull(d,cast('2000-01-01' as date)) as d, 
ifnull(e,cast('b' as char)) as e,
ifnull(f,cast('2000-01-01' as datetime)) as f, 
ifnull(g,cast('5:4:3' as time)) as g,
ifnull(h,cast('yet another binary data' as binary)) as h,
addtime(cast('1:0:0' as time),cast('1:0:0' as time)) as dd 
from t1;
a	b	c	d	e	f	g	h	dd
1	-7	7	2000-01-01	b	2000-01-01 00:00:00	05:04:03	yet another binary data	02:00:00
2	-2	2	1825-12-14	a	2003-01-01 03:02:01	04:03:02	binary data	02:00:00
create table t2
select
a, 
ifnull(b,cast(-7                        as signed))   as b,
ifnull(c,cast(7                         as unsigned)) as c,
ifnull(d,cast('2000-01-01'              as date))     as d,
ifnull(e,cast('b'                       as char))     as e,
ifnull(f,cast('2000-01-01'              as datetime)) as f,
ifnull(g,cast('5:4:3'                   as time))     as g,
ifnull(h,cast('yet another binary data' as binary))   as h,
addtime(cast('1:0:0' as time),cast('1:0:0' as time))  as dd
from t1;
explain t2;
Field	Type	Null	Key	Default	Extra
a	int(11)	YES		NULL	
b	bigint(11)	NO		0	
c	bigint(11)	NO		0	
d	date	YES		NULL	
e	varchar(1)	NO			
f	datetime	YES		NULL	
g	time	YES		NULL	
h	longblob	NO			
dd	time	YES		NULL	
select * from t2;
a	b	c	d	e	f	g	h	dd
1	-7	7	2000-01-01	b	2000-01-01 00:00:00	05:04:03	yet another binary data	02:00:00
2	-2	2	1825-12-14	a	2003-01-01 03:02:01	04:03:02	binary data	02:00:00
drop table t1, t2;
create table t1 (a tinyint, b smallint, c mediumint, d int, e bigint, f float(3,2), g double(4,3), h decimal(5,4), i year, j date, k timestamp, l datetime, m enum('a','b'), n set('a','b'), o char(10));
create table t2 select ifnull(a,a), ifnull(b,b), ifnull(c,c), ifnull(d,d), ifnull(e,e), ifnull(f,f), ifnull(g,g), ifnull(h,h), ifnull(i,i), ifnull(j,j), ifnull(k,k), ifnull(l,l), ifnull(m,m), ifnull(n,n), ifnull(o,o) from t1;
show create table t2;
Table	Create Table
t2	CREATE TABLE `t2` (
  `ifnull(a,a)` tinyint(4) default NULL,
  `ifnull(b,b)` smallint(6) default NULL,
  `ifnull(c,c)` mediumint(8) default NULL,
  `ifnull(d,d)` int(11) default NULL,
  `ifnull(e,e)` bigint(20) default NULL,
  `ifnull(f,f)` float(24,2) default NULL,
  `ifnull(g,g)` double(53,3) default NULL,
  `ifnull(h,h)` decimal(5,4) default NULL,
  `ifnull(i,i)` year(4) default NULL,
  `ifnull(j,j)` date default NULL,
  `ifnull(k,k)` timestamp NOT NULL default '0000-00-00 00:00:00',
  `ifnull(l,l)` datetime default NULL,
  `ifnull(m,m)` varchar(1) default NULL,
  `ifnull(n,n)` varchar(3) default NULL,
  `ifnull(o,o)` varchar(10) default NULL
) ENGINE=MyISAM DEFAULT CHARSET=latin1
drop table t1,t2;
create table t1(str varchar(10) default 'def',strnull varchar(10),intg int default '10',rel double default '3.14');
insert into t1 values ('','',0,0.0);
describe t1;
Field	Type	Null	Key	Default	Extra
str	varchar(10)	YES		def	
strnull	varchar(10)	YES		NULL	
intg	int(11)	YES		10	
rel	double	YES		3.14	
create table t2 select default(str) as str, default(strnull) as strnull, default(intg) as intg, default(rel) as rel from t1;
describe t2;
Field	Type	Null	Key	Default	Extra
str	varchar(10)	YES		NULL	
strnull	varchar(10)	YES		NULL	
intg	int(11)	YES		NULL	
rel	double	YES		NULL	
drop table t1, t2;
create table t1(name varchar(10), age smallint default -1);
describe t1;
Field	Type	Null	Key	Default	Extra
name	varchar(10)	YES		NULL	
age	smallint(6)	YES		-1	
create table t2(name varchar(10), age smallint default - 1);
describe t2;
Field	Type	Null	Key	Default	Extra
name	varchar(10)	YES		NULL	
age	smallint(6)	YES		-1	
drop table t1, t2;
create table t1(cenum enum('a'), cset set('b'));
create table t2(cenum enum('a','a'), cset set('b','b'));
Warnings:
Note	1291	Column 'cenum' has duplicated value 'a' in ENUM
Note	1291	Column 'cset' has duplicated value 'b' in SET
create table t3(cenum enum('a','A','a','c','c'), cset set('b','B','b','d','d'));
Warnings:
Note	1291	Column 'cenum' has duplicated value 'a' in ENUM
Note	1291	Column 'cenum' has duplicated value 'A' in ENUM
Note	1291	Column 'cenum' has duplicated value 'c' in ENUM
Note	1291	Column 'cset' has duplicated value 'b' in SET
Note	1291	Column 'cset' has duplicated value 'B' in SET
Note	1291	Column 'cset' has duplicated value 'd' in SET
drop table t1, t2, t3;
create database mysqltest;
use mysqltest;
select database();
database()
mysqltest
drop database mysqltest;
select database();
database()
NULL
create user mysqltest_1;
select database(), user();
database()	user()
NULL	mysqltest_1@localhost
drop user mysqltest_1;
use test;
create table t1 (a int, index `primary` (a));
ERROR 42000: Incorrect index name 'primary'
create table t1 (a int, index `PRIMARY` (a));
ERROR 42000: Incorrect index name 'PRIMARY'
create table t1 (`primary` int, index(`primary`));
show create table t1;
Table	Create Table
t1	CREATE TABLE `t1` (
  `primary` int(11) default NULL,
  KEY `primary_2` (`primary`)
) ENGINE=MyISAM DEFAULT CHARSET=latin1
create table t2 (`PRIMARY` int, index(`PRIMARY`));
show create table t2;
Table	Create Table
t2	CREATE TABLE `t2` (
  `PRIMARY` int(11) default NULL,
  KEY `PRIMARY_2` (`PRIMARY`)
) ENGINE=MyISAM DEFAULT CHARSET=latin1
create table t3 (a int);
alter table t3 add index `primary` (a);
ERROR 42000: Incorrect index name 'primary'
alter table t3 add index `PRIMARY` (a);
ERROR 42000: Incorrect index name 'PRIMARY'
create table t4 (`primary` int);
alter table t4 add index(`primary`);
show create table t4;
Table	Create Table
t4	CREATE TABLE `t4` (
  `primary` int(11) default NULL,
  KEY `primary_2` (`primary`)
) ENGINE=MyISAM DEFAULT CHARSET=latin1
create table t5 (`PRIMARY` int);
alter table t5 add index(`PRIMARY`);
show create table t5;
Table	Create Table
t5	CREATE TABLE `t5` (
  `PRIMARY` int(11) default NULL,
  KEY `PRIMARY_2` (`PRIMARY`)
) ENGINE=MyISAM DEFAULT CHARSET=latin1
drop table t1, t2, t3, t4, t5;
CREATE TABLE t1(id varchar(10) NOT NULL PRIMARY KEY, dsc longtext);
INSERT INTO t1 VALUES ('5000000001', NULL),('5000000003', 'Test'),('5000000004', NULL);
CREATE TABLE t2(id varchar(15) NOT NULL, proc varchar(100) NOT NULL, runID varchar(16) NOT NULL, start datetime NOT NULL, PRIMARY KEY  (id,proc,runID,start));
INSERT INTO t2 VALUES ('5000000001', 'proc01', '20031029090650', '2003-10-29 13:38:40'),('5000000001', 'proc02', '20031029090650', '2003-10-29 13:38:51'),('5000000001', 'proc03', '20031029090650', '2003-10-29 13:38:11'),('5000000002', 'proc09', '20031024013310', '2003-10-24 01:33:11'),('5000000002', 'proc09', '20031024153537', '2003-10-24 15:36:04'),('5000000004', 'proc01', '20031024013641', '2003-10-24 01:37:29'),('5000000004', 'proc02', '20031024013641', '2003-10-24 01:37:39');
CREATE TABLE t3  SELECT t1.dsc,COUNT(DISTINCT t2.id) AS countOfRuns  FROM t1 LEFT JOIN t2 ON (t1.id=t2.id) GROUP BY t1.id;
SELECT * FROM t3;
dsc	countOfRuns
NULL	1
Test	0
NULL	1
drop table t1, t2, t3;
create table t1 (b bool not null default false);
create table t2 (b bool not null default true);
insert into t1 values ();
insert into t2 values ();
select * from t1;
b
0
select * from t2;
b
1
drop table t1,t2;
create table t1 (a int);
create table t1 select * from t1;
ERROR HY000: You can't specify target table 't1' for update in FROM clause
create table t2 union = (t1) select * from t1;
ERROR HY000: You can't specify target table 't1' for update in FROM clause
flush tables with read lock;
unlock tables;
drop table t1;
create table t1(column.name int);
ERROR 42000: Incorrect table name 'column'
create table t1(test.column.name int);
ERROR 42000: Incorrect table name 'column'
create table t1(xyz.t1.name int);
ERROR 42000: Incorrect database name 'xyz'
create table t1(t1.name int);
create table t2(test.t2.name int);
drop table t1,t2;
CREATE TABLE t1 (f1 VARCHAR(255) CHARACTER SET utf8);
CREATE TABLE t2 AS SELECT LEFT(f1,171) AS f2 FROM t1 UNION SELECT LEFT(f1,171) AS f2 FROM t1;
DESC t2;
Field	Type	Null	Key	Default	Extra
f2	varchar(171)	YES		NULL	
DROP TABLE t1,t2;
CREATE TABLE t12913 (f1 ENUM ('a','b')) AS SELECT 'a' AS f1;
SELECT * FROM t12913;
f1
a
DROP TABLE t12913;
create database mysqltest;
use mysqltest;
drop database mysqltest;
create table test.t1 like x;
ERROR 3D000: No database selected
drop table if exists test.t1;
create database mysqltest;
use mysqltest;
create view v1 as select 'foo' from dual;
create table t1 like v1;
ERROR HY000: 'mysqltest.v1' is not BASE TABLE
drop view v1;
drop database mysqltest;
create database mysqltest;
create database if not exists mysqltest character set latin2;
Warnings:
Note	1007	Can't create database 'mysqltest'; database exists
show create database mysqltest;
Database	Create Database
mysqltest	CREATE DATABASE `mysqltest` /*!40100 DEFAULT CHARACTER SET latin1 */
drop database mysqltest;
use test;
create table t1 (a int);
create table if not exists t1 (a int);
Warnings:
Note	1050	Table 't1' already exists
drop table t1;
create table t1 (
a varchar(112) charset utf8 collate utf8_bin not null,
primary key (a)
) select 'test' as a ;
show create table t1;
Table	Create Table
t1	CREATE TABLE `t1` (
  `a` varchar(112) character set utf8 collate utf8_bin NOT NULL,
  PRIMARY KEY  (`a`)
) ENGINE=MyISAM DEFAULT CHARSET=latin1
drop table t1;
CREATE TABLE t2 (
a int(11) default NULL
);
insert into t2 values(111);
create table t1 ( 
a varchar(12) charset utf8 collate utf8_bin not null, 
b int not null, primary key (a)
) select a, 1 as b from t2 ;
show create table t1;
Table	Create Table
t1	CREATE TABLE `t1` (
  `a` varchar(12) character set utf8 collate utf8_bin NOT NULL,
  `b` int(11) NOT NULL,
  PRIMARY KEY  (`a`)
) ENGINE=MyISAM DEFAULT CHARSET=latin1
drop table t1;
create table t1 ( 
a varchar(12) charset utf8 collate utf8_bin not null, 
b int not null, primary key (a)
) select a, 1 as c from t2 ;
Warnings:
Warning	1364	Field 'b' doesn't have a default value
show create table t1;
Table	Create Table
t1	CREATE TABLE `t1` (
  `b` int(11) NOT NULL,
  `a` varchar(12) character set utf8 collate utf8_bin NOT NULL,
  `c` int(1) NOT NULL default '0',
  PRIMARY KEY  (`a`)
) ENGINE=MyISAM DEFAULT CHARSET=latin1
drop table t1;
create table t1 ( 
a varchar(12) charset utf8 collate utf8_bin not null, 
b int null, primary key (a)
) select a, 1 as c from t2 ;
show create table t1;
Table	Create Table
t1	CREATE TABLE `t1` (
  `b` int(11) default NULL,
  `a` varchar(12) character set utf8 collate utf8_bin NOT NULL,
  `c` int(1) NOT NULL default '0',
  PRIMARY KEY  (`a`)
) ENGINE=MyISAM DEFAULT CHARSET=latin1
drop table t1;
create table t1 ( 
a varchar(12) charset utf8 collate utf8_bin not null,
b int not null, primary key (a)
) select 'a' as a , 1 as b from t2 ;
show create table t1;
Table	Create Table
t1	CREATE TABLE `t1` (
  `a` varchar(12) character set utf8 collate utf8_bin NOT NULL,
  `b` int(11) NOT NULL,
  PRIMARY KEY  (`a`)
) ENGINE=MyISAM DEFAULT CHARSET=latin1
drop table t1;
create table t1 ( 
a varchar(12) charset utf8 collate utf8_bin,
b int not null, primary key (a)
) select 'a' as a , 1 as b from t2 ;
show create table t1;
Table	Create Table
t1	CREATE TABLE `t1` (
  `a` varchar(12) character set utf8 collate utf8_bin NOT NULL default '',
  `b` int(11) NOT NULL,
  PRIMARY KEY  (`a`)
) ENGINE=MyISAM DEFAULT CHARSET=latin1
drop table t1, t2;
create table t1 ( 
a1 int not null,
a2 int, a3 int, a4 int, a5 int, a6 int, a7 int, a8 int, a9 int
);
insert into t1 values (1,1,1, 1,1,1, 1,1,1);
create table t2 ( 
a1 varchar(12) charset utf8 collate utf8_bin not null,
a2 int, a3 int, a4 int, a5 int, a6 int, a7 int, a8 int, a9 int,
primary key (a1)
) select a1,a2,a3,a4,a5,a6,a7,a8,a9 from t1 ;
drop table t2;
create table t2 ( 
a1 varchar(12) charset utf8 collate utf8_bin,
a2 int, a3 int, a4 int, a5 int, a6 int, a7 int, a8 int, a9 int
) select a1,a2,a3,a4,a5,a6,a7,a8,a9 from t1;
drop table t1, t2;
create table t1 ( 
a1 int, a2 int, a3 int, a4 int, a5 int, a6 int, a7 int, a8 int, a9 int
);
insert into t1 values (1,1,1, 1,1,1, 1,1,1);
create table t2 ( 
a1 varchar(12) charset utf8 collate utf8_bin not null,
a2 int, a3 int, a4 int, a5 int, a6 int, a7 int, a8 int, a9 int,
primary key (a1)
) select a1,a2,a3,a4,a5,a6,a7,a8,a9 from t1 ;
drop table t2;
create table t2 ( a int default 3, b int default 3)
select a1,a2 from t1;
show create table t2;
Table	Create Table
t2	CREATE TABLE `t2` (
  `a` int(11) default '3',
  `b` int(11) default '3',
  `a1` int(11) default NULL,
  `a2` int(11) default NULL
) ENGINE=MyISAM DEFAULT CHARSET=latin1
drop table t1, t2;
create table t1(a set("a,b","c,d") not null);
<<<<<<< HEAD
ERROR 22007: Illegal set 'a,b' value found during parsing
create table t1 (i int) engine=myisam max_rows=100000000000;
show create table t1;
Table	Create Table
t1	CREATE TABLE `t1` (
  `i` int(11) default NULL
) ENGINE=MyISAM DEFAULT CHARSET=latin1 MAX_ROWS=4294967295
alter table t1 max_rows=100;
show create table t1;
Table	Create Table
t1	CREATE TABLE `t1` (
  `i` int(11) default NULL
) ENGINE=MyISAM DEFAULT CHARSET=latin1 MAX_ROWS=100
alter table t1 max_rows=100000000000;
show create table t1;
Table	Create Table
t1	CREATE TABLE `t1` (
  `i` int(11) default NULL
) ENGINE=MyISAM DEFAULT CHARSET=latin1 MAX_ROWS=4294967295
drop table t1;
create table t1 (upgrade int);
drop table t1;
=======
ERROR HY000: Illegal set 'a,b' value found during parsing
create table t1 (
c1 char(10), c2 char(10), c3 char(10), c4 char(10),
c5 char(10), c6 char(10), c7 char(10), c8 char(10),
c9 char(10), c10 char(10), c11 char(10), c12 char(10),
c13 char(10), c14 char(10), c15 char(10), c16 char(10),
key a001_long_123456789_123456789_123456789_123456789_123456789_1234 (`c1`,`c2`,`c3`,`c4`,`c5`,`c6`,`c7`,`c8`,`c9`,`c10`,`c11`,`c12`,`c13`,`c14`,`c15`,`c16`),
key a002_long_123456789_123456789_123456789_123456789_123456789_1234 (`c1`,`c2`,`c3`,`c4`,`c5`,`c6`,`c7`,`c8`,`c9`,`c10`,`c11`,`c12`,`c13`,`c14`,`c15`,`c16`),
key a003_long_123456789_123456789_123456789_123456789_123456789_1234 (`c1`,`c2`,`c3`,`c4`,`c5`,`c6`,`c7`,`c8`,`c9`,`c10`,`c11`,`c12`,`c13`,`c14`,`c15`,`c16`),
key a004_long_123456789_123456789_123456789_123456789_123456789_1234 (`c1`,`c2`,`c3`,`c4`,`c5`,`c6`,`c7`,`c8`,`c9`,`c10`,`c11`,`c12`,`c13`,`c14`,`c15`,`c16`),
key a005_long_123456789_123456789_123456789_123456789_123456789_1234 (`c1`,`c2`,`c3`,`c4`,`c5`,`c6`,`c7`,`c8`,`c9`,`c10`,`c11`,`c12`,`c13`,`c14`,`c15`,`c16`),
key a006_long_123456789_123456789_123456789_123456789_123456789_1234 (`c1`,`c2`,`c3`,`c4`,`c5`,`c6`,`c7`,`c8`,`c9`,`c10`,`c11`,`c12`,`c13`,`c14`,`c15`,`c16`),
key a007_long_123456789_123456789_123456789_123456789_123456789_1234 (`c1`,`c2`,`c3`,`c4`,`c5`,`c6`,`c7`,`c8`,`c9`,`c10`,`c11`,`c12`,`c13`,`c14`,`c15`,`c16`),
key a008_long_123456789_123456789_123456789_123456789_123456789_1234 (`c1`,`c2`,`c3`,`c4`,`c5`,`c6`,`c7`,`c8`,`c9`,`c10`,`c11`,`c12`,`c13`,`c14`,`c15`,`c16`),
key a009_long_123456789_123456789_123456789_123456789_123456789_1234 (`c1`,`c2`,`c3`,`c4`,`c5`,`c6`,`c7`,`c8`,`c9`,`c10`,`c11`,`c12`,`c13`,`c14`,`c15`,`c16`),
key a010_long_123456789_123456789_123456789_123456789_123456789_1234 (`c1`,`c2`,`c3`,`c4`,`c5`,`c6`,`c7`,`c8`,`c9`,`c10`,`c11`,`c12`,`c13`,`c14`,`c15`,`c16`),
key a011_long_123456789_123456789_123456789_123456789_123456789_1234 (`c1`,`c2`,`c3`,`c4`,`c5`,`c6`,`c7`,`c8`,`c9`,`c10`,`c11`,`c12`,`c13`,`c14`,`c15`,`c16`),
key a012_long_123456789_123456789_123456789_123456789_123456789_1234 (`c1`,`c2`,`c3`,`c4`,`c5`,`c6`,`c7`,`c8`,`c9`,`c10`,`c11`,`c12`,`c13`,`c14`,`c15`,`c16`),
key a013_long_123456789_123456789_123456789_123456789_123456789_1234 (`c1`,`c2`,`c3`,`c4`,`c5`,`c6`,`c7`,`c8`,`c9`,`c10`,`c11`,`c12`,`c13`,`c14`,`c15`,`c16`),
key a014_long_123456789_123456789_123456789_123456789_123456789_1234 (`c1`,`c2`,`c3`,`c4`,`c5`,`c6`,`c7`,`c8`,`c9`,`c10`,`c11`,`c12`,`c13`,`c14`,`c15`,`c16`),
key a015_long_123456789_123456789_123456789_123456789_123456789_1234 (`c1`,`c2`,`c3`,`c4`,`c5`,`c6`,`c7`,`c8`,`c9`,`c10`,`c11`,`c12`,`c13`,`c14`,`c15`,`c16`),
key a016_long_123456789_123456789_123456789_123456789_123456789_1234 (`c1`,`c2`,`c3`,`c4`,`c5`,`c6`,`c7`,`c8`,`c9`,`c10`,`c11`,`c12`,`c13`,`c14`,`c15`,`c16`),
key a017_long_123456789_123456789_123456789_123456789_123456789_1234 (`c1`,`c2`,`c3`,`c4`,`c5`,`c6`,`c7`,`c8`,`c9`,`c10`,`c11`,`c12`,`c13`,`c14`,`c15`,`c16`),
key a018_long_123456789_123456789_123456789_123456789_123456789_1234 (`c1`,`c2`,`c3`,`c4`,`c5`,`c6`,`c7`,`c8`,`c9`,`c10`,`c11`,`c12`,`c13`,`c14`,`c15`,`c16`),
key a019_long_123456789_123456789_123456789_123456789_123456789_1234 (`c1`,`c2`,`c3`,`c4`,`c5`,`c6`,`c7`,`c8`,`c9`,`c10`,`c11`,`c12`,`c13`,`c14`,`c15`,`c16`),
key a020_long_123456789_123456789_123456789_123456789_123456789_1234 (`c1`,`c2`,`c3`,`c4`,`c5`,`c6`,`c7`,`c8`,`c9`,`c10`,`c11`,`c12`,`c13`,`c14`,`c15`,`c16`),
key a021_long_123456789_123456789_123456789_123456789_123456789_1234 (`c1`,`c2`,`c3`,`c4`,`c5`,`c6`,`c7`,`c8`,`c9`,`c10`,`c11`,`c12`,`c13`,`c14`,`c15`,`c16`),
key a022_long_123456789_123456789_123456789_123456789_123456789_1234 (`c1`,`c2`,`c3`,`c4`,`c5`,`c6`,`c7`,`c8`,`c9`,`c10`,`c11`,`c12`,`c13`,`c14`,`c15`,`c16`),
key a023_long_123456789_123456789_123456789_123456789_123456789_1234 (`c1`,`c2`,`c3`,`c4`,`c5`,`c6`,`c7`,`c8`,`c9`,`c10`,`c11`,`c12`,`c13`,`c14`,`c15`,`c16`),
key a024_long_123456789_123456789_123456789_123456789_123456789_1234 (`c1`,`c2`,`c3`,`c4`,`c5`,`c6`,`c7`,`c8`,`c9`,`c10`,`c11`,`c12`,`c13`,`c14`,`c15`,`c16`),
key a025_long_123456789_123456789_123456789_123456789_123456789_1234 (`c1`,`c2`,`c3`,`c4`,`c5`,`c6`,`c7`,`c8`,`c9`,`c10`,`c11`,`c12`,`c13`,`c14`,`c15`,`c16`),
key a026_long_123456789_123456789_123456789_123456789_123456789_1234 (`c1`,`c2`,`c3`,`c4`,`c5`,`c6`,`c7`,`c8`,`c9`,`c10`,`c11`,`c12`,`c13`,`c14`,`c15`,`c16`),
key a027_long_123456789_123456789_123456789_123456789_123456789_1234 (`c1`,`c2`,`c3`,`c4`,`c5`,`c6`,`c7`,`c8`,`c9`,`c10`,`c11`,`c12`,`c13`,`c14`,`c15`,`c16`),
key a028_long_123456789_123456789_123456789_123456789_123456789_1234 (`c1`,`c2`,`c3`,`c4`,`c5`,`c6`,`c7`,`c8`,`c9`,`c10`,`c11`,`c12`,`c13`,`c14`,`c15`,`c16`),
key a029_long_123456789_123456789_123456789_123456789_123456789_1234 (`c1`,`c2`,`c3`,`c4`,`c5`,`c6`,`c7`,`c8`,`c9`,`c10`,`c11`,`c12`,`c13`,`c14`,`c15`,`c16`),
key a030_long_123456789_123456789_123456789_123456789_123456789_1234 (`c1`,`c2`,`c3`,`c4`,`c5`,`c6`,`c7`,`c8`,`c9`,`c10`,`c11`,`c12`,`c13`,`c14`,`c15`,`c16`),
key a031_long_123456789_123456789_123456789_123456789_123456789_1234 (`c1`,`c2`,`c3`,`c4`,`c5`,`c6`,`c7`,`c8`,`c9`,`c10`,`c11`,`c12`,`c13`,`c14`,`c15`,`c16`),
key a032_long_123456789_123456789_123456789_123456789_123456789_1234 (`c1`,`c2`,`c3`,`c4`,`c5`,`c6`,`c7`,`c8`,`c9`,`c10`,`c11`,`c12`,`c13`,`c14`,`c15`,`c16`),
key a033_long_123456789_123456789_123456789_123456789_123456789_1234 (`c1`,`c2`,`c3`,`c4`,`c5`,`c6`,`c7`,`c8`,`c9`,`c10`,`c11`,`c12`,`c13`,`c14`,`c15`,`c16`),
key a034_long_123456789_123456789_123456789_123456789_123456789_1234 (`c1`,`c2`,`c3`,`c4`,`c5`,`c6`,`c7`,`c8`,`c9`,`c10`,`c11`,`c12`,`c13`,`c14`,`c15`,`c16`),
key a035_long_123456789_123456789_123456789_123456789_123456789_1234 (`c1`,`c2`,`c3`,`c4`,`c5`,`c6`,`c7`,`c8`,`c9`,`c10`,`c11`,`c12`,`c13`,`c14`,`c15`,`c16`),
key a036_long_123456789_123456789_123456789_123456789_123456789_1234 (`c1`,`c2`,`c3`,`c4`,`c5`,`c6`,`c7`,`c8`,`c9`,`c10`,`c11`,`c12`,`c13`,`c14`,`c15`,`c16`),
key a037_long_123456789_123456789_123456789_123456789_123456789_1234 (`c1`,`c2`,`c3`,`c4`,`c5`,`c6`,`c7`,`c8`,`c9`,`c10`,`c11`,`c12`,`c13`,`c14`,`c15`,`c16`),
key a038_long_123456789_123456789_123456789_123456789_123456789_1234 (`c1`,`c2`,`c3`,`c4`,`c5`,`c6`,`c7`,`c8`,`c9`,`c10`,`c11`,`c12`,`c13`,`c14`,`c15`,`c16`),
key a039_long_123456789_123456789_123456789_123456789_123456789_1234 (`c1`,`c2`,`c3`,`c4`,`c5`,`c6`,`c7`,`c8`,`c9`,`c10`,`c11`,`c12`,`c13`,`c14`,`c15`,`c16`),
key a040_long_123456789_123456789_123456789_123456789_123456789_1234 (`c1`,`c2`,`c3`,`c4`,`c5`,`c6`,`c7`,`c8`,`c9`,`c10`,`c11`,`c12`,`c13`,`c14`,`c15`,`c16`),
key a041_long_123456789_123456789_123456789_123456789_123456789_1234 (`c1`,`c2`,`c3`,`c4`,`c5`,`c6`,`c7`,`c8`,`c9`,`c10`,`c11`,`c12`,`c13`,`c14`,`c15`,`c16`),
key a042_long_123456789_123456789_123456789_123456789_123456789_1234 (`c1`,`c2`,`c3`,`c4`,`c5`,`c6`,`c7`,`c8`,`c9`,`c10`,`c11`,`c12`,`c13`,`c14`,`c15`,`c16`),
key a043_long_123456789_123456789_123456789_123456789_123456789_1234 (`c1`,`c2`,`c3`,`c4`,`c5`,`c6`,`c7`,`c8`,`c9`,`c10`,`c11`,`c12`,`c13`,`c14`,`c15`,`c16`),
key a044_long_123456789_123456789_123456789_123456789_123456789_1234 (`c1`,`c2`,`c3`,`c4`,`c5`,`c6`,`c7`,`c8`,`c9`,`c10`,`c11`,`c12`,`c13`,`c14`,`c15`,`c16`),
key a045_long_123456789_123456789_123456789_123456789_123456789_1234 (`c1`,`c2`,`c3`,`c4`,`c5`,`c6`,`c7`,`c8`,`c9`,`c10`,`c11`,`c12`,`c13`,`c14`,`c15`,`c16`),
key a046_long_123456789_123456789_123456789_123456789_123456789_1234 (`c1`,`c2`,`c3`,`c4`,`c5`,`c6`,`c7`,`c8`,`c9`,`c10`,`c11`,`c12`,`c13`,`c14`,`c15`,`c16`),
key a047_long_123456789_123456789_123456789_123456789_123456789_1234 (`c1`,`c2`,`c3`,`c4`,`c5`,`c6`,`c7`,`c8`,`c9`,`c10`,`c11`,`c12`,`c13`,`c14`,`c15`,`c16`),
key a048_long_123456789_123456789_123456789_123456789_123456789_1234 (`c1`,`c2`,`c3`,`c4`,`c5`,`c6`,`c7`,`c8`,`c9`,`c10`,`c11`,`c12`,`c13`,`c14`,`c15`,`c16`),
key a049_long_123456789_123456789_123456789_123456789_123456789_1234 (`c1`,`c2`,`c3`,`c4`,`c5`,`c6`,`c7`,`c8`,`c9`,`c10`,`c11`,`c12`,`c13`,`c14`,`c15`,`c16`),
key a050_long_123456789_123456789_123456789_123456789_123456789_1234 (`c1`,`c2`,`c3`,`c4`,`c5`,`c6`,`c7`,`c8`,`c9`,`c10`,`c11`,`c12`,`c13`,`c14`,`c15`,`c16`),
key a051_long_123456789_123456789_123456789_123456789_123456789_1234 (`c1`,`c2`,`c3`,`c4`,`c5`,`c6`,`c7`,`c8`,`c9`,`c10`,`c11`,`c12`,`c13`,`c14`,`c15`,`c16`),
key a052_long_123456789_123456789_123456789_123456789_123456789_1234 (`c1`,`c2`,`c3`,`c4`,`c5`,`c6`,`c7`,`c8`,`c9`,`c10`,`c11`,`c12`,`c13`,`c14`,`c15`,`c16`),
key a053_long_123456789_123456789_123456789_123456789_123456789_1234 (`c1`,`c2`,`c3`,`c4`,`c5`,`c6`,`c7`,`c8`,`c9`,`c10`,`c11`,`c12`,`c13`,`c14`,`c15`,`c16`),
key a054_long_123456789_123456789_123456789_123456789_123456789_1234 (`c1`,`c2`,`c3`,`c4`,`c5`,`c6`,`c7`,`c8`,`c9`,`c10`,`c11`,`c12`,`c13`,`c14`,`c15`,`c16`),
key a055_long_123456789_123456789_123456789_123456789_123456789_1234 (`c1`,`c2`,`c3`,`c4`,`c5`,`c6`,`c7`,`c8`,`c9`,`c10`,`c11`,`c12`,`c13`,`c14`,`c15`,`c16`),
key a056_long_123456789_123456789_123456789_123456789_123456789_1234 (`c1`,`c2`,`c3`,`c4`,`c5`,`c6`,`c7`,`c8`,`c9`,`c10`,`c11`,`c12`,`c13`,`c14`,`c15`,`c16`),
key a057_long_123456789_123456789_123456789_123456789_123456789_1234 (`c1`,`c2`,`c3`,`c4`,`c5`,`c6`,`c7`,`c8`,`c9`,`c10`,`c11`,`c12`,`c13`,`c14`,`c15`,`c16`),
key a058_long_123456789_123456789_123456789_123456789_123456789_1234 (`c1`,`c2`,`c3`,`c4`,`c5`,`c6`,`c7`,`c8`,`c9`,`c10`,`c11`,`c12`,`c13`,`c14`,`c15`,`c16`),
key a059_long_123456789_123456789_123456789_123456789_123456789_1234 (`c1`,`c2`,`c3`,`c4`,`c5`,`c6`,`c7`,`c8`,`c9`,`c10`,`c11`,`c12`,`c13`,`c14`,`c15`,`c16`),
key a060_long_123456789_123456789_123456789_123456789_123456789_1234 (`c1`,`c2`,`c3`,`c4`,`c5`,`c6`,`c7`,`c8`,`c9`,`c10`,`c11`,`c12`,`c13`,`c14`,`c15`,`c16`),
key a061_long_123456789_123456789_123456789_123456789_123456789_1234 (`c1`,`c2`,`c3`,`c4`,`c5`,`c6`,`c7`,`c8`,`c9`,`c10`,`c11`,`c12`,`c13`,`c14`,`c15`,`c16`),
key a062_long_123456789_123456789_123456789_123456789_123456789_1234 (`c1`,`c2`,`c3`,`c4`,`c5`,`c6`,`c7`,`c8`,`c9`,`c10`,`c11`,`c12`,`c13`,`c14`,`c15`,`c16`),
key a063_long_123456789_123456789_123456789_123456789_123456789_1234 (`c1`,`c2`,`c3`,`c4`,`c5`,`c6`,`c7`,`c8`,`c9`,`c10`,`c11`,`c12`,`c13`,`c14`,`c15`,`c16`),
key a064_long_123456789_123456789_123456789_123456789_123456789_1234 (`c1`,`c2`,`c3`,`c4`,`c5`,`c6`,`c7`,`c8`,`c9`,`c10`,`c11`,`c12`,`c13`,`c14`,`c15`,`c16`)
);
show create table t1;
Table	Create Table
t1	CREATE TABLE `t1` (
  `c1` char(10) default NULL,
  `c2` char(10) default NULL,
  `c3` char(10) default NULL,
  `c4` char(10) default NULL,
  `c5` char(10) default NULL,
  `c6` char(10) default NULL,
  `c7` char(10) default NULL,
  `c8` char(10) default NULL,
  `c9` char(10) default NULL,
  `c10` char(10) default NULL,
  `c11` char(10) default NULL,
  `c12` char(10) default NULL,
  `c13` char(10) default NULL,
  `c14` char(10) default NULL,
  `c15` char(10) default NULL,
  `c16` char(10) default NULL,
  KEY `a001_long_123456789_123456789_123456789_123456789_123456789_1234` (`c1`,`c2`,`c3`,`c4`,`c5`,`c6`,`c7`,`c8`,`c9`,`c10`,`c11`,`c12`,`c13`,`c14`,`c15`,`c16`),
  KEY `a002_long_123456789_123456789_123456789_123456789_123456789_1234` (`c1`,`c2`,`c3`,`c4`,`c5`,`c6`,`c7`,`c8`,`c9`,`c10`,`c11`,`c12`,`c13`,`c14`,`c15`,`c16`),
  KEY `a003_long_123456789_123456789_123456789_123456789_123456789_1234` (`c1`,`c2`,`c3`,`c4`,`c5`,`c6`,`c7`,`c8`,`c9`,`c10`,`c11`,`c12`,`c13`,`c14`,`c15`,`c16`),
  KEY `a004_long_123456789_123456789_123456789_123456789_123456789_1234` (`c1`,`c2`,`c3`,`c4`,`c5`,`c6`,`c7`,`c8`,`c9`,`c10`,`c11`,`c12`,`c13`,`c14`,`c15`,`c16`),
  KEY `a005_long_123456789_123456789_123456789_123456789_123456789_1234` (`c1`,`c2`,`c3`,`c4`,`c5`,`c6`,`c7`,`c8`,`c9`,`c10`,`c11`,`c12`,`c13`,`c14`,`c15`,`c16`),
  KEY `a006_long_123456789_123456789_123456789_123456789_123456789_1234` (`c1`,`c2`,`c3`,`c4`,`c5`,`c6`,`c7`,`c8`,`c9`,`c10`,`c11`,`c12`,`c13`,`c14`,`c15`,`c16`),
  KEY `a007_long_123456789_123456789_123456789_123456789_123456789_1234` (`c1`,`c2`,`c3`,`c4`,`c5`,`c6`,`c7`,`c8`,`c9`,`c10`,`c11`,`c12`,`c13`,`c14`,`c15`,`c16`),
  KEY `a008_long_123456789_123456789_123456789_123456789_123456789_1234` (`c1`,`c2`,`c3`,`c4`,`c5`,`c6`,`c7`,`c8`,`c9`,`c10`,`c11`,`c12`,`c13`,`c14`,`c15`,`c16`),
  KEY `a009_long_123456789_123456789_123456789_123456789_123456789_1234` (`c1`,`c2`,`c3`,`c4`,`c5`,`c6`,`c7`,`c8`,`c9`,`c10`,`c11`,`c12`,`c13`,`c14`,`c15`,`c16`),
  KEY `a010_long_123456789_123456789_123456789_123456789_123456789_1234` (`c1`,`c2`,`c3`,`c4`,`c5`,`c6`,`c7`,`c8`,`c9`,`c10`,`c11`,`c12`,`c13`,`c14`,`c15`,`c16`),
  KEY `a011_long_123456789_123456789_123456789_123456789_123456789_1234` (`c1`,`c2`,`c3`,`c4`,`c5`,`c6`,`c7`,`c8`,`c9`,`c10`,`c11`,`c12`,`c13`,`c14`,`c15`,`c16`),
  KEY `a012_long_123456789_123456789_123456789_123456789_123456789_1234` (`c1`,`c2`,`c3`,`c4`,`c5`,`c6`,`c7`,`c8`,`c9`,`c10`,`c11`,`c12`,`c13`,`c14`,`c15`,`c16`),
  KEY `a013_long_123456789_123456789_123456789_123456789_123456789_1234` (`c1`,`c2`,`c3`,`c4`,`c5`,`c6`,`c7`,`c8`,`c9`,`c10`,`c11`,`c12`,`c13`,`c14`,`c15`,`c16`),
  KEY `a014_long_123456789_123456789_123456789_123456789_123456789_1234` (`c1`,`c2`,`c3`,`c4`,`c5`,`c6`,`c7`,`c8`,`c9`,`c10`,`c11`,`c12`,`c13`,`c14`,`c15`,`c16`),
  KEY `a015_long_123456789_123456789_123456789_123456789_123456789_1234` (`c1`,`c2`,`c3`,`c4`,`c5`,`c6`,`c7`,`c8`,`c9`,`c10`,`c11`,`c12`,`c13`,`c14`,`c15`,`c16`),
  KEY `a016_long_123456789_123456789_123456789_123456789_123456789_1234` (`c1`,`c2`,`c3`,`c4`,`c5`,`c6`,`c7`,`c8`,`c9`,`c10`,`c11`,`c12`,`c13`,`c14`,`c15`,`c16`),
  KEY `a017_long_123456789_123456789_123456789_123456789_123456789_1234` (`c1`,`c2`,`c3`,`c4`,`c5`,`c6`,`c7`,`c8`,`c9`,`c10`,`c11`,`c12`,`c13`,`c14`,`c15`,`c16`),
  KEY `a018_long_123456789_123456789_123456789_123456789_123456789_1234` (`c1`,`c2`,`c3`,`c4`,`c5`,`c6`,`c7`,`c8`,`c9`,`c10`,`c11`,`c12`,`c13`,`c14`,`c15`,`c16`),
  KEY `a019_long_123456789_123456789_123456789_123456789_123456789_1234` (`c1`,`c2`,`c3`,`c4`,`c5`,`c6`,`c7`,`c8`,`c9`,`c10`,`c11`,`c12`,`c13`,`c14`,`c15`,`c16`),
  KEY `a020_long_123456789_123456789_123456789_123456789_123456789_1234` (`c1`,`c2`,`c3`,`c4`,`c5`,`c6`,`c7`,`c8`,`c9`,`c10`,`c11`,`c12`,`c13`,`c14`,`c15`,`c16`),
  KEY `a021_long_123456789_123456789_123456789_123456789_123456789_1234` (`c1`,`c2`,`c3`,`c4`,`c5`,`c6`,`c7`,`c8`,`c9`,`c10`,`c11`,`c12`,`c13`,`c14`,`c15`,`c16`),
  KEY `a022_long_123456789_123456789_123456789_123456789_123456789_1234` (`c1`,`c2`,`c3`,`c4`,`c5`,`c6`,`c7`,`c8`,`c9`,`c10`,`c11`,`c12`,`c13`,`c14`,`c15`,`c16`),
  KEY `a023_long_123456789_123456789_123456789_123456789_123456789_1234` (`c1`,`c2`,`c3`,`c4`,`c5`,`c6`,`c7`,`c8`,`c9`,`c10`,`c11`,`c12`,`c13`,`c14`,`c15`,`c16`),
  KEY `a024_long_123456789_123456789_123456789_123456789_123456789_1234` (`c1`,`c2`,`c3`,`c4`,`c5`,`c6`,`c7`,`c8`,`c9`,`c10`,`c11`,`c12`,`c13`,`c14`,`c15`,`c16`),
  KEY `a025_long_123456789_123456789_123456789_123456789_123456789_1234` (`c1`,`c2`,`c3`,`c4`,`c5`,`c6`,`c7`,`c8`,`c9`,`c10`,`c11`,`c12`,`c13`,`c14`,`c15`,`c16`),
  KEY `a026_long_123456789_123456789_123456789_123456789_123456789_1234` (`c1`,`c2`,`c3`,`c4`,`c5`,`c6`,`c7`,`c8`,`c9`,`c10`,`c11`,`c12`,`c13`,`c14`,`c15`,`c16`),
  KEY `a027_long_123456789_123456789_123456789_123456789_123456789_1234` (`c1`,`c2`,`c3`,`c4`,`c5`,`c6`,`c7`,`c8`,`c9`,`c10`,`c11`,`c12`,`c13`,`c14`,`c15`,`c16`),
  KEY `a028_long_123456789_123456789_123456789_123456789_123456789_1234` (`c1`,`c2`,`c3`,`c4`,`c5`,`c6`,`c7`,`c8`,`c9`,`c10`,`c11`,`c12`,`c13`,`c14`,`c15`,`c16`),
  KEY `a029_long_123456789_123456789_123456789_123456789_123456789_1234` (`c1`,`c2`,`c3`,`c4`,`c5`,`c6`,`c7`,`c8`,`c9`,`c10`,`c11`,`c12`,`c13`,`c14`,`c15`,`c16`),
  KEY `a030_long_123456789_123456789_123456789_123456789_123456789_1234` (`c1`,`c2`,`c3`,`c4`,`c5`,`c6`,`c7`,`c8`,`c9`,`c10`,`c11`,`c12`,`c13`,`c14`,`c15`,`c16`),
  KEY `a031_long_123456789_123456789_123456789_123456789_123456789_1234` (`c1`,`c2`,`c3`,`c4`,`c5`,`c6`,`c7`,`c8`,`c9`,`c10`,`c11`,`c12`,`c13`,`c14`,`c15`,`c16`),
  KEY `a032_long_123456789_123456789_123456789_123456789_123456789_1234` (`c1`,`c2`,`c3`,`c4`,`c5`,`c6`,`c7`,`c8`,`c9`,`c10`,`c11`,`c12`,`c13`,`c14`,`c15`,`c16`),
  KEY `a033_long_123456789_123456789_123456789_123456789_123456789_1234` (`c1`,`c2`,`c3`,`c4`,`c5`,`c6`,`c7`,`c8`,`c9`,`c10`,`c11`,`c12`,`c13`,`c14`,`c15`,`c16`),
  KEY `a034_long_123456789_123456789_123456789_123456789_123456789_1234` (`c1`,`c2`,`c3`,`c4`,`c5`,`c6`,`c7`,`c8`,`c9`,`c10`,`c11`,`c12`,`c13`,`c14`,`c15`,`c16`),
  KEY `a035_long_123456789_123456789_123456789_123456789_123456789_1234` (`c1`,`c2`,`c3`,`c4`,`c5`,`c6`,`c7`,`c8`,`c9`,`c10`,`c11`,`c12`,`c13`,`c14`,`c15`,`c16`),
  KEY `a036_long_123456789_123456789_123456789_123456789_123456789_1234` (`c1`,`c2`,`c3`,`c4`,`c5`,`c6`,`c7`,`c8`,`c9`,`c10`,`c11`,`c12`,`c13`,`c14`,`c15`,`c16`),
  KEY `a037_long_123456789_123456789_123456789_123456789_123456789_1234` (`c1`,`c2`,`c3`,`c4`,`c5`,`c6`,`c7`,`c8`,`c9`,`c10`,`c11`,`c12`,`c13`,`c14`,`c15`,`c16`),
  KEY `a038_long_123456789_123456789_123456789_123456789_123456789_1234` (`c1`,`c2`,`c3`,`c4`,`c5`,`c6`,`c7`,`c8`,`c9`,`c10`,`c11`,`c12`,`c13`,`c14`,`c15`,`c16`),
  KEY `a039_long_123456789_123456789_123456789_123456789_123456789_1234` (`c1`,`c2`,`c3`,`c4`,`c5`,`c6`,`c7`,`c8`,`c9`,`c10`,`c11`,`c12`,`c13`,`c14`,`c15`,`c16`),
  KEY `a040_long_123456789_123456789_123456789_123456789_123456789_1234` (`c1`,`c2`,`c3`,`c4`,`c5`,`c6`,`c7`,`c8`,`c9`,`c10`,`c11`,`c12`,`c13`,`c14`,`c15`,`c16`),
  KEY `a041_long_123456789_123456789_123456789_123456789_123456789_1234` (`c1`,`c2`,`c3`,`c4`,`c5`,`c6`,`c7`,`c8`,`c9`,`c10`,`c11`,`c12`,`c13`,`c14`,`c15`,`c16`),
  KEY `a042_long_123456789_123456789_123456789_123456789_123456789_1234` (`c1`,`c2`,`c3`,`c4`,`c5`,`c6`,`c7`,`c8`,`c9`,`c10`,`c11`,`c12`,`c13`,`c14`,`c15`,`c16`),
  KEY `a043_long_123456789_123456789_123456789_123456789_123456789_1234` (`c1`,`c2`,`c3`,`c4`,`c5`,`c6`,`c7`,`c8`,`c9`,`c10`,`c11`,`c12`,`c13`,`c14`,`c15`,`c16`),
  KEY `a044_long_123456789_123456789_123456789_123456789_123456789_1234` (`c1`,`c2`,`c3`,`c4`,`c5`,`c6`,`c7`,`c8`,`c9`,`c10`,`c11`,`c12`,`c13`,`c14`,`c15`,`c16`),
  KEY `a045_long_123456789_123456789_123456789_123456789_123456789_1234` (`c1`,`c2`,`c3`,`c4`,`c5`,`c6`,`c7`,`c8`,`c9`,`c10`,`c11`,`c12`,`c13`,`c14`,`c15`,`c16`),
  KEY `a046_long_123456789_123456789_123456789_123456789_123456789_1234` (`c1`,`c2`,`c3`,`c4`,`c5`,`c6`,`c7`,`c8`,`c9`,`c10`,`c11`,`c12`,`c13`,`c14`,`c15`,`c16`),
  KEY `a047_long_123456789_123456789_123456789_123456789_123456789_1234` (`c1`,`c2`,`c3`,`c4`,`c5`,`c6`,`c7`,`c8`,`c9`,`c10`,`c11`,`c12`,`c13`,`c14`,`c15`,`c16`),
  KEY `a048_long_123456789_123456789_123456789_123456789_123456789_1234` (`c1`,`c2`,`c3`,`c4`,`c5`,`c6`,`c7`,`c8`,`c9`,`c10`,`c11`,`c12`,`c13`,`c14`,`c15`,`c16`),
  KEY `a049_long_123456789_123456789_123456789_123456789_123456789_1234` (`c1`,`c2`,`c3`,`c4`,`c5`,`c6`,`c7`,`c8`,`c9`,`c10`,`c11`,`c12`,`c13`,`c14`,`c15`,`c16`),
  KEY `a050_long_123456789_123456789_123456789_123456789_123456789_1234` (`c1`,`c2`,`c3`,`c4`,`c5`,`c6`,`c7`,`c8`,`c9`,`c10`,`c11`,`c12`,`c13`,`c14`,`c15`,`c16`),
  KEY `a051_long_123456789_123456789_123456789_123456789_123456789_1234` (`c1`,`c2`,`c3`,`c4`,`c5`,`c6`,`c7`,`c8`,`c9`,`c10`,`c11`,`c12`,`c13`,`c14`,`c15`,`c16`),
  KEY `a052_long_123456789_123456789_123456789_123456789_123456789_1234` (`c1`,`c2`,`c3`,`c4`,`c5`,`c6`,`c7`,`c8`,`c9`,`c10`,`c11`,`c12`,`c13`,`c14`,`c15`,`c16`),
  KEY `a053_long_123456789_123456789_123456789_123456789_123456789_1234` (`c1`,`c2`,`c3`,`c4`,`c5`,`c6`,`c7`,`c8`,`c9`,`c10`,`c11`,`c12`,`c13`,`c14`,`c15`,`c16`),
  KEY `a054_long_123456789_123456789_123456789_123456789_123456789_1234` (`c1`,`c2`,`c3`,`c4`,`c5`,`c6`,`c7`,`c8`,`c9`,`c10`,`c11`,`c12`,`c13`,`c14`,`c15`,`c16`),
  KEY `a055_long_123456789_123456789_123456789_123456789_123456789_1234` (`c1`,`c2`,`c3`,`c4`,`c5`,`c6`,`c7`,`c8`,`c9`,`c10`,`c11`,`c12`,`c13`,`c14`,`c15`,`c16`),
  KEY `a056_long_123456789_123456789_123456789_123456789_123456789_1234` (`c1`,`c2`,`c3`,`c4`,`c5`,`c6`,`c7`,`c8`,`c9`,`c10`,`c11`,`c12`,`c13`,`c14`,`c15`,`c16`),
  KEY `a057_long_123456789_123456789_123456789_123456789_123456789_1234` (`c1`,`c2`,`c3`,`c4`,`c5`,`c6`,`c7`,`c8`,`c9`,`c10`,`c11`,`c12`,`c13`,`c14`,`c15`,`c16`),
  KEY `a058_long_123456789_123456789_123456789_123456789_123456789_1234` (`c1`,`c2`,`c3`,`c4`,`c5`,`c6`,`c7`,`c8`,`c9`,`c10`,`c11`,`c12`,`c13`,`c14`,`c15`,`c16`),
  KEY `a059_long_123456789_123456789_123456789_123456789_123456789_1234` (`c1`,`c2`,`c3`,`c4`,`c5`,`c6`,`c7`,`c8`,`c9`,`c10`,`c11`,`c12`,`c13`,`c14`,`c15`,`c16`),
  KEY `a060_long_123456789_123456789_123456789_123456789_123456789_1234` (`c1`,`c2`,`c3`,`c4`,`c5`,`c6`,`c7`,`c8`,`c9`,`c10`,`c11`,`c12`,`c13`,`c14`,`c15`,`c16`),
  KEY `a061_long_123456789_123456789_123456789_123456789_123456789_1234` (`c1`,`c2`,`c3`,`c4`,`c5`,`c6`,`c7`,`c8`,`c9`,`c10`,`c11`,`c12`,`c13`,`c14`,`c15`,`c16`),
  KEY `a062_long_123456789_123456789_123456789_123456789_123456789_1234` (`c1`,`c2`,`c3`,`c4`,`c5`,`c6`,`c7`,`c8`,`c9`,`c10`,`c11`,`c12`,`c13`,`c14`,`c15`,`c16`),
  KEY `a063_long_123456789_123456789_123456789_123456789_123456789_1234` (`c1`,`c2`,`c3`,`c4`,`c5`,`c6`,`c7`,`c8`,`c9`,`c10`,`c11`,`c12`,`c13`,`c14`,`c15`,`c16`),
  KEY `a064_long_123456789_123456789_123456789_123456789_123456789_1234` (`c1`,`c2`,`c3`,`c4`,`c5`,`c6`,`c7`,`c8`,`c9`,`c10`,`c11`,`c12`,`c13`,`c14`,`c15`,`c16`)
) ENGINE=MyISAM DEFAULT CHARSET=latin1
flush tables;
show create table t1;
Table	Create Table
t1	CREATE TABLE `t1` (
  `c1` char(10) default NULL,
  `c2` char(10) default NULL,
  `c3` char(10) default NULL,
  `c4` char(10) default NULL,
  `c5` char(10) default NULL,
  `c6` char(10) default NULL,
  `c7` char(10) default NULL,
  `c8` char(10) default NULL,
  `c9` char(10) default NULL,
  `c10` char(10) default NULL,
  `c11` char(10) default NULL,
  `c12` char(10) default NULL,
  `c13` char(10) default NULL,
  `c14` char(10) default NULL,
  `c15` char(10) default NULL,
  `c16` char(10) default NULL,
  KEY `a001_long_123456789_123456789_123456789_123456789_123456789_1234` (`c1`,`c2`,`c3`,`c4`,`c5`,`c6`,`c7`,`c8`,`c9`,`c10`,`c11`,`c12`,`c13`,`c14`,`c15`,`c16`),
  KEY `a002_long_123456789_123456789_123456789_123456789_123456789_1234` (`c1`,`c2`,`c3`,`c4`,`c5`,`c6`,`c7`,`c8`,`c9`,`c10`,`c11`,`c12`,`c13`,`c14`,`c15`,`c16`),
  KEY `a003_long_123456789_123456789_123456789_123456789_123456789_1234` (`c1`,`c2`,`c3`,`c4`,`c5`,`c6`,`c7`,`c8`,`c9`,`c10`,`c11`,`c12`,`c13`,`c14`,`c15`,`c16`),
  KEY `a004_long_123456789_123456789_123456789_123456789_123456789_1234` (`c1`,`c2`,`c3`,`c4`,`c5`,`c6`,`c7`,`c8`,`c9`,`c10`,`c11`,`c12`,`c13`,`c14`,`c15`,`c16`),
  KEY `a005_long_123456789_123456789_123456789_123456789_123456789_1234` (`c1`,`c2`,`c3`,`c4`,`c5`,`c6`,`c7`,`c8`,`c9`,`c10`,`c11`,`c12`,`c13`,`c14`,`c15`,`c16`),
  KEY `a006_long_123456789_123456789_123456789_123456789_123456789_1234` (`c1`,`c2`,`c3`,`c4`,`c5`,`c6`,`c7`,`c8`,`c9`,`c10`,`c11`,`c12`,`c13`,`c14`,`c15`,`c16`),
  KEY `a007_long_123456789_123456789_123456789_123456789_123456789_1234` (`c1`,`c2`,`c3`,`c4`,`c5`,`c6`,`c7`,`c8`,`c9`,`c10`,`c11`,`c12`,`c13`,`c14`,`c15`,`c16`),
  KEY `a008_long_123456789_123456789_123456789_123456789_123456789_1234` (`c1`,`c2`,`c3`,`c4`,`c5`,`c6`,`c7`,`c8`,`c9`,`c10`,`c11`,`c12`,`c13`,`c14`,`c15`,`c16`),
  KEY `a009_long_123456789_123456789_123456789_123456789_123456789_1234` (`c1`,`c2`,`c3`,`c4`,`c5`,`c6`,`c7`,`c8`,`c9`,`c10`,`c11`,`c12`,`c13`,`c14`,`c15`,`c16`),
  KEY `a010_long_123456789_123456789_123456789_123456789_123456789_1234` (`c1`,`c2`,`c3`,`c4`,`c5`,`c6`,`c7`,`c8`,`c9`,`c10`,`c11`,`c12`,`c13`,`c14`,`c15`,`c16`),
  KEY `a011_long_123456789_123456789_123456789_123456789_123456789_1234` (`c1`,`c2`,`c3`,`c4`,`c5`,`c6`,`c7`,`c8`,`c9`,`c10`,`c11`,`c12`,`c13`,`c14`,`c15`,`c16`),
  KEY `a012_long_123456789_123456789_123456789_123456789_123456789_1234` (`c1`,`c2`,`c3`,`c4`,`c5`,`c6`,`c7`,`c8`,`c9`,`c10`,`c11`,`c12`,`c13`,`c14`,`c15`,`c16`),
  KEY `a013_long_123456789_123456789_123456789_123456789_123456789_1234` (`c1`,`c2`,`c3`,`c4`,`c5`,`c6`,`c7`,`c8`,`c9`,`c10`,`c11`,`c12`,`c13`,`c14`,`c15`,`c16`),
  KEY `a014_long_123456789_123456789_123456789_123456789_123456789_1234` (`c1`,`c2`,`c3`,`c4`,`c5`,`c6`,`c7`,`c8`,`c9`,`c10`,`c11`,`c12`,`c13`,`c14`,`c15`,`c16`),
  KEY `a015_long_123456789_123456789_123456789_123456789_123456789_1234` (`c1`,`c2`,`c3`,`c4`,`c5`,`c6`,`c7`,`c8`,`c9`,`c10`,`c11`,`c12`,`c13`,`c14`,`c15`,`c16`),
  KEY `a016_long_123456789_123456789_123456789_123456789_123456789_1234` (`c1`,`c2`,`c3`,`c4`,`c5`,`c6`,`c7`,`c8`,`c9`,`c10`,`c11`,`c12`,`c13`,`c14`,`c15`,`c16`),
  KEY `a017_long_123456789_123456789_123456789_123456789_123456789_1234` (`c1`,`c2`,`c3`,`c4`,`c5`,`c6`,`c7`,`c8`,`c9`,`c10`,`c11`,`c12`,`c13`,`c14`,`c15`,`c16`),
  KEY `a018_long_123456789_123456789_123456789_123456789_123456789_1234` (`c1`,`c2`,`c3`,`c4`,`c5`,`c6`,`c7`,`c8`,`c9`,`c10`,`c11`,`c12`,`c13`,`c14`,`c15`,`c16`),
  KEY `a019_long_123456789_123456789_123456789_123456789_123456789_1234` (`c1`,`c2`,`c3`,`c4`,`c5`,`c6`,`c7`,`c8`,`c9`,`c10`,`c11`,`c12`,`c13`,`c14`,`c15`,`c16`),
  KEY `a020_long_123456789_123456789_123456789_123456789_123456789_1234` (`c1`,`c2`,`c3`,`c4`,`c5`,`c6`,`c7`,`c8`,`c9`,`c10`,`c11`,`c12`,`c13`,`c14`,`c15`,`c16`),
  KEY `a021_long_123456789_123456789_123456789_123456789_123456789_1234` (`c1`,`c2`,`c3`,`c4`,`c5`,`c6`,`c7`,`c8`,`c9`,`c10`,`c11`,`c12`,`c13`,`c14`,`c15`,`c16`),
  KEY `a022_long_123456789_123456789_123456789_123456789_123456789_1234` (`c1`,`c2`,`c3`,`c4`,`c5`,`c6`,`c7`,`c8`,`c9`,`c10`,`c11`,`c12`,`c13`,`c14`,`c15`,`c16`),
  KEY `a023_long_123456789_123456789_123456789_123456789_123456789_1234` (`c1`,`c2`,`c3`,`c4`,`c5`,`c6`,`c7`,`c8`,`c9`,`c10`,`c11`,`c12`,`c13`,`c14`,`c15`,`c16`),
  KEY `a024_long_123456789_123456789_123456789_123456789_123456789_1234` (`c1`,`c2`,`c3`,`c4`,`c5`,`c6`,`c7`,`c8`,`c9`,`c10`,`c11`,`c12`,`c13`,`c14`,`c15`,`c16`),
  KEY `a025_long_123456789_123456789_123456789_123456789_123456789_1234` (`c1`,`c2`,`c3`,`c4`,`c5`,`c6`,`c7`,`c8`,`c9`,`c10`,`c11`,`c12`,`c13`,`c14`,`c15`,`c16`),
  KEY `a026_long_123456789_123456789_123456789_123456789_123456789_1234` (`c1`,`c2`,`c3`,`c4`,`c5`,`c6`,`c7`,`c8`,`c9`,`c10`,`c11`,`c12`,`c13`,`c14`,`c15`,`c16`),
  KEY `a027_long_123456789_123456789_123456789_123456789_123456789_1234` (`c1`,`c2`,`c3`,`c4`,`c5`,`c6`,`c7`,`c8`,`c9`,`c10`,`c11`,`c12`,`c13`,`c14`,`c15`,`c16`),
  KEY `a028_long_123456789_123456789_123456789_123456789_123456789_1234` (`c1`,`c2`,`c3`,`c4`,`c5`,`c6`,`c7`,`c8`,`c9`,`c10`,`c11`,`c12`,`c13`,`c14`,`c15`,`c16`),
  KEY `a029_long_123456789_123456789_123456789_123456789_123456789_1234` (`c1`,`c2`,`c3`,`c4`,`c5`,`c6`,`c7`,`c8`,`c9`,`c10`,`c11`,`c12`,`c13`,`c14`,`c15`,`c16`),
  KEY `a030_long_123456789_123456789_123456789_123456789_123456789_1234` (`c1`,`c2`,`c3`,`c4`,`c5`,`c6`,`c7`,`c8`,`c9`,`c10`,`c11`,`c12`,`c13`,`c14`,`c15`,`c16`),
  KEY `a031_long_123456789_123456789_123456789_123456789_123456789_1234` (`c1`,`c2`,`c3`,`c4`,`c5`,`c6`,`c7`,`c8`,`c9`,`c10`,`c11`,`c12`,`c13`,`c14`,`c15`,`c16`),
  KEY `a032_long_123456789_123456789_123456789_123456789_123456789_1234` (`c1`,`c2`,`c3`,`c4`,`c5`,`c6`,`c7`,`c8`,`c9`,`c10`,`c11`,`c12`,`c13`,`c14`,`c15`,`c16`),
  KEY `a033_long_123456789_123456789_123456789_123456789_123456789_1234` (`c1`,`c2`,`c3`,`c4`,`c5`,`c6`,`c7`,`c8`,`c9`,`c10`,`c11`,`c12`,`c13`,`c14`,`c15`,`c16`),
  KEY `a034_long_123456789_123456789_123456789_123456789_123456789_1234` (`c1`,`c2`,`c3`,`c4`,`c5`,`c6`,`c7`,`c8`,`c9`,`c10`,`c11`,`c12`,`c13`,`c14`,`c15`,`c16`),
  KEY `a035_long_123456789_123456789_123456789_123456789_123456789_1234` (`c1`,`c2`,`c3`,`c4`,`c5`,`c6`,`c7`,`c8`,`c9`,`c10`,`c11`,`c12`,`c13`,`c14`,`c15`,`c16`),
  KEY `a036_long_123456789_123456789_123456789_123456789_123456789_1234` (`c1`,`c2`,`c3`,`c4`,`c5`,`c6`,`c7`,`c8`,`c9`,`c10`,`c11`,`c12`,`c13`,`c14`,`c15`,`c16`),
  KEY `a037_long_123456789_123456789_123456789_123456789_123456789_1234` (`c1`,`c2`,`c3`,`c4`,`c5`,`c6`,`c7`,`c8`,`c9`,`c10`,`c11`,`c12`,`c13`,`c14`,`c15`,`c16`),
  KEY `a038_long_123456789_123456789_123456789_123456789_123456789_1234` (`c1`,`c2`,`c3`,`c4`,`c5`,`c6`,`c7`,`c8`,`c9`,`c10`,`c11`,`c12`,`c13`,`c14`,`c15`,`c16`),
  KEY `a039_long_123456789_123456789_123456789_123456789_123456789_1234` (`c1`,`c2`,`c3`,`c4`,`c5`,`c6`,`c7`,`c8`,`c9`,`c10`,`c11`,`c12`,`c13`,`c14`,`c15`,`c16`),
  KEY `a040_long_123456789_123456789_123456789_123456789_123456789_1234` (`c1`,`c2`,`c3`,`c4`,`c5`,`c6`,`c7`,`c8`,`c9`,`c10`,`c11`,`c12`,`c13`,`c14`,`c15`,`c16`),
  KEY `a041_long_123456789_123456789_123456789_123456789_123456789_1234` (`c1`,`c2`,`c3`,`c4`,`c5`,`c6`,`c7`,`c8`,`c9`,`c10`,`c11`,`c12`,`c13`,`c14`,`c15`,`c16`),
  KEY `a042_long_123456789_123456789_123456789_123456789_123456789_1234` (`c1`,`c2`,`c3`,`c4`,`c5`,`c6`,`c7`,`c8`,`c9`,`c10`,`c11`,`c12`,`c13`,`c14`,`c15`,`c16`),
  KEY `a043_long_123456789_123456789_123456789_123456789_123456789_1234` (`c1`,`c2`,`c3`,`c4`,`c5`,`c6`,`c7`,`c8`,`c9`,`c10`,`c11`,`c12`,`c13`,`c14`,`c15`,`c16`),
  KEY `a044_long_123456789_123456789_123456789_123456789_123456789_1234` (`c1`,`c2`,`c3`,`c4`,`c5`,`c6`,`c7`,`c8`,`c9`,`c10`,`c11`,`c12`,`c13`,`c14`,`c15`,`c16`),
  KEY `a045_long_123456789_123456789_123456789_123456789_123456789_1234` (`c1`,`c2`,`c3`,`c4`,`c5`,`c6`,`c7`,`c8`,`c9`,`c10`,`c11`,`c12`,`c13`,`c14`,`c15`,`c16`),
  KEY `a046_long_123456789_123456789_123456789_123456789_123456789_1234` (`c1`,`c2`,`c3`,`c4`,`c5`,`c6`,`c7`,`c8`,`c9`,`c10`,`c11`,`c12`,`c13`,`c14`,`c15`,`c16`),
  KEY `a047_long_123456789_123456789_123456789_123456789_123456789_1234` (`c1`,`c2`,`c3`,`c4`,`c5`,`c6`,`c7`,`c8`,`c9`,`c10`,`c11`,`c12`,`c13`,`c14`,`c15`,`c16`),
  KEY `a048_long_123456789_123456789_123456789_123456789_123456789_1234` (`c1`,`c2`,`c3`,`c4`,`c5`,`c6`,`c7`,`c8`,`c9`,`c10`,`c11`,`c12`,`c13`,`c14`,`c15`,`c16`),
  KEY `a049_long_123456789_123456789_123456789_123456789_123456789_1234` (`c1`,`c2`,`c3`,`c4`,`c5`,`c6`,`c7`,`c8`,`c9`,`c10`,`c11`,`c12`,`c13`,`c14`,`c15`,`c16`),
  KEY `a050_long_123456789_123456789_123456789_123456789_123456789_1234` (`c1`,`c2`,`c3`,`c4`,`c5`,`c6`,`c7`,`c8`,`c9`,`c10`,`c11`,`c12`,`c13`,`c14`,`c15`,`c16`),
  KEY `a051_long_123456789_123456789_123456789_123456789_123456789_1234` (`c1`,`c2`,`c3`,`c4`,`c5`,`c6`,`c7`,`c8`,`c9`,`c10`,`c11`,`c12`,`c13`,`c14`,`c15`,`c16`),
  KEY `a052_long_123456789_123456789_123456789_123456789_123456789_1234` (`c1`,`c2`,`c3`,`c4`,`c5`,`c6`,`c7`,`c8`,`c9`,`c10`,`c11`,`c12`,`c13`,`c14`,`c15`,`c16`),
  KEY `a053_long_123456789_123456789_123456789_123456789_123456789_1234` (`c1`,`c2`,`c3`,`c4`,`c5`,`c6`,`c7`,`c8`,`c9`,`c10`,`c11`,`c12`,`c13`,`c14`,`c15`,`c16`),
  KEY `a054_long_123456789_123456789_123456789_123456789_123456789_1234` (`c1`,`c2`,`c3`,`c4`,`c5`,`c6`,`c7`,`c8`,`c9`,`c10`,`c11`,`c12`,`c13`,`c14`,`c15`,`c16`),
  KEY `a055_long_123456789_123456789_123456789_123456789_123456789_1234` (`c1`,`c2`,`c3`,`c4`,`c5`,`c6`,`c7`,`c8`,`c9`,`c10`,`c11`,`c12`,`c13`,`c14`,`c15`,`c16`),
  KEY `a056_long_123456789_123456789_123456789_123456789_123456789_1234` (`c1`,`c2`,`c3`,`c4`,`c5`,`c6`,`c7`,`c8`,`c9`,`c10`,`c11`,`c12`,`c13`,`c14`,`c15`,`c16`),
  KEY `a057_long_123456789_123456789_123456789_123456789_123456789_1234` (`c1`,`c2`,`c3`,`c4`,`c5`,`c6`,`c7`,`c8`,`c9`,`c10`,`c11`,`c12`,`c13`,`c14`,`c15`,`c16`),
  KEY `a058_long_123456789_123456789_123456789_123456789_123456789_1234` (`c1`,`c2`,`c3`,`c4`,`c5`,`c6`,`c7`,`c8`,`c9`,`c10`,`c11`,`c12`,`c13`,`c14`,`c15`,`c16`),
  KEY `a059_long_123456789_123456789_123456789_123456789_123456789_1234` (`c1`,`c2`,`c3`,`c4`,`c5`,`c6`,`c7`,`c8`,`c9`,`c10`,`c11`,`c12`,`c13`,`c14`,`c15`,`c16`),
  KEY `a060_long_123456789_123456789_123456789_123456789_123456789_1234` (`c1`,`c2`,`c3`,`c4`,`c5`,`c6`,`c7`,`c8`,`c9`,`c10`,`c11`,`c12`,`c13`,`c14`,`c15`,`c16`),
  KEY `a061_long_123456789_123456789_123456789_123456789_123456789_1234` (`c1`,`c2`,`c3`,`c4`,`c5`,`c6`,`c7`,`c8`,`c9`,`c10`,`c11`,`c12`,`c13`,`c14`,`c15`,`c16`),
  KEY `a062_long_123456789_123456789_123456789_123456789_123456789_1234` (`c1`,`c2`,`c3`,`c4`,`c5`,`c6`,`c7`,`c8`,`c9`,`c10`,`c11`,`c12`,`c13`,`c14`,`c15`,`c16`),
  KEY `a063_long_123456789_123456789_123456789_123456789_123456789_1234` (`c1`,`c2`,`c3`,`c4`,`c5`,`c6`,`c7`,`c8`,`c9`,`c10`,`c11`,`c12`,`c13`,`c14`,`c15`,`c16`),
  KEY `a064_long_123456789_123456789_123456789_123456789_123456789_1234` (`c1`,`c2`,`c3`,`c4`,`c5`,`c6`,`c7`,`c8`,`c9`,`c10`,`c11`,`c12`,`c13`,`c14`,`c15`,`c16`)
) ENGINE=MyISAM DEFAULT CHARSET=latin1
drop table t1;
create table t1 (
c1 char(10), c2 char(10), c3 char(10), c4 char(10),
c5 char(10), c6 char(10), c7 char(10), c8 char(10),
c9 char(10), c10 char(10), c11 char(10), c12 char(10),
c13 char(10), c14 char(10), c15 char(10), c16 char(10)
);
alter table t1
add key a001_long_123456789_123456789_123456789_123456789_123456789_1234 (`c1`,`c2`,`c3`,`c4`,`c5`,`c6`,`c7`,`c8`,`c9`,`c10`,`c11`,`c12`,`c13`,`c14`,`c15`,`c16`),
add key a002_long_123456789_123456789_123456789_123456789_123456789_1234 (`c1`,`c2`,`c3`,`c4`,`c5`,`c6`,`c7`,`c8`,`c9`,`c10`,`c11`,`c12`,`c13`,`c14`,`c15`,`c16`),
add key a003_long_123456789_123456789_123456789_123456789_123456789_1234 (`c1`,`c2`,`c3`,`c4`,`c5`,`c6`,`c7`,`c8`,`c9`,`c10`,`c11`,`c12`,`c13`,`c14`,`c15`,`c16`),
add key a004_long_123456789_123456789_123456789_123456789_123456789_1234 (`c1`,`c2`,`c3`,`c4`,`c5`,`c6`,`c7`,`c8`,`c9`,`c10`,`c11`,`c12`,`c13`,`c14`,`c15`,`c16`),
add key a005_long_123456789_123456789_123456789_123456789_123456789_1234 (`c1`,`c2`,`c3`,`c4`,`c5`,`c6`,`c7`,`c8`,`c9`,`c10`,`c11`,`c12`,`c13`,`c14`,`c15`,`c16`),
add key a006_long_123456789_123456789_123456789_123456789_123456789_1234 (`c1`,`c2`,`c3`,`c4`,`c5`,`c6`,`c7`,`c8`,`c9`,`c10`,`c11`,`c12`,`c13`,`c14`,`c15`,`c16`),
add key a007_long_123456789_123456789_123456789_123456789_123456789_1234 (`c1`,`c2`,`c3`,`c4`,`c5`,`c6`,`c7`,`c8`,`c9`,`c10`,`c11`,`c12`,`c13`,`c14`,`c15`,`c16`),
add key a008_long_123456789_123456789_123456789_123456789_123456789_1234 (`c1`,`c2`,`c3`,`c4`,`c5`,`c6`,`c7`,`c8`,`c9`,`c10`,`c11`,`c12`,`c13`,`c14`,`c15`,`c16`),
add key a009_long_123456789_123456789_123456789_123456789_123456789_1234 (`c1`,`c2`,`c3`,`c4`,`c5`,`c6`,`c7`,`c8`,`c9`,`c10`,`c11`,`c12`,`c13`,`c14`,`c15`,`c16`),
add key a010_long_123456789_123456789_123456789_123456789_123456789_1234 (`c1`,`c2`,`c3`,`c4`,`c5`,`c6`,`c7`,`c8`,`c9`,`c10`,`c11`,`c12`,`c13`,`c14`,`c15`,`c16`),
add key a011_long_123456789_123456789_123456789_123456789_123456789_1234 (`c1`,`c2`,`c3`,`c4`,`c5`,`c6`,`c7`,`c8`,`c9`,`c10`,`c11`,`c12`,`c13`,`c14`,`c15`,`c16`),
add key a012_long_123456789_123456789_123456789_123456789_123456789_1234 (`c1`,`c2`,`c3`,`c4`,`c5`,`c6`,`c7`,`c8`,`c9`,`c10`,`c11`,`c12`,`c13`,`c14`,`c15`,`c16`),
add key a013_long_123456789_123456789_123456789_123456789_123456789_1234 (`c1`,`c2`,`c3`,`c4`,`c5`,`c6`,`c7`,`c8`,`c9`,`c10`,`c11`,`c12`,`c13`,`c14`,`c15`,`c16`),
add key a014_long_123456789_123456789_123456789_123456789_123456789_1234 (`c1`,`c2`,`c3`,`c4`,`c5`,`c6`,`c7`,`c8`,`c9`,`c10`,`c11`,`c12`,`c13`,`c14`,`c15`,`c16`),
add key a015_long_123456789_123456789_123456789_123456789_123456789_1234 (`c1`,`c2`,`c3`,`c4`,`c5`,`c6`,`c7`,`c8`,`c9`,`c10`,`c11`,`c12`,`c13`,`c14`,`c15`,`c16`),
add key a016_long_123456789_123456789_123456789_123456789_123456789_1234 (`c1`,`c2`,`c3`,`c4`,`c5`,`c6`,`c7`,`c8`,`c9`,`c10`,`c11`,`c12`,`c13`,`c14`,`c15`,`c16`),
add key a017_long_123456789_123456789_123456789_123456789_123456789_1234 (`c1`,`c2`,`c3`,`c4`,`c5`,`c6`,`c7`,`c8`,`c9`,`c10`,`c11`,`c12`,`c13`,`c14`,`c15`,`c16`),
add key a018_long_123456789_123456789_123456789_123456789_123456789_1234 (`c1`,`c2`,`c3`,`c4`,`c5`,`c6`,`c7`,`c8`,`c9`,`c10`,`c11`,`c12`,`c13`,`c14`,`c15`,`c16`),
add key a019_long_123456789_123456789_123456789_123456789_123456789_1234 (`c1`,`c2`,`c3`,`c4`,`c5`,`c6`,`c7`,`c8`,`c9`,`c10`,`c11`,`c12`,`c13`,`c14`,`c15`,`c16`),
add key a020_long_123456789_123456789_123456789_123456789_123456789_1234 (`c1`,`c2`,`c3`,`c4`,`c5`,`c6`,`c7`,`c8`,`c9`,`c10`,`c11`,`c12`,`c13`,`c14`,`c15`,`c16`),
add key a021_long_123456789_123456789_123456789_123456789_123456789_1234 (`c1`,`c2`,`c3`,`c4`,`c5`,`c6`,`c7`,`c8`,`c9`,`c10`,`c11`,`c12`,`c13`,`c14`,`c15`,`c16`),
add key a022_long_123456789_123456789_123456789_123456789_123456789_1234 (`c1`,`c2`,`c3`,`c4`,`c5`,`c6`,`c7`,`c8`,`c9`,`c10`,`c11`,`c12`,`c13`,`c14`,`c15`,`c16`),
add key a023_long_123456789_123456789_123456789_123456789_123456789_1234 (`c1`,`c2`,`c3`,`c4`,`c5`,`c6`,`c7`,`c8`,`c9`,`c10`,`c11`,`c12`,`c13`,`c14`,`c15`,`c16`),
add key a024_long_123456789_123456789_123456789_123456789_123456789_1234 (`c1`,`c2`,`c3`,`c4`,`c5`,`c6`,`c7`,`c8`,`c9`,`c10`,`c11`,`c12`,`c13`,`c14`,`c15`,`c16`),
add key a025_long_123456789_123456789_123456789_123456789_123456789_1234 (`c1`,`c2`,`c3`,`c4`,`c5`,`c6`,`c7`,`c8`,`c9`,`c10`,`c11`,`c12`,`c13`,`c14`,`c15`,`c16`),
add key a026_long_123456789_123456789_123456789_123456789_123456789_1234 (`c1`,`c2`,`c3`,`c4`,`c5`,`c6`,`c7`,`c8`,`c9`,`c10`,`c11`,`c12`,`c13`,`c14`,`c15`,`c16`),
add key a027_long_123456789_123456789_123456789_123456789_123456789_1234 (`c1`,`c2`,`c3`,`c4`,`c5`,`c6`,`c7`,`c8`,`c9`,`c10`,`c11`,`c12`,`c13`,`c14`,`c15`,`c16`),
add key a028_long_123456789_123456789_123456789_123456789_123456789_1234 (`c1`,`c2`,`c3`,`c4`,`c5`,`c6`,`c7`,`c8`,`c9`,`c10`,`c11`,`c12`,`c13`,`c14`,`c15`,`c16`),
add key a029_long_123456789_123456789_123456789_123456789_123456789_1234 (`c1`,`c2`,`c3`,`c4`,`c5`,`c6`,`c7`,`c8`,`c9`,`c10`,`c11`,`c12`,`c13`,`c14`,`c15`,`c16`),
add key a030_long_123456789_123456789_123456789_123456789_123456789_1234 (`c1`,`c2`,`c3`,`c4`,`c5`,`c6`,`c7`,`c8`,`c9`,`c10`,`c11`,`c12`,`c13`,`c14`,`c15`,`c16`),
add key a031_long_123456789_123456789_123456789_123456789_123456789_1234 (`c1`,`c2`,`c3`,`c4`,`c5`,`c6`,`c7`,`c8`,`c9`,`c10`,`c11`,`c12`,`c13`,`c14`,`c15`,`c16`),
add key a032_long_123456789_123456789_123456789_123456789_123456789_1234 (`c1`,`c2`,`c3`,`c4`,`c5`,`c6`,`c7`,`c8`,`c9`,`c10`,`c11`,`c12`,`c13`,`c14`,`c15`,`c16`),
add key a033_long_123456789_123456789_123456789_123456789_123456789_1234 (`c1`,`c2`,`c3`,`c4`,`c5`,`c6`,`c7`,`c8`,`c9`,`c10`,`c11`,`c12`,`c13`,`c14`,`c15`,`c16`),
add key a034_long_123456789_123456789_123456789_123456789_123456789_1234 (`c1`,`c2`,`c3`,`c4`,`c5`,`c6`,`c7`,`c8`,`c9`,`c10`,`c11`,`c12`,`c13`,`c14`,`c15`,`c16`),
add key a035_long_123456789_123456789_123456789_123456789_123456789_1234 (`c1`,`c2`,`c3`,`c4`,`c5`,`c6`,`c7`,`c8`,`c9`,`c10`,`c11`,`c12`,`c13`,`c14`,`c15`,`c16`),
add key a036_long_123456789_123456789_123456789_123456789_123456789_1234 (`c1`,`c2`,`c3`,`c4`,`c5`,`c6`,`c7`,`c8`,`c9`,`c10`,`c11`,`c12`,`c13`,`c14`,`c15`,`c16`),
add key a037_long_123456789_123456789_123456789_123456789_123456789_1234 (`c1`,`c2`,`c3`,`c4`,`c5`,`c6`,`c7`,`c8`,`c9`,`c10`,`c11`,`c12`,`c13`,`c14`,`c15`,`c16`),
add key a038_long_123456789_123456789_123456789_123456789_123456789_1234 (`c1`,`c2`,`c3`,`c4`,`c5`,`c6`,`c7`,`c8`,`c9`,`c10`,`c11`,`c12`,`c13`,`c14`,`c15`,`c16`),
add key a039_long_123456789_123456789_123456789_123456789_123456789_1234 (`c1`,`c2`,`c3`,`c4`,`c5`,`c6`,`c7`,`c8`,`c9`,`c10`,`c11`,`c12`,`c13`,`c14`,`c15`,`c16`),
add key a040_long_123456789_123456789_123456789_123456789_123456789_1234 (`c1`,`c2`,`c3`,`c4`,`c5`,`c6`,`c7`,`c8`,`c9`,`c10`,`c11`,`c12`,`c13`,`c14`,`c15`,`c16`),
add key a041_long_123456789_123456789_123456789_123456789_123456789_1234 (`c1`,`c2`,`c3`,`c4`,`c5`,`c6`,`c7`,`c8`,`c9`,`c10`,`c11`,`c12`,`c13`,`c14`,`c15`,`c16`),
add key a042_long_123456789_123456789_123456789_123456789_123456789_1234 (`c1`,`c2`,`c3`,`c4`,`c5`,`c6`,`c7`,`c8`,`c9`,`c10`,`c11`,`c12`,`c13`,`c14`,`c15`,`c16`),
add key a043_long_123456789_123456789_123456789_123456789_123456789_1234 (`c1`,`c2`,`c3`,`c4`,`c5`,`c6`,`c7`,`c8`,`c9`,`c10`,`c11`,`c12`,`c13`,`c14`,`c15`,`c16`),
add key a044_long_123456789_123456789_123456789_123456789_123456789_1234 (`c1`,`c2`,`c3`,`c4`,`c5`,`c6`,`c7`,`c8`,`c9`,`c10`,`c11`,`c12`,`c13`,`c14`,`c15`,`c16`),
add key a045_long_123456789_123456789_123456789_123456789_123456789_1234 (`c1`,`c2`,`c3`,`c4`,`c5`,`c6`,`c7`,`c8`,`c9`,`c10`,`c11`,`c12`,`c13`,`c14`,`c15`,`c16`),
add key a046_long_123456789_123456789_123456789_123456789_123456789_1234 (`c1`,`c2`,`c3`,`c4`,`c5`,`c6`,`c7`,`c8`,`c9`,`c10`,`c11`,`c12`,`c13`,`c14`,`c15`,`c16`),
add key a047_long_123456789_123456789_123456789_123456789_123456789_1234 (`c1`,`c2`,`c3`,`c4`,`c5`,`c6`,`c7`,`c8`,`c9`,`c10`,`c11`,`c12`,`c13`,`c14`,`c15`,`c16`),
add key a048_long_123456789_123456789_123456789_123456789_123456789_1234 (`c1`,`c2`,`c3`,`c4`,`c5`,`c6`,`c7`,`c8`,`c9`,`c10`,`c11`,`c12`,`c13`,`c14`,`c15`,`c16`),
add key a049_long_123456789_123456789_123456789_123456789_123456789_1234 (`c1`,`c2`,`c3`,`c4`,`c5`,`c6`,`c7`,`c8`,`c9`,`c10`,`c11`,`c12`,`c13`,`c14`,`c15`,`c16`),
add key a050_long_123456789_123456789_123456789_123456789_123456789_1234 (`c1`,`c2`,`c3`,`c4`,`c5`,`c6`,`c7`,`c8`,`c9`,`c10`,`c11`,`c12`,`c13`,`c14`,`c15`,`c16`),
add key a051_long_123456789_123456789_123456789_123456789_123456789_1234 (`c1`,`c2`,`c3`,`c4`,`c5`,`c6`,`c7`,`c8`,`c9`,`c10`,`c11`,`c12`,`c13`,`c14`,`c15`,`c16`),
add key a052_long_123456789_123456789_123456789_123456789_123456789_1234 (`c1`,`c2`,`c3`,`c4`,`c5`,`c6`,`c7`,`c8`,`c9`,`c10`,`c11`,`c12`,`c13`,`c14`,`c15`,`c16`),
add key a053_long_123456789_123456789_123456789_123456789_123456789_1234 (`c1`,`c2`,`c3`,`c4`,`c5`,`c6`,`c7`,`c8`,`c9`,`c10`,`c11`,`c12`,`c13`,`c14`,`c15`,`c16`),
add key a054_long_123456789_123456789_123456789_123456789_123456789_1234 (`c1`,`c2`,`c3`,`c4`,`c5`,`c6`,`c7`,`c8`,`c9`,`c10`,`c11`,`c12`,`c13`,`c14`,`c15`,`c16`),
add key a055_long_123456789_123456789_123456789_123456789_123456789_1234 (`c1`,`c2`,`c3`,`c4`,`c5`,`c6`,`c7`,`c8`,`c9`,`c10`,`c11`,`c12`,`c13`,`c14`,`c15`,`c16`),
add key a056_long_123456789_123456789_123456789_123456789_123456789_1234 (`c1`,`c2`,`c3`,`c4`,`c5`,`c6`,`c7`,`c8`,`c9`,`c10`,`c11`,`c12`,`c13`,`c14`,`c15`,`c16`),
add key a057_long_123456789_123456789_123456789_123456789_123456789_1234 (`c1`,`c2`,`c3`,`c4`,`c5`,`c6`,`c7`,`c8`,`c9`,`c10`,`c11`,`c12`,`c13`,`c14`,`c15`,`c16`),
add key a058_long_123456789_123456789_123456789_123456789_123456789_1234 (`c1`,`c2`,`c3`,`c4`,`c5`,`c6`,`c7`,`c8`,`c9`,`c10`,`c11`,`c12`,`c13`,`c14`,`c15`,`c16`),
add key a059_long_123456789_123456789_123456789_123456789_123456789_1234 (`c1`,`c2`,`c3`,`c4`,`c5`,`c6`,`c7`,`c8`,`c9`,`c10`,`c11`,`c12`,`c13`,`c14`,`c15`,`c16`),
add key a060_long_123456789_123456789_123456789_123456789_123456789_1234 (`c1`,`c2`,`c3`,`c4`,`c5`,`c6`,`c7`,`c8`,`c9`,`c10`,`c11`,`c12`,`c13`,`c14`,`c15`,`c16`),
add key a061_long_123456789_123456789_123456789_123456789_123456789_1234 (`c1`,`c2`,`c3`,`c4`,`c5`,`c6`,`c7`,`c8`,`c9`,`c10`,`c11`,`c12`,`c13`,`c14`,`c15`,`c16`),
add key a062_long_123456789_123456789_123456789_123456789_123456789_1234 (`c1`,`c2`,`c3`,`c4`,`c5`,`c6`,`c7`,`c8`,`c9`,`c10`,`c11`,`c12`,`c13`,`c14`,`c15`,`c16`),
add key a063_long_123456789_123456789_123456789_123456789_123456789_1234 (`c1`,`c2`,`c3`,`c4`,`c5`,`c6`,`c7`,`c8`,`c9`,`c10`,`c11`,`c12`,`c13`,`c14`,`c15`,`c16`),
add key a064_long_123456789_123456789_123456789_123456789_123456789_1234 (`c1`,`c2`,`c3`,`c4`,`c5`,`c6`,`c7`,`c8`,`c9`,`c10`,`c11`,`c12`,`c13`,`c14`,`c15`,`c16`);
show create table t1;
Table	Create Table
t1	CREATE TABLE `t1` (
  `c1` char(10) default NULL,
  `c2` char(10) default NULL,
  `c3` char(10) default NULL,
  `c4` char(10) default NULL,
  `c5` char(10) default NULL,
  `c6` char(10) default NULL,
  `c7` char(10) default NULL,
  `c8` char(10) default NULL,
  `c9` char(10) default NULL,
  `c10` char(10) default NULL,
  `c11` char(10) default NULL,
  `c12` char(10) default NULL,
  `c13` char(10) default NULL,
  `c14` char(10) default NULL,
  `c15` char(10) default NULL,
  `c16` char(10) default NULL,
  KEY `a001_long_123456789_123456789_123456789_123456789_123456789_1234` (`c1`,`c2`,`c3`,`c4`,`c5`,`c6`,`c7`,`c8`,`c9`,`c10`,`c11`,`c12`,`c13`,`c14`,`c15`,`c16`),
  KEY `a002_long_123456789_123456789_123456789_123456789_123456789_1234` (`c1`,`c2`,`c3`,`c4`,`c5`,`c6`,`c7`,`c8`,`c9`,`c10`,`c11`,`c12`,`c13`,`c14`,`c15`,`c16`),
  KEY `a003_long_123456789_123456789_123456789_123456789_123456789_1234` (`c1`,`c2`,`c3`,`c4`,`c5`,`c6`,`c7`,`c8`,`c9`,`c10`,`c11`,`c12`,`c13`,`c14`,`c15`,`c16`),
  KEY `a004_long_123456789_123456789_123456789_123456789_123456789_1234` (`c1`,`c2`,`c3`,`c4`,`c5`,`c6`,`c7`,`c8`,`c9`,`c10`,`c11`,`c12`,`c13`,`c14`,`c15`,`c16`),
  KEY `a005_long_123456789_123456789_123456789_123456789_123456789_1234` (`c1`,`c2`,`c3`,`c4`,`c5`,`c6`,`c7`,`c8`,`c9`,`c10`,`c11`,`c12`,`c13`,`c14`,`c15`,`c16`),
  KEY `a006_long_123456789_123456789_123456789_123456789_123456789_1234` (`c1`,`c2`,`c3`,`c4`,`c5`,`c6`,`c7`,`c8`,`c9`,`c10`,`c11`,`c12`,`c13`,`c14`,`c15`,`c16`),
  KEY `a007_long_123456789_123456789_123456789_123456789_123456789_1234` (`c1`,`c2`,`c3`,`c4`,`c5`,`c6`,`c7`,`c8`,`c9`,`c10`,`c11`,`c12`,`c13`,`c14`,`c15`,`c16`),
  KEY `a008_long_123456789_123456789_123456789_123456789_123456789_1234` (`c1`,`c2`,`c3`,`c4`,`c5`,`c6`,`c7`,`c8`,`c9`,`c10`,`c11`,`c12`,`c13`,`c14`,`c15`,`c16`),
  KEY `a009_long_123456789_123456789_123456789_123456789_123456789_1234` (`c1`,`c2`,`c3`,`c4`,`c5`,`c6`,`c7`,`c8`,`c9`,`c10`,`c11`,`c12`,`c13`,`c14`,`c15`,`c16`),
  KEY `a010_long_123456789_123456789_123456789_123456789_123456789_1234` (`c1`,`c2`,`c3`,`c4`,`c5`,`c6`,`c7`,`c8`,`c9`,`c10`,`c11`,`c12`,`c13`,`c14`,`c15`,`c16`),
  KEY `a011_long_123456789_123456789_123456789_123456789_123456789_1234` (`c1`,`c2`,`c3`,`c4`,`c5`,`c6`,`c7`,`c8`,`c9`,`c10`,`c11`,`c12`,`c13`,`c14`,`c15`,`c16`),
  KEY `a012_long_123456789_123456789_123456789_123456789_123456789_1234` (`c1`,`c2`,`c3`,`c4`,`c5`,`c6`,`c7`,`c8`,`c9`,`c10`,`c11`,`c12`,`c13`,`c14`,`c15`,`c16`),
  KEY `a013_long_123456789_123456789_123456789_123456789_123456789_1234` (`c1`,`c2`,`c3`,`c4`,`c5`,`c6`,`c7`,`c8`,`c9`,`c10`,`c11`,`c12`,`c13`,`c14`,`c15`,`c16`),
  KEY `a014_long_123456789_123456789_123456789_123456789_123456789_1234` (`c1`,`c2`,`c3`,`c4`,`c5`,`c6`,`c7`,`c8`,`c9`,`c10`,`c11`,`c12`,`c13`,`c14`,`c15`,`c16`),
  KEY `a015_long_123456789_123456789_123456789_123456789_123456789_1234` (`c1`,`c2`,`c3`,`c4`,`c5`,`c6`,`c7`,`c8`,`c9`,`c10`,`c11`,`c12`,`c13`,`c14`,`c15`,`c16`),
  KEY `a016_long_123456789_123456789_123456789_123456789_123456789_1234` (`c1`,`c2`,`c3`,`c4`,`c5`,`c6`,`c7`,`c8`,`c9`,`c10`,`c11`,`c12`,`c13`,`c14`,`c15`,`c16`),
  KEY `a017_long_123456789_123456789_123456789_123456789_123456789_1234` (`c1`,`c2`,`c3`,`c4`,`c5`,`c6`,`c7`,`c8`,`c9`,`c10`,`c11`,`c12`,`c13`,`c14`,`c15`,`c16`),
  KEY `a018_long_123456789_123456789_123456789_123456789_123456789_1234` (`c1`,`c2`,`c3`,`c4`,`c5`,`c6`,`c7`,`c8`,`c9`,`c10`,`c11`,`c12`,`c13`,`c14`,`c15`,`c16`),
  KEY `a019_long_123456789_123456789_123456789_123456789_123456789_1234` (`c1`,`c2`,`c3`,`c4`,`c5`,`c6`,`c7`,`c8`,`c9`,`c10`,`c11`,`c12`,`c13`,`c14`,`c15`,`c16`),
  KEY `a020_long_123456789_123456789_123456789_123456789_123456789_1234` (`c1`,`c2`,`c3`,`c4`,`c5`,`c6`,`c7`,`c8`,`c9`,`c10`,`c11`,`c12`,`c13`,`c14`,`c15`,`c16`),
  KEY `a021_long_123456789_123456789_123456789_123456789_123456789_1234` (`c1`,`c2`,`c3`,`c4`,`c5`,`c6`,`c7`,`c8`,`c9`,`c10`,`c11`,`c12`,`c13`,`c14`,`c15`,`c16`),
  KEY `a022_long_123456789_123456789_123456789_123456789_123456789_1234` (`c1`,`c2`,`c3`,`c4`,`c5`,`c6`,`c7`,`c8`,`c9`,`c10`,`c11`,`c12`,`c13`,`c14`,`c15`,`c16`),
  KEY `a023_long_123456789_123456789_123456789_123456789_123456789_1234` (`c1`,`c2`,`c3`,`c4`,`c5`,`c6`,`c7`,`c8`,`c9`,`c10`,`c11`,`c12`,`c13`,`c14`,`c15`,`c16`),
  KEY `a024_long_123456789_123456789_123456789_123456789_123456789_1234` (`c1`,`c2`,`c3`,`c4`,`c5`,`c6`,`c7`,`c8`,`c9`,`c10`,`c11`,`c12`,`c13`,`c14`,`c15`,`c16`),
  KEY `a025_long_123456789_123456789_123456789_123456789_123456789_1234` (`c1`,`c2`,`c3`,`c4`,`c5`,`c6`,`c7`,`c8`,`c9`,`c10`,`c11`,`c12`,`c13`,`c14`,`c15`,`c16`),
  KEY `a026_long_123456789_123456789_123456789_123456789_123456789_1234` (`c1`,`c2`,`c3`,`c4`,`c5`,`c6`,`c7`,`c8`,`c9`,`c10`,`c11`,`c12`,`c13`,`c14`,`c15`,`c16`),
  KEY `a027_long_123456789_123456789_123456789_123456789_123456789_1234` (`c1`,`c2`,`c3`,`c4`,`c5`,`c6`,`c7`,`c8`,`c9`,`c10`,`c11`,`c12`,`c13`,`c14`,`c15`,`c16`),
  KEY `a028_long_123456789_123456789_123456789_123456789_123456789_1234` (`c1`,`c2`,`c3`,`c4`,`c5`,`c6`,`c7`,`c8`,`c9`,`c10`,`c11`,`c12`,`c13`,`c14`,`c15`,`c16`),
  KEY `a029_long_123456789_123456789_123456789_123456789_123456789_1234` (`c1`,`c2`,`c3`,`c4`,`c5`,`c6`,`c7`,`c8`,`c9`,`c10`,`c11`,`c12`,`c13`,`c14`,`c15`,`c16`),
  KEY `a030_long_123456789_123456789_123456789_123456789_123456789_1234` (`c1`,`c2`,`c3`,`c4`,`c5`,`c6`,`c7`,`c8`,`c9`,`c10`,`c11`,`c12`,`c13`,`c14`,`c15`,`c16`),
  KEY `a031_long_123456789_123456789_123456789_123456789_123456789_1234` (`c1`,`c2`,`c3`,`c4`,`c5`,`c6`,`c7`,`c8`,`c9`,`c10`,`c11`,`c12`,`c13`,`c14`,`c15`,`c16`),
  KEY `a032_long_123456789_123456789_123456789_123456789_123456789_1234` (`c1`,`c2`,`c3`,`c4`,`c5`,`c6`,`c7`,`c8`,`c9`,`c10`,`c11`,`c12`,`c13`,`c14`,`c15`,`c16`),
  KEY `a033_long_123456789_123456789_123456789_123456789_123456789_1234` (`c1`,`c2`,`c3`,`c4`,`c5`,`c6`,`c7`,`c8`,`c9`,`c10`,`c11`,`c12`,`c13`,`c14`,`c15`,`c16`),
  KEY `a034_long_123456789_123456789_123456789_123456789_123456789_1234` (`c1`,`c2`,`c3`,`c4`,`c5`,`c6`,`c7`,`c8`,`c9`,`c10`,`c11`,`c12`,`c13`,`c14`,`c15`,`c16`),
  KEY `a035_long_123456789_123456789_123456789_123456789_123456789_1234` (`c1`,`c2`,`c3`,`c4`,`c5`,`c6`,`c7`,`c8`,`c9`,`c10`,`c11`,`c12`,`c13`,`c14`,`c15`,`c16`),
  KEY `a036_long_123456789_123456789_123456789_123456789_123456789_1234` (`c1`,`c2`,`c3`,`c4`,`c5`,`c6`,`c7`,`c8`,`c9`,`c10`,`c11`,`c12`,`c13`,`c14`,`c15`,`c16`),
  KEY `a037_long_123456789_123456789_123456789_123456789_123456789_1234` (`c1`,`c2`,`c3`,`c4`,`c5`,`c6`,`c7`,`c8`,`c9`,`c10`,`c11`,`c12`,`c13`,`c14`,`c15`,`c16`),
  KEY `a038_long_123456789_123456789_123456789_123456789_123456789_1234` (`c1`,`c2`,`c3`,`c4`,`c5`,`c6`,`c7`,`c8`,`c9`,`c10`,`c11`,`c12`,`c13`,`c14`,`c15`,`c16`),
  KEY `a039_long_123456789_123456789_123456789_123456789_123456789_1234` (`c1`,`c2`,`c3`,`c4`,`c5`,`c6`,`c7`,`c8`,`c9`,`c10`,`c11`,`c12`,`c13`,`c14`,`c15`,`c16`),
  KEY `a040_long_123456789_123456789_123456789_123456789_123456789_1234` (`c1`,`c2`,`c3`,`c4`,`c5`,`c6`,`c7`,`c8`,`c9`,`c10`,`c11`,`c12`,`c13`,`c14`,`c15`,`c16`),
  KEY `a041_long_123456789_123456789_123456789_123456789_123456789_1234` (`c1`,`c2`,`c3`,`c4`,`c5`,`c6`,`c7`,`c8`,`c9`,`c10`,`c11`,`c12`,`c13`,`c14`,`c15`,`c16`),
  KEY `a042_long_123456789_123456789_123456789_123456789_123456789_1234` (`c1`,`c2`,`c3`,`c4`,`c5`,`c6`,`c7`,`c8`,`c9`,`c10`,`c11`,`c12`,`c13`,`c14`,`c15`,`c16`),
  KEY `a043_long_123456789_123456789_123456789_123456789_123456789_1234` (`c1`,`c2`,`c3`,`c4`,`c5`,`c6`,`c7`,`c8`,`c9`,`c10`,`c11`,`c12`,`c13`,`c14`,`c15`,`c16`),
  KEY `a044_long_123456789_123456789_123456789_123456789_123456789_1234` (`c1`,`c2`,`c3`,`c4`,`c5`,`c6`,`c7`,`c8`,`c9`,`c10`,`c11`,`c12`,`c13`,`c14`,`c15`,`c16`),
  KEY `a045_long_123456789_123456789_123456789_123456789_123456789_1234` (`c1`,`c2`,`c3`,`c4`,`c5`,`c6`,`c7`,`c8`,`c9`,`c10`,`c11`,`c12`,`c13`,`c14`,`c15`,`c16`),
  KEY `a046_long_123456789_123456789_123456789_123456789_123456789_1234` (`c1`,`c2`,`c3`,`c4`,`c5`,`c6`,`c7`,`c8`,`c9`,`c10`,`c11`,`c12`,`c13`,`c14`,`c15`,`c16`),
  KEY `a047_long_123456789_123456789_123456789_123456789_123456789_1234` (`c1`,`c2`,`c3`,`c4`,`c5`,`c6`,`c7`,`c8`,`c9`,`c10`,`c11`,`c12`,`c13`,`c14`,`c15`,`c16`),
  KEY `a048_long_123456789_123456789_123456789_123456789_123456789_1234` (`c1`,`c2`,`c3`,`c4`,`c5`,`c6`,`c7`,`c8`,`c9`,`c10`,`c11`,`c12`,`c13`,`c14`,`c15`,`c16`),
  KEY `a049_long_123456789_123456789_123456789_123456789_123456789_1234` (`c1`,`c2`,`c3`,`c4`,`c5`,`c6`,`c7`,`c8`,`c9`,`c10`,`c11`,`c12`,`c13`,`c14`,`c15`,`c16`),
  KEY `a050_long_123456789_123456789_123456789_123456789_123456789_1234` (`c1`,`c2`,`c3`,`c4`,`c5`,`c6`,`c7`,`c8`,`c9`,`c10`,`c11`,`c12`,`c13`,`c14`,`c15`,`c16`),
  KEY `a051_long_123456789_123456789_123456789_123456789_123456789_1234` (`c1`,`c2`,`c3`,`c4`,`c5`,`c6`,`c7`,`c8`,`c9`,`c10`,`c11`,`c12`,`c13`,`c14`,`c15`,`c16`),
  KEY `a052_long_123456789_123456789_123456789_123456789_123456789_1234` (`c1`,`c2`,`c3`,`c4`,`c5`,`c6`,`c7`,`c8`,`c9`,`c10`,`c11`,`c12`,`c13`,`c14`,`c15`,`c16`),
  KEY `a053_long_123456789_123456789_123456789_123456789_123456789_1234` (`c1`,`c2`,`c3`,`c4`,`c5`,`c6`,`c7`,`c8`,`c9`,`c10`,`c11`,`c12`,`c13`,`c14`,`c15`,`c16`),
  KEY `a054_long_123456789_123456789_123456789_123456789_123456789_1234` (`c1`,`c2`,`c3`,`c4`,`c5`,`c6`,`c7`,`c8`,`c9`,`c10`,`c11`,`c12`,`c13`,`c14`,`c15`,`c16`),
  KEY `a055_long_123456789_123456789_123456789_123456789_123456789_1234` (`c1`,`c2`,`c3`,`c4`,`c5`,`c6`,`c7`,`c8`,`c9`,`c10`,`c11`,`c12`,`c13`,`c14`,`c15`,`c16`),
  KEY `a056_long_123456789_123456789_123456789_123456789_123456789_1234` (`c1`,`c2`,`c3`,`c4`,`c5`,`c6`,`c7`,`c8`,`c9`,`c10`,`c11`,`c12`,`c13`,`c14`,`c15`,`c16`),
  KEY `a057_long_123456789_123456789_123456789_123456789_123456789_1234` (`c1`,`c2`,`c3`,`c4`,`c5`,`c6`,`c7`,`c8`,`c9`,`c10`,`c11`,`c12`,`c13`,`c14`,`c15`,`c16`),
  KEY `a058_long_123456789_123456789_123456789_123456789_123456789_1234` (`c1`,`c2`,`c3`,`c4`,`c5`,`c6`,`c7`,`c8`,`c9`,`c10`,`c11`,`c12`,`c13`,`c14`,`c15`,`c16`),
  KEY `a059_long_123456789_123456789_123456789_123456789_123456789_1234` (`c1`,`c2`,`c3`,`c4`,`c5`,`c6`,`c7`,`c8`,`c9`,`c10`,`c11`,`c12`,`c13`,`c14`,`c15`,`c16`),
  KEY `a060_long_123456789_123456789_123456789_123456789_123456789_1234` (`c1`,`c2`,`c3`,`c4`,`c5`,`c6`,`c7`,`c8`,`c9`,`c10`,`c11`,`c12`,`c13`,`c14`,`c15`,`c16`),
  KEY `a061_long_123456789_123456789_123456789_123456789_123456789_1234` (`c1`,`c2`,`c3`,`c4`,`c5`,`c6`,`c7`,`c8`,`c9`,`c10`,`c11`,`c12`,`c13`,`c14`,`c15`,`c16`),
  KEY `a062_long_123456789_123456789_123456789_123456789_123456789_1234` (`c1`,`c2`,`c3`,`c4`,`c5`,`c6`,`c7`,`c8`,`c9`,`c10`,`c11`,`c12`,`c13`,`c14`,`c15`,`c16`),
  KEY `a063_long_123456789_123456789_123456789_123456789_123456789_1234` (`c1`,`c2`,`c3`,`c4`,`c5`,`c6`,`c7`,`c8`,`c9`,`c10`,`c11`,`c12`,`c13`,`c14`,`c15`,`c16`),
  KEY `a064_long_123456789_123456789_123456789_123456789_123456789_1234` (`c1`,`c2`,`c3`,`c4`,`c5`,`c6`,`c7`,`c8`,`c9`,`c10`,`c11`,`c12`,`c13`,`c14`,`c15`,`c16`)
) ENGINE=MyISAM DEFAULT CHARSET=latin1
flush tables;
show create table t1;
Table	Create Table
t1	CREATE TABLE `t1` (
  `c1` char(10) default NULL,
  `c2` char(10) default NULL,
  `c3` char(10) default NULL,
  `c4` char(10) default NULL,
  `c5` char(10) default NULL,
  `c6` char(10) default NULL,
  `c7` char(10) default NULL,
  `c8` char(10) default NULL,
  `c9` char(10) default NULL,
  `c10` char(10) default NULL,
  `c11` char(10) default NULL,
  `c12` char(10) default NULL,
  `c13` char(10) default NULL,
  `c14` char(10) default NULL,
  `c15` char(10) default NULL,
  `c16` char(10) default NULL,
  KEY `a001_long_123456789_123456789_123456789_123456789_123456789_1234` (`c1`,`c2`,`c3`,`c4`,`c5`,`c6`,`c7`,`c8`,`c9`,`c10`,`c11`,`c12`,`c13`,`c14`,`c15`,`c16`),
  KEY `a002_long_123456789_123456789_123456789_123456789_123456789_1234` (`c1`,`c2`,`c3`,`c4`,`c5`,`c6`,`c7`,`c8`,`c9`,`c10`,`c11`,`c12`,`c13`,`c14`,`c15`,`c16`),
  KEY `a003_long_123456789_123456789_123456789_123456789_123456789_1234` (`c1`,`c2`,`c3`,`c4`,`c5`,`c6`,`c7`,`c8`,`c9`,`c10`,`c11`,`c12`,`c13`,`c14`,`c15`,`c16`),
  KEY `a004_long_123456789_123456789_123456789_123456789_123456789_1234` (`c1`,`c2`,`c3`,`c4`,`c5`,`c6`,`c7`,`c8`,`c9`,`c10`,`c11`,`c12`,`c13`,`c14`,`c15`,`c16`),
  KEY `a005_long_123456789_123456789_123456789_123456789_123456789_1234` (`c1`,`c2`,`c3`,`c4`,`c5`,`c6`,`c7`,`c8`,`c9`,`c10`,`c11`,`c12`,`c13`,`c14`,`c15`,`c16`),
  KEY `a006_long_123456789_123456789_123456789_123456789_123456789_1234` (`c1`,`c2`,`c3`,`c4`,`c5`,`c6`,`c7`,`c8`,`c9`,`c10`,`c11`,`c12`,`c13`,`c14`,`c15`,`c16`),
  KEY `a007_long_123456789_123456789_123456789_123456789_123456789_1234` (`c1`,`c2`,`c3`,`c4`,`c5`,`c6`,`c7`,`c8`,`c9`,`c10`,`c11`,`c12`,`c13`,`c14`,`c15`,`c16`),
  KEY `a008_long_123456789_123456789_123456789_123456789_123456789_1234` (`c1`,`c2`,`c3`,`c4`,`c5`,`c6`,`c7`,`c8`,`c9`,`c10`,`c11`,`c12`,`c13`,`c14`,`c15`,`c16`),
  KEY `a009_long_123456789_123456789_123456789_123456789_123456789_1234` (`c1`,`c2`,`c3`,`c4`,`c5`,`c6`,`c7`,`c8`,`c9`,`c10`,`c11`,`c12`,`c13`,`c14`,`c15`,`c16`),
  KEY `a010_long_123456789_123456789_123456789_123456789_123456789_1234` (`c1`,`c2`,`c3`,`c4`,`c5`,`c6`,`c7`,`c8`,`c9`,`c10`,`c11`,`c12`,`c13`,`c14`,`c15`,`c16`),
  KEY `a011_long_123456789_123456789_123456789_123456789_123456789_1234` (`c1`,`c2`,`c3`,`c4`,`c5`,`c6`,`c7`,`c8`,`c9`,`c10`,`c11`,`c12`,`c13`,`c14`,`c15`,`c16`),
  KEY `a012_long_123456789_123456789_123456789_123456789_123456789_1234` (`c1`,`c2`,`c3`,`c4`,`c5`,`c6`,`c7`,`c8`,`c9`,`c10`,`c11`,`c12`,`c13`,`c14`,`c15`,`c16`),
  KEY `a013_long_123456789_123456789_123456789_123456789_123456789_1234` (`c1`,`c2`,`c3`,`c4`,`c5`,`c6`,`c7`,`c8`,`c9`,`c10`,`c11`,`c12`,`c13`,`c14`,`c15`,`c16`),
  KEY `a014_long_123456789_123456789_123456789_123456789_123456789_1234` (`c1`,`c2`,`c3`,`c4`,`c5`,`c6`,`c7`,`c8`,`c9`,`c10`,`c11`,`c12`,`c13`,`c14`,`c15`,`c16`),
  KEY `a015_long_123456789_123456789_123456789_123456789_123456789_1234` (`c1`,`c2`,`c3`,`c4`,`c5`,`c6`,`c7`,`c8`,`c9`,`c10`,`c11`,`c12`,`c13`,`c14`,`c15`,`c16`),
  KEY `a016_long_123456789_123456789_123456789_123456789_123456789_1234` (`c1`,`c2`,`c3`,`c4`,`c5`,`c6`,`c7`,`c8`,`c9`,`c10`,`c11`,`c12`,`c13`,`c14`,`c15`,`c16`),
  KEY `a017_long_123456789_123456789_123456789_123456789_123456789_1234` (`c1`,`c2`,`c3`,`c4`,`c5`,`c6`,`c7`,`c8`,`c9`,`c10`,`c11`,`c12`,`c13`,`c14`,`c15`,`c16`),
  KEY `a018_long_123456789_123456789_123456789_123456789_123456789_1234` (`c1`,`c2`,`c3`,`c4`,`c5`,`c6`,`c7`,`c8`,`c9`,`c10`,`c11`,`c12`,`c13`,`c14`,`c15`,`c16`),
  KEY `a019_long_123456789_123456789_123456789_123456789_123456789_1234` (`c1`,`c2`,`c3`,`c4`,`c5`,`c6`,`c7`,`c8`,`c9`,`c10`,`c11`,`c12`,`c13`,`c14`,`c15`,`c16`),
  KEY `a020_long_123456789_123456789_123456789_123456789_123456789_1234` (`c1`,`c2`,`c3`,`c4`,`c5`,`c6`,`c7`,`c8`,`c9`,`c10`,`c11`,`c12`,`c13`,`c14`,`c15`,`c16`),
  KEY `a021_long_123456789_123456789_123456789_123456789_123456789_1234` (`c1`,`c2`,`c3`,`c4`,`c5`,`c6`,`c7`,`c8`,`c9`,`c10`,`c11`,`c12`,`c13`,`c14`,`c15`,`c16`),
  KEY `a022_long_123456789_123456789_123456789_123456789_123456789_1234` (`c1`,`c2`,`c3`,`c4`,`c5`,`c6`,`c7`,`c8`,`c9`,`c10`,`c11`,`c12`,`c13`,`c14`,`c15`,`c16`),
  KEY `a023_long_123456789_123456789_123456789_123456789_123456789_1234` (`c1`,`c2`,`c3`,`c4`,`c5`,`c6`,`c7`,`c8`,`c9`,`c10`,`c11`,`c12`,`c13`,`c14`,`c15`,`c16`),
  KEY `a024_long_123456789_123456789_123456789_123456789_123456789_1234` (`c1`,`c2`,`c3`,`c4`,`c5`,`c6`,`c7`,`c8`,`c9`,`c10`,`c11`,`c12`,`c13`,`c14`,`c15`,`c16`),
  KEY `a025_long_123456789_123456789_123456789_123456789_123456789_1234` (`c1`,`c2`,`c3`,`c4`,`c5`,`c6`,`c7`,`c8`,`c9`,`c10`,`c11`,`c12`,`c13`,`c14`,`c15`,`c16`),
  KEY `a026_long_123456789_123456789_123456789_123456789_123456789_1234` (`c1`,`c2`,`c3`,`c4`,`c5`,`c6`,`c7`,`c8`,`c9`,`c10`,`c11`,`c12`,`c13`,`c14`,`c15`,`c16`),
  KEY `a027_long_123456789_123456789_123456789_123456789_123456789_1234` (`c1`,`c2`,`c3`,`c4`,`c5`,`c6`,`c7`,`c8`,`c9`,`c10`,`c11`,`c12`,`c13`,`c14`,`c15`,`c16`),
  KEY `a028_long_123456789_123456789_123456789_123456789_123456789_1234` (`c1`,`c2`,`c3`,`c4`,`c5`,`c6`,`c7`,`c8`,`c9`,`c10`,`c11`,`c12`,`c13`,`c14`,`c15`,`c16`),
  KEY `a029_long_123456789_123456789_123456789_123456789_123456789_1234` (`c1`,`c2`,`c3`,`c4`,`c5`,`c6`,`c7`,`c8`,`c9`,`c10`,`c11`,`c12`,`c13`,`c14`,`c15`,`c16`),
  KEY `a030_long_123456789_123456789_123456789_123456789_123456789_1234` (`c1`,`c2`,`c3`,`c4`,`c5`,`c6`,`c7`,`c8`,`c9`,`c10`,`c11`,`c12`,`c13`,`c14`,`c15`,`c16`),
  KEY `a031_long_123456789_123456789_123456789_123456789_123456789_1234` (`c1`,`c2`,`c3`,`c4`,`c5`,`c6`,`c7`,`c8`,`c9`,`c10`,`c11`,`c12`,`c13`,`c14`,`c15`,`c16`),
  KEY `a032_long_123456789_123456789_123456789_123456789_123456789_1234` (`c1`,`c2`,`c3`,`c4`,`c5`,`c6`,`c7`,`c8`,`c9`,`c10`,`c11`,`c12`,`c13`,`c14`,`c15`,`c16`),
  KEY `a033_long_123456789_123456789_123456789_123456789_123456789_1234` (`c1`,`c2`,`c3`,`c4`,`c5`,`c6`,`c7`,`c8`,`c9`,`c10`,`c11`,`c12`,`c13`,`c14`,`c15`,`c16`),
  KEY `a034_long_123456789_123456789_123456789_123456789_123456789_1234` (`c1`,`c2`,`c3`,`c4`,`c5`,`c6`,`c7`,`c8`,`c9`,`c10`,`c11`,`c12`,`c13`,`c14`,`c15`,`c16`),
  KEY `a035_long_123456789_123456789_123456789_123456789_123456789_1234` (`c1`,`c2`,`c3`,`c4`,`c5`,`c6`,`c7`,`c8`,`c9`,`c10`,`c11`,`c12`,`c13`,`c14`,`c15`,`c16`),
  KEY `a036_long_123456789_123456789_123456789_123456789_123456789_1234` (`c1`,`c2`,`c3`,`c4`,`c5`,`c6`,`c7`,`c8`,`c9`,`c10`,`c11`,`c12`,`c13`,`c14`,`c15`,`c16`),
  KEY `a037_long_123456789_123456789_123456789_123456789_123456789_1234` (`c1`,`c2`,`c3`,`c4`,`c5`,`c6`,`c7`,`c8`,`c9`,`c10`,`c11`,`c12`,`c13`,`c14`,`c15`,`c16`),
  KEY `a038_long_123456789_123456789_123456789_123456789_123456789_1234` (`c1`,`c2`,`c3`,`c4`,`c5`,`c6`,`c7`,`c8`,`c9`,`c10`,`c11`,`c12`,`c13`,`c14`,`c15`,`c16`),
  KEY `a039_long_123456789_123456789_123456789_123456789_123456789_1234` (`c1`,`c2`,`c3`,`c4`,`c5`,`c6`,`c7`,`c8`,`c9`,`c10`,`c11`,`c12`,`c13`,`c14`,`c15`,`c16`),
  KEY `a040_long_123456789_123456789_123456789_123456789_123456789_1234` (`c1`,`c2`,`c3`,`c4`,`c5`,`c6`,`c7`,`c8`,`c9`,`c10`,`c11`,`c12`,`c13`,`c14`,`c15`,`c16`),
  KEY `a041_long_123456789_123456789_123456789_123456789_123456789_1234` (`c1`,`c2`,`c3`,`c4`,`c5`,`c6`,`c7`,`c8`,`c9`,`c10`,`c11`,`c12`,`c13`,`c14`,`c15`,`c16`),
  KEY `a042_long_123456789_123456789_123456789_123456789_123456789_1234` (`c1`,`c2`,`c3`,`c4`,`c5`,`c6`,`c7`,`c8`,`c9`,`c10`,`c11`,`c12`,`c13`,`c14`,`c15`,`c16`),
  KEY `a043_long_123456789_123456789_123456789_123456789_123456789_1234` (`c1`,`c2`,`c3`,`c4`,`c5`,`c6`,`c7`,`c8`,`c9`,`c10`,`c11`,`c12`,`c13`,`c14`,`c15`,`c16`),
  KEY `a044_long_123456789_123456789_123456789_123456789_123456789_1234` (`c1`,`c2`,`c3`,`c4`,`c5`,`c6`,`c7`,`c8`,`c9`,`c10`,`c11`,`c12`,`c13`,`c14`,`c15`,`c16`),
  KEY `a045_long_123456789_123456789_123456789_123456789_123456789_1234` (`c1`,`c2`,`c3`,`c4`,`c5`,`c6`,`c7`,`c8`,`c9`,`c10`,`c11`,`c12`,`c13`,`c14`,`c15`,`c16`),
  KEY `a046_long_123456789_123456789_123456789_123456789_123456789_1234` (`c1`,`c2`,`c3`,`c4`,`c5`,`c6`,`c7`,`c8`,`c9`,`c10`,`c11`,`c12`,`c13`,`c14`,`c15`,`c16`),
  KEY `a047_long_123456789_123456789_123456789_123456789_123456789_1234` (`c1`,`c2`,`c3`,`c4`,`c5`,`c6`,`c7`,`c8`,`c9`,`c10`,`c11`,`c12`,`c13`,`c14`,`c15`,`c16`),
  KEY `a048_long_123456789_123456789_123456789_123456789_123456789_1234` (`c1`,`c2`,`c3`,`c4`,`c5`,`c6`,`c7`,`c8`,`c9`,`c10`,`c11`,`c12`,`c13`,`c14`,`c15`,`c16`),
  KEY `a049_long_123456789_123456789_123456789_123456789_123456789_1234` (`c1`,`c2`,`c3`,`c4`,`c5`,`c6`,`c7`,`c8`,`c9`,`c10`,`c11`,`c12`,`c13`,`c14`,`c15`,`c16`),
  KEY `a050_long_123456789_123456789_123456789_123456789_123456789_1234` (`c1`,`c2`,`c3`,`c4`,`c5`,`c6`,`c7`,`c8`,`c9`,`c10`,`c11`,`c12`,`c13`,`c14`,`c15`,`c16`),
  KEY `a051_long_123456789_123456789_123456789_123456789_123456789_1234` (`c1`,`c2`,`c3`,`c4`,`c5`,`c6`,`c7`,`c8`,`c9`,`c10`,`c11`,`c12`,`c13`,`c14`,`c15`,`c16`),
  KEY `a052_long_123456789_123456789_123456789_123456789_123456789_1234` (`c1`,`c2`,`c3`,`c4`,`c5`,`c6`,`c7`,`c8`,`c9`,`c10`,`c11`,`c12`,`c13`,`c14`,`c15`,`c16`),
  KEY `a053_long_123456789_123456789_123456789_123456789_123456789_1234` (`c1`,`c2`,`c3`,`c4`,`c5`,`c6`,`c7`,`c8`,`c9`,`c10`,`c11`,`c12`,`c13`,`c14`,`c15`,`c16`),
  KEY `a054_long_123456789_123456789_123456789_123456789_123456789_1234` (`c1`,`c2`,`c3`,`c4`,`c5`,`c6`,`c7`,`c8`,`c9`,`c10`,`c11`,`c12`,`c13`,`c14`,`c15`,`c16`),
  KEY `a055_long_123456789_123456789_123456789_123456789_123456789_1234` (`c1`,`c2`,`c3`,`c4`,`c5`,`c6`,`c7`,`c8`,`c9`,`c10`,`c11`,`c12`,`c13`,`c14`,`c15`,`c16`),
  KEY `a056_long_123456789_123456789_123456789_123456789_123456789_1234` (`c1`,`c2`,`c3`,`c4`,`c5`,`c6`,`c7`,`c8`,`c9`,`c10`,`c11`,`c12`,`c13`,`c14`,`c15`,`c16`),
  KEY `a057_long_123456789_123456789_123456789_123456789_123456789_1234` (`c1`,`c2`,`c3`,`c4`,`c5`,`c6`,`c7`,`c8`,`c9`,`c10`,`c11`,`c12`,`c13`,`c14`,`c15`,`c16`),
  KEY `a058_long_123456789_123456789_123456789_123456789_123456789_1234` (`c1`,`c2`,`c3`,`c4`,`c5`,`c6`,`c7`,`c8`,`c9`,`c10`,`c11`,`c12`,`c13`,`c14`,`c15`,`c16`),
  KEY `a059_long_123456789_123456789_123456789_123456789_123456789_1234` (`c1`,`c2`,`c3`,`c4`,`c5`,`c6`,`c7`,`c8`,`c9`,`c10`,`c11`,`c12`,`c13`,`c14`,`c15`,`c16`),
  KEY `a060_long_123456789_123456789_123456789_123456789_123456789_1234` (`c1`,`c2`,`c3`,`c4`,`c5`,`c6`,`c7`,`c8`,`c9`,`c10`,`c11`,`c12`,`c13`,`c14`,`c15`,`c16`),
  KEY `a061_long_123456789_123456789_123456789_123456789_123456789_1234` (`c1`,`c2`,`c3`,`c4`,`c5`,`c6`,`c7`,`c8`,`c9`,`c10`,`c11`,`c12`,`c13`,`c14`,`c15`,`c16`),
  KEY `a062_long_123456789_123456789_123456789_123456789_123456789_1234` (`c1`,`c2`,`c3`,`c4`,`c5`,`c6`,`c7`,`c8`,`c9`,`c10`,`c11`,`c12`,`c13`,`c14`,`c15`,`c16`),
  KEY `a063_long_123456789_123456789_123456789_123456789_123456789_1234` (`c1`,`c2`,`c3`,`c4`,`c5`,`c6`,`c7`,`c8`,`c9`,`c10`,`c11`,`c12`,`c13`,`c14`,`c15`,`c16`),
  KEY `a064_long_123456789_123456789_123456789_123456789_123456789_1234` (`c1`,`c2`,`c3`,`c4`,`c5`,`c6`,`c7`,`c8`,`c9`,`c10`,`c11`,`c12`,`c13`,`c14`,`c15`,`c16`)
) ENGINE=MyISAM DEFAULT CHARSET=latin1
alter table t1 add key a065_long_123456789_123456789_123456789_123456789_123456789_1234 (`c1`,`c2`,`c3`,`c4`,`c5`,`c6`,`c7`,`c8`,`c9`,`c10`,`c11`,`c12`,`c13`,`c14`,`c15`,`c16`);
ERROR 42000: Too many keys specified; max 64 keys allowed
drop table t1;
create table t1 (
c1 char(10), c2 char(10), c3 char(10), c4 char(10),
c5 char(10), c6 char(10), c7 char(10), c8 char(10),
c9 char(10), c10 char(10), c11 char(10), c12 char(10),
c13 char(10), c14 char(10), c15 char(10), c16 char(10),
c17 char(10)
);
alter table t1 add key i1 (`c1`,`c2`,`c3`,`c4`,`c5`,`c6`,`c7`,`c8`,`c9`,`c10`,`c11`,`c12`,`c13`,`c14`,`c15`,`c16`, `c17`);
ERROR 42000: Too many key parts specified; max 16 parts allowed
alter table t1 add key a001_long_123456789_123456789_123456789_123456789_123456789_12345 (`c1`);
ERROR 42000: Identifier name 'a001_long_123456789_123456789_123456789_123456789_123456789_12345' is too long
show create table t1;
Table	Create Table
t1	CREATE TABLE `t1` (
  `c1` char(10) default NULL,
  `c2` char(10) default NULL,
  `c3` char(10) default NULL,
  `c4` char(10) default NULL,
  `c5` char(10) default NULL,
  `c6` char(10) default NULL,
  `c7` char(10) default NULL,
  `c8` char(10) default NULL,
  `c9` char(10) default NULL,
  `c10` char(10) default NULL,
  `c11` char(10) default NULL,
  `c12` char(10) default NULL,
  `c13` char(10) default NULL,
  `c14` char(10) default NULL,
  `c15` char(10) default NULL,
  `c16` char(10) default NULL,
  `c17` char(10) default NULL
) ENGINE=MyISAM DEFAULT CHARSET=latin1
drop table t1;
End of 4.1 tests
>>>>>>> c37bb974
<|MERGE_RESOLUTION|>--- conflicted
+++ resolved
@@ -749,31 +749,7 @@
 ) ENGINE=MyISAM DEFAULT CHARSET=latin1
 drop table t1, t2;
 create table t1(a set("a,b","c,d") not null);
-<<<<<<< HEAD
 ERROR 22007: Illegal set 'a,b' value found during parsing
-create table t1 (i int) engine=myisam max_rows=100000000000;
-show create table t1;
-Table	Create Table
-t1	CREATE TABLE `t1` (
-  `i` int(11) default NULL
-) ENGINE=MyISAM DEFAULT CHARSET=latin1 MAX_ROWS=4294967295
-alter table t1 max_rows=100;
-show create table t1;
-Table	Create Table
-t1	CREATE TABLE `t1` (
-  `i` int(11) default NULL
-) ENGINE=MyISAM DEFAULT CHARSET=latin1 MAX_ROWS=100
-alter table t1 max_rows=100000000000;
-show create table t1;
-Table	Create Table
-t1	CREATE TABLE `t1` (
-  `i` int(11) default NULL
-) ENGINE=MyISAM DEFAULT CHARSET=latin1 MAX_ROWS=4294967295
-drop table t1;
-create table t1 (upgrade int);
-drop table t1;
-=======
-ERROR HY000: Illegal set 'a,b' value found during parsing
 create table t1 (
 c1 char(10), c2 char(10), c3 char(10), c4 char(10),
 c5 char(10), c6 char(10), c7 char(10), c8 char(10),
@@ -1291,4 +1267,25 @@
 ) ENGINE=MyISAM DEFAULT CHARSET=latin1
 drop table t1;
 End of 4.1 tests
->>>>>>> c37bb974
+create table t1 (i int) engine=myisam max_rows=100000000000;
+show create table t1;
+Table	Create Table
+t1	CREATE TABLE `t1` (
+  `i` int(11) default NULL
+) ENGINE=MyISAM DEFAULT CHARSET=latin1 MAX_ROWS=4294967295
+alter table t1 max_rows=100;
+show create table t1;
+Table	Create Table
+t1	CREATE TABLE `t1` (
+  `i` int(11) default NULL
+) ENGINE=MyISAM DEFAULT CHARSET=latin1 MAX_ROWS=100
+alter table t1 max_rows=100000000000;
+show create table t1;
+Table	Create Table
+t1	CREATE TABLE `t1` (
+  `i` int(11) default NULL
+) ENGINE=MyISAM DEFAULT CHARSET=latin1 MAX_ROWS=4294967295
+drop table t1;
+create table t1 (upgrade int);
+drop table t1;
+End of 5.0 tests