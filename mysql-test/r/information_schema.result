--- conflicted
+++ resolved
@@ -1471,11 +1471,22 @@
 f7	datetime	NO		NULL	
 f8	datetime	YES		2006-01-01 00:00:00	
 drop table t1;
-End of 5.0 tests.
 show fields from information_schema.table_names;
 ERROR 42S02: Unknown table 'table_names' in information_schema
 show keys from information_schema.table_names;
 ERROR 42S02: Unknown table 'table_names' in information_schema
+USE information_schema;
+SET max_heap_table_size = 16384;
+CREATE TABLE test.t1( a INT );
+SELECT *
+FROM tables ta
+JOIN collations co ON ( co.collation_name = ta.table_catalog )
+JOIN character_sets cs ON ( cs.character_set_name = ta.table_catalog );
+TABLE_CATALOG	TABLE_SCHEMA	TABLE_NAME	TABLE_TYPE	ENGINE	VERSION	ROW_FORMAT	TABLE_ROWS	AVG_ROW_LENGTH	DATA_LENGTH	MAX_DATA_LENGTH	INDEX_LENGTH	DATA_FREE	AUTO_INCREMENT	CREATE_TIME	UPDATE_TIME	CHECK_TIME	TABLE_COLLATION	CHECKSUM	CREATE_OPTIONS	TABLE_COMMENT	COLLATION_NAME	CHARACTER_SET_NAME	ID	IS_DEFAULT	IS_COMPILED	SORTLEN	CHARACTER_SET_NAME	DEFAULT_COLLATE_NAME	DESCRIPTION	MAXLEN
+DROP TABLE test.t1;
+SET max_heap_table_size = DEFAULT;
+USE test;
+End of 5.0 tests.
 select * from information_schema.engines WHERE ENGINE="MyISAM";
 ENGINE	SUPPORT	COMMENT	TRANSACTIONS	XA	SAVEPOINTS
 MyISAM	DEFAULT	Default engine as of MySQL 3.23 with great performance	NO	NO	NO
@@ -1604,7 +1615,6 @@
 select * from `information_schema`.`VIEWS` where `TABLE_SCHEMA` = NULL;
 TABLE_CATALOG	TABLE_SCHEMA	TABLE_NAME	VIEW_DEFINITION	CHECK_OPTION	IS_UPDATABLE	DEFINER	SECURITY_TYPE	CHARACTER_SET_CLIENT	COLLATION_CONNECTION
 select * from `information_schema`.`VIEWS` where `TABLE_NAME` = NULL;
-<<<<<<< HEAD
 TABLE_CATALOG	TABLE_SCHEMA	TABLE_NAME	VIEW_DEFINITION	CHECK_OPTION	IS_UPDATABLE	DEFINER	SECURITY_TYPE	CHARACTER_SET_CLIENT	COLLATION_CONNECTION
 explain extended select 1 from information_schema.tables;
 id	select_type	table	type	possible_keys	key	key_len	ref	rows	filtered	Extra
@@ -1634,23 +1644,4 @@
 show open tables where f1()=0;
 drop table t1;
 drop function f1;
-End of 5.1 tests.
-=======
-TABLE_CATALOG	TABLE_SCHEMA	TABLE_NAME	VIEW_DEFINITION	CHECK_OPTION	IS_UPDATABLE	DEFINER	SECURITY_TYPE
-show fields from information_schema.table_names;
-ERROR 42S02: Unknown table 'table_names' in information_schema
-show keys from information_schema.table_names;
-ERROR 42S02: Unknown table 'table_names' in information_schema
-USE information_schema;
-SET max_heap_table_size = 16384;
-CREATE TABLE test.t1( a INT );
-SELECT *
-FROM tables ta
-JOIN collations co ON ( co.collation_name = ta.table_catalog )
-JOIN character_sets cs ON ( cs.character_set_name = ta.table_catalog );
-TABLE_CATALOG	TABLE_SCHEMA	TABLE_NAME	TABLE_TYPE	ENGINE	VERSION	ROW_FORMAT	TABLE_ROWS	AVG_ROW_LENGTH	DATA_LENGTH	MAX_DATA_LENGTH	INDEX_LENGTH	DATA_FREE	AUTO_INCREMENT	CREATE_TIME	UPDATE_TIME	CHECK_TIME	TABLE_COLLATION	CHECKSUM	CREATE_OPTIONS	TABLE_COMMENT	COLLATION_NAME	CHARACTER_SET_NAME	ID	IS_DEFAULT	IS_COMPILED	SORTLEN	CHARACTER_SET_NAME	DEFAULT_COLLATE_NAME	DESCRIPTION	MAXLEN
-DROP TABLE test.t1;
-SET max_heap_table_size = DEFAULT;
-USE test;
-End of 5.0 tests.
->>>>>>> d62c9e33
+End of 5.1 tests.