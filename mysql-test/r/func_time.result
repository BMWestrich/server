drop table if exists t1,t2,t3;
set time_zone="+03:00";
select from_days(to_days("960101")),to_days(960201)-to_days("19960101"),to_days(date_add(curdate(), interval 1 day))-to_days(curdate()),weekday("1997-11-29");
from_days(to_days("960101"))	to_days(960201)-to_days("19960101")	to_days(date_add(curdate(), interval 1 day))-to_days(curdate())	weekday("1997-11-29")
1996-01-01	31	1	5
select period_add("9602",-12),period_diff(199505,"9404") ;
period_add("9602",-12)	period_diff(199505,"9404")
199502	13
select now()-now(),weekday(curdate())-weekday(now()),unix_timestamp()-unix_timestamp(now());
now()-now()	weekday(curdate())-weekday(now())	unix_timestamp()-unix_timestamp(now())
0.000000	0	0
select from_unixtime(unix_timestamp("1994-03-02 10:11:12")),from_unixtime(unix_timestamp("1994-03-02 10:11:12"),"%Y-%m-%d %h:%i:%s"),from_unixtime(unix_timestamp("1994-03-02 10:11:12"))+0;
from_unixtime(unix_timestamp("1994-03-02 10:11:12"))	from_unixtime(unix_timestamp("1994-03-02 10:11:12"),"%Y-%m-%d %h:%i:%s")	from_unixtime(unix_timestamp("1994-03-02 10:11:12"))+0
1994-03-02 10:11:12	1994-03-02 10:11:12	19940302101112.000000
select sec_to_time(9001),sec_to_time(9001)+0,time_to_sec("15:12:22"),
sec_to_time(time_to_sec("0:30:47")/6.21);
sec_to_time(9001)	sec_to_time(9001)+0	time_to_sec("15:12:22")	sec_to_time(time_to_sec("0:30:47")/6.21)
02:30:01	23001.000000	54742	00:04:57
select sec_to_time(time_to_sec('-838:59:59'));
sec_to_time(time_to_sec('-838:59:59'))
-838:59:59
select now()-curdate()*1000000-curtime();
now()-curdate()*1000000-curtime()
0.000000
select strcmp(current_timestamp(),concat(current_date()," ",current_time()));
strcmp(current_timestamp(),concat(current_date()," ",current_time()))
0
select strcmp(localtime(),concat(current_date()," ",current_time()));
strcmp(localtime(),concat(current_date()," ",current_time()))
0
select strcmp(localtimestamp(),concat(current_date()," ",current_time()));
strcmp(localtimestamp(),concat(current_date()," ",current_time()))
0
select date_format("1997-01-02 03:04:05", "%M %W %D %Y %y %m %d %h %i %s %w");
date_format("1997-01-02 03:04:05", "%M %W %D %Y %y %m %d %h %i %s %w")
January Thursday 2nd 1997 97 01 02 03 04 05 4
select date_format("1997-01-02", concat("%M %W %D ","%Y %y %m %d %h %i %s %w"));
date_format("1997-01-02", concat("%M %W %D ","%Y %y %m %d %h %i %s %w"))
January Thursday 2nd 1997 97 01 02 12 00 00 4
select dayofmonth("1997-01-02"),dayofmonth(19970323);
dayofmonth("1997-01-02")	dayofmonth(19970323)
2	23
select month("1997-01-02"),year("98-02-03"),dayofyear("1997-12-31");
month("1997-01-02")	year("98-02-03")	dayofyear("1997-12-31")
1	1998	365
select month("2001-02-00"),year("2001-00-00");
month("2001-02-00")	year("2001-00-00")
2	2001
select DAYOFYEAR("1997-03-03"), WEEK("1998-03-03"), QUARTER(980303);
DAYOFYEAR("1997-03-03")	WEEK("1998-03-03")	QUARTER(980303)
62	9	1
select HOUR("1997-03-03 23:03:22"), MINUTE("23:03:22"), SECOND(230322);
HOUR("1997-03-03 23:03:22")	MINUTE("23:03:22")	SECOND(230322)
23	3	22
select week(19980101),week(19970101),week(19980101,1),week(19970101,1);
week(19980101)	week(19970101)	week(19980101,1)	week(19970101,1)
0	0	1	1
select week(19981231),week(19971231),week(19981231,1),week(19971231,1);
week(19981231)	week(19971231)	week(19981231,1)	week(19971231,1)
52	52	53	53
select week(19950101),week(19950101,1);
week(19950101)	week(19950101,1)
1	0
select yearweek('1981-12-31',1),yearweek('1982-01-01',1),yearweek('1982-12-31',1),yearweek('1983-01-01',1);
yearweek('1981-12-31',1)	yearweek('1982-01-01',1)	yearweek('1982-12-31',1)	yearweek('1983-01-01',1)
198153	198153	198252	198252
select yearweek('1987-01-01',1),yearweek('1987-01-01');
yearweek('1987-01-01',1)	yearweek('1987-01-01')
198701	198652
select week("2000-01-01",0) as '2000', week("2001-01-01",0) as '2001', week("2002-01-01",0) as '2002',week("2003-01-01",0) as '2003', week("2004-01-01",0) as '2004', week("2005-01-01",0) as '2005', week("2006-01-01",0) as '2006';
2000	2001	2002	2003	2004	2005	2006
0	0	0	0	0	0	1
select week("2000-01-06",0) as '2000', week("2001-01-06",0) as '2001', week("2002-01-06",0) as '2002',week("2003-01-06",0) as '2003', week("2004-01-06",0) as '2004', week("2005-01-06",0) as '2005', week("2006-01-06",0) as '2006';
2000	2001	2002	2003	2004	2005	2006
1	0	1	1	1	1	1
select week("2000-01-01",1) as '2000', week("2001-01-01",1) as '2001', week("2002-01-01",1) as '2002',week("2003-01-01",1) as '2003', week("2004-01-01",1) as '2004', week("2005-01-01",1) as '2005', week("2006-01-01",1) as '2006';
2000	2001	2002	2003	2004	2005	2006
0	1	1	1	1	0	0
select week("2000-01-06",1) as '2000', week("2001-01-06",1) as '2001', week("2002-01-06",1) as '2002',week("2003-01-06",1) as '2003', week("2004-01-06",1) as '2004', week("2005-01-06",1) as '2005', week("2006-01-06",1) as '2006';
2000	2001	2002	2003	2004	2005	2006
1	1	1	2	2	1	1
select yearweek("2000-01-01",0) as '2000', yearweek("2001-01-01",0) as '2001', yearweek("2002-01-01",0) as '2002',yearweek("2003-01-01",0) as '2003', yearweek("2004-01-01",0) as '2004', yearweek("2005-01-01",0) as '2005', yearweek("2006-01-01",0) as '2006';
2000	2001	2002	2003	2004	2005	2006
199952	200053	200152	200252	200352	200452	200601
select yearweek("2000-01-06",0) as '2000', yearweek("2001-01-06",0) as '2001', yearweek("2002-01-06",0) as '2002',yearweek("2003-01-06",0) as '2003', yearweek("2004-01-06",0) as '2004', yearweek("2005-01-06",0) as '2005', yearweek("2006-01-06",0) as '2006';
2000	2001	2002	2003	2004	2005	2006
200001	200053	200201	200301	200401	200501	200601
select yearweek("2000-01-01",1) as '2000', yearweek("2001-01-01",1) as '2001', yearweek("2002-01-01",1) as '2002',yearweek("2003-01-01",1) as '2003', yearweek("2004-01-01",1) as '2004', yearweek("2005-01-01",1) as '2005', yearweek("2006-01-01",1) as '2006';
2000	2001	2002	2003	2004	2005	2006
199952	200101	200201	200301	200401	200453	200552
select yearweek("2000-01-06",1) as '2000', yearweek("2001-01-06",1) as '2001', yearweek("2002-01-06",1) as '2002',yearweek("2003-01-06",1) as '2003', yearweek("2004-01-06",1) as '2004', yearweek("2005-01-06",1) as '2005', yearweek("2006-01-06",1) as '2006';
2000	2001	2002	2003	2004	2005	2006
200001	200101	200201	200302	200402	200501	200601
select week(19981231,2), week(19981231,3), week(20000101,2), week(20000101,3);
week(19981231,2)	week(19981231,3)	week(20000101,2)	week(20000101,3)
52	53	52	52
select week(20001231,2),week(20001231,3);
week(20001231,2)	week(20001231,3)
53	52
select week(19981231,0) as '0', week(19981231,1) as '1', week(19981231,2) as '2', week(19981231,3) as '3', week(19981231,4) as '4', week(19981231,5) as '5', week(19981231,6) as '6', week(19981231,7) as '7';
0	1	2	3	4	5	6	7
52	53	52	53	52	52	52	52
select week(20000101,0) as '0', week(20000101,1) as '1', week(20000101,2) as '2', week(20000101,3) as '3', week(20000101,4) as '4', week(20000101,5) as '5', week(20000101,6) as '6', week(20000101,7) as '7';
0	1	2	3	4	5	6	7
0	0	52	52	0	0	52	52
select week(20000106,0) as '0', week(20000106,1) as '1', week(20000106,2) as '2', week(20000106,3) as '3', week(20000106,4) as '4', week(20000106,5) as '5', week(20000106,6) as '6', week(20000106,7) as '7';
0	1	2	3	4	5	6	7
1	1	1	1	1	1	1	1
select week(20001231,0) as '0', week(20001231,1) as '1', week(20001231,2) as '2', week(20001231,3) as '3', week(20001231,4) as '4', week(20001231,5) as '5', week(20001231,6) as '6', week(20001231,7) as '7';
0	1	2	3	4	5	6	7
53	52	53	52	53	52	1	52
select week(20010101,0) as '0', week(20010101,1) as '1', week(20010101,2) as '2', week(20010101,3) as '3', week(20010101,4) as '4', week(20010101,5) as '5', week(20010101,6) as '6', week(20010101,7) as '7';
0	1	2	3	4	5	6	7
0	1	53	1	1	1	1	1
select yearweek(20001231,0), yearweek(20001231,1), yearweek(20001231,2), yearweek(20001231,3), yearweek(20001231,4), yearweek(20001231,5), yearweek(20001231,6), yearweek(20001231,7);
yearweek(20001231,0)	yearweek(20001231,1)	yearweek(20001231,2)	yearweek(20001231,3)	yearweek(20001231,4)	yearweek(20001231,5)	yearweek(20001231,6)	yearweek(20001231,7)
200053	200052	200053	200052	200101	200052	200101	200052
set default_week_format = 6;
select week(20001231), week(20001231,6);
week(20001231)	week(20001231,6)
1	1
set default_week_format = 0;
set default_week_format = 2;
select week(20001231),week(20001231,2),week(20001231,0);
week(20001231)	week(20001231,2)	week(20001231,0)
53	53	53
set default_week_format = 0;
select date_format('1998-12-31','%x-%v'),date_format('1999-01-01','%x-%v');
date_format('1998-12-31','%x-%v')	date_format('1999-01-01','%x-%v')
1998-53	1998-53
select date_format('1999-12-31','%x-%v'),date_format('2000-01-01','%x-%v');
date_format('1999-12-31','%x-%v')	date_format('2000-01-01','%x-%v')
1999-52	1999-52
select dayname("1962-03-03"),dayname("1962-03-03")+0;
dayname("1962-03-03")	dayname("1962-03-03")+0
Saturday	5
select monthname("1972-03-04"),monthname("1972-03-04")+0;
monthname("1972-03-04")	monthname("1972-03-04")+0
March	3
select time_format(19980131000000,'%H|%I|%k|%l|%i|%p|%r|%S|%T');
time_format(19980131000000,'%H|%I|%k|%l|%i|%p|%r|%S|%T')
00|12|0|12|00|AM|12:00:00 AM|00|00:00:00
select time_format(19980131010203,'%H|%I|%k|%l|%i|%p|%r|%S|%T');
time_format(19980131010203,'%H|%I|%k|%l|%i|%p|%r|%S|%T')
01|01|1|1|02|AM|01:02:03 AM|03|01:02:03
select time_format(19980131131415,'%H|%I|%k|%l|%i|%p|%r|%S|%T');
time_format(19980131131415,'%H|%I|%k|%l|%i|%p|%r|%S|%T')
13|01|13|1|14|PM|01:14:15 PM|15|13:14:15
select time_format(19980131010015,'%H|%I|%k|%l|%i|%p|%r|%S|%T');
time_format(19980131010015,'%H|%I|%k|%l|%i|%p|%r|%S|%T')
01|01|1|1|00|AM|01:00:15 AM|15|01:00:15
select date_format(concat('19980131',131415),'%H|%I|%k|%l|%i|%p|%r|%S|%T| %M|%W|%D|%Y|%y|%a|%b|%j|%m|%d|%h|%s|%w');
date_format(concat('19980131',131415),'%H|%I|%k|%l|%i|%p|%r|%S|%T| %M|%W|%D|%Y|%y|%a|%b|%j|%m|%d|%h|%s|%w')
13|01|13|1|14|PM|01:14:15 PM|15|13:14:15| January|Saturday|31st|1998|98|Sat|Jan|031|01|31|01|15|6
select date_format(19980021000000,'%H|%I|%k|%l|%i|%p|%r|%S|%T| %M|%W|%D|%Y|%y|%a|%b|%j|%m|%d|%h|%s|%w');
date_format(19980021000000,'%H|%I|%k|%l|%i|%p|%r|%S|%T| %M|%W|%D|%Y|%y|%a|%b|%j|%m|%d|%h|%s|%w')
NULL
select date_add("1997-12-31 23:59:59",INTERVAL 1 SECOND);
date_add("1997-12-31 23:59:59",INTERVAL 1 SECOND)
1998-01-01 00:00:00
select date_add("1997-12-31 23:59:59",INTERVAL 1 MINUTE);
date_add("1997-12-31 23:59:59",INTERVAL 1 MINUTE)
1998-01-01 00:00:59
select date_add("1997-12-31 23:59:59",INTERVAL 1 HOUR);
date_add("1997-12-31 23:59:59",INTERVAL 1 HOUR)
1998-01-01 00:59:59
select date_add("1997-12-31 23:59:59",INTERVAL 1 DAY);
date_add("1997-12-31 23:59:59",INTERVAL 1 DAY)
1998-01-01 23:59:59
select date_add("1997-12-31 23:59:59",INTERVAL 1 MONTH);
date_add("1997-12-31 23:59:59",INTERVAL 1 MONTH)
1998-01-31 23:59:59
select date_add("1997-12-31 23:59:59",INTERVAL 1 YEAR);
date_add("1997-12-31 23:59:59",INTERVAL 1 YEAR)
1998-12-31 23:59:59
select date_add("1997-12-31 23:59:59",INTERVAL "1:1" MINUTE_SECOND);
date_add("1997-12-31 23:59:59",INTERVAL "1:1" MINUTE_SECOND)
1998-01-01 00:01:00
select date_add("1997-12-31 23:59:59",INTERVAL "1:1" HOUR_MINUTE);
date_add("1997-12-31 23:59:59",INTERVAL "1:1" HOUR_MINUTE)
1998-01-01 01:00:59
select date_add("1997-12-31 23:59:59",INTERVAL "1:1" DAY_HOUR);
date_add("1997-12-31 23:59:59",INTERVAL "1:1" DAY_HOUR)
1998-01-02 00:59:59
select date_add("1997-12-31 23:59:59",INTERVAL "1 1" YEAR_MONTH);
date_add("1997-12-31 23:59:59",INTERVAL "1 1" YEAR_MONTH)
1999-01-31 23:59:59
select date_add("1997-12-31 23:59:59",INTERVAL "1:1:1" HOUR_SECOND);
date_add("1997-12-31 23:59:59",INTERVAL "1:1:1" HOUR_SECOND)
1998-01-01 01:01:00
select date_add("1997-12-31 23:59:59",INTERVAL "1 1:1" DAY_MINUTE);
date_add("1997-12-31 23:59:59",INTERVAL "1 1:1" DAY_MINUTE)
1998-01-02 01:00:59
select date_add("1997-12-31 23:59:59",INTERVAL "1 1:1:1" DAY_SECOND);
date_add("1997-12-31 23:59:59",INTERVAL "1 1:1:1" DAY_SECOND)
1998-01-02 01:01:00
select date_sub("1998-01-01 00:00:00",INTERVAL 1 SECOND);
date_sub("1998-01-01 00:00:00",INTERVAL 1 SECOND)
1997-12-31 23:59:59
select date_sub("1998-01-01 00:00:00",INTERVAL 1 MINUTE);
date_sub("1998-01-01 00:00:00",INTERVAL 1 MINUTE)
1997-12-31 23:59:00
select date_sub("1998-01-01 00:00:00",INTERVAL 1 HOUR);
date_sub("1998-01-01 00:00:00",INTERVAL 1 HOUR)
1997-12-31 23:00:00
select date_sub("1998-01-01 00:00:00",INTERVAL 1 DAY);
date_sub("1998-01-01 00:00:00",INTERVAL 1 DAY)
1997-12-31 00:00:00
select date_sub("1998-01-01 00:00:00",INTERVAL 1 MONTH);
date_sub("1998-01-01 00:00:00",INTERVAL 1 MONTH)
1997-12-01 00:00:00
select date_sub("1998-01-01 00:00:00",INTERVAL 1 YEAR);
date_sub("1998-01-01 00:00:00",INTERVAL 1 YEAR)
1997-01-01 00:00:00
select date_sub("1998-01-01 00:00:00",INTERVAL "1:1" MINUTE_SECOND);
date_sub("1998-01-01 00:00:00",INTERVAL "1:1" MINUTE_SECOND)
1997-12-31 23:58:59
select date_sub("1998-01-01 00:00:00",INTERVAL "1:1" HOUR_MINUTE);
date_sub("1998-01-01 00:00:00",INTERVAL "1:1" HOUR_MINUTE)
1997-12-31 22:59:00
select date_sub("1998-01-01 00:00:00",INTERVAL "1:1" DAY_HOUR);
date_sub("1998-01-01 00:00:00",INTERVAL "1:1" DAY_HOUR)
1997-12-30 23:00:00
select date_sub("1998-01-01 00:00:00",INTERVAL "1 1" YEAR_MONTH);
date_sub("1998-01-01 00:00:00",INTERVAL "1 1" YEAR_MONTH)
1996-12-01 00:00:00
select date_sub("1998-01-01 00:00:00",INTERVAL "1:1:1" HOUR_SECOND);
date_sub("1998-01-01 00:00:00",INTERVAL "1:1:1" HOUR_SECOND)
1997-12-31 22:58:59
select date_sub("1998-01-01 00:00:00",INTERVAL "1 1:1" DAY_MINUTE);
date_sub("1998-01-01 00:00:00",INTERVAL "1 1:1" DAY_MINUTE)
1997-12-30 22:59:00
select date_sub("1998-01-01 00:00:00",INTERVAL "1 1:1:1" DAY_SECOND);
date_sub("1998-01-01 00:00:00",INTERVAL "1 1:1:1" DAY_SECOND)
1997-12-30 22:58:59
select date_add("1997-12-31 23:59:59",INTERVAL 100000 SECOND);
date_add("1997-12-31 23:59:59",INTERVAL 100000 SECOND)
1998-01-02 03:46:39
select date_add("1997-12-31 23:59:59",INTERVAL -100000 MINUTE);
date_add("1997-12-31 23:59:59",INTERVAL -100000 MINUTE)
1997-10-23 13:19:59
select date_add("1997-12-31 23:59:59",INTERVAL 100000 HOUR);
date_add("1997-12-31 23:59:59",INTERVAL 100000 HOUR)
2009-05-29 15:59:59
select date_add("1997-12-31 23:59:59",INTERVAL -100000 DAY);
date_add("1997-12-31 23:59:59",INTERVAL -100000 DAY)
1724-03-17 23:59:59
select date_add("1997-12-31 23:59:59",INTERVAL 100000 MONTH);
date_add("1997-12-31 23:59:59",INTERVAL 100000 MONTH)
NULL
Warnings:
Warning	1441	Datetime function: datetime field overflow
select date_add("1997-12-31 23:59:59",INTERVAL -100000 YEAR);
date_add("1997-12-31 23:59:59",INTERVAL -100000 YEAR)
NULL
Warnings:
Warning	1441	Datetime function: datetime field overflow
select date_add("1997-12-31 23:59:59",INTERVAL "10000:1" MINUTE_SECOND);
date_add("1997-12-31 23:59:59",INTERVAL "10000:1" MINUTE_SECOND)
1998-01-07 22:40:00
select date_add("1997-12-31 23:59:59",INTERVAL "-10000:1" HOUR_MINUTE);
date_add("1997-12-31 23:59:59",INTERVAL "-10000:1" HOUR_MINUTE)
1996-11-10 07:58:59
select date_add("1997-12-31 23:59:59",INTERVAL "10000:1" DAY_HOUR);
date_add("1997-12-31 23:59:59",INTERVAL "10000:1" DAY_HOUR)
2025-05-19 00:59:59
select date_add("1997-12-31 23:59:59",INTERVAL "-100 1" YEAR_MONTH);
date_add("1997-12-31 23:59:59",INTERVAL "-100 1" YEAR_MONTH)
1897-11-30 23:59:59
select date_add("1997-12-31 23:59:59",INTERVAL "10000:99:99" HOUR_SECOND);
date_add("1997-12-31 23:59:59",INTERVAL "10000:99:99" HOUR_SECOND)
1999-02-21 17:40:38
select date_add("1997-12-31 23:59:59",INTERVAL " -10000 99:99" DAY_MINUTE);
date_add("1997-12-31 23:59:59",INTERVAL " -10000 99:99" DAY_MINUTE)
1970-08-11 19:20:59
select date_add("1997-12-31 23:59:59",INTERVAL "10000 99:99:99" DAY_SECOND);
date_add("1997-12-31 23:59:59",INTERVAL "10000 99:99:99" DAY_SECOND)
2025-05-23 04:40:38
select "1997-12-31 23:59:59" + INTERVAL 1 SECOND;
"1997-12-31 23:59:59" + INTERVAL 1 SECOND
1998-01-01 00:00:00
select INTERVAL 1 DAY + "1997-12-31";
INTERVAL 1 DAY + "1997-12-31"
1998-01-01
select "1998-01-01 00:00:00" - INTERVAL 1 SECOND;
"1998-01-01 00:00:00" - INTERVAL 1 SECOND
1997-12-31 23:59:59
select date_sub("1998-01-02",INTERVAL 31 DAY);
date_sub("1998-01-02",INTERVAL 31 DAY)
1997-12-02
select date_add("1997-12-31",INTERVAL 1 SECOND);
date_add("1997-12-31",INTERVAL 1 SECOND)
1997-12-31 00:00:01
select date_add("1997-12-31",INTERVAL 1 DAY);
date_add("1997-12-31",INTERVAL 1 DAY)
1998-01-01
select date_add(NULL,INTERVAL 100000 SECOND);
date_add(NULL,INTERVAL 100000 SECOND)
NULL
select date_add("1997-12-31 23:59:59",INTERVAL NULL SECOND);
date_add("1997-12-31 23:59:59",INTERVAL NULL SECOND)
NULL
select date_add("1997-12-31 23:59:59",INTERVAL NULL MINUTE_SECOND);
date_add("1997-12-31 23:59:59",INTERVAL NULL MINUTE_SECOND)
NULL
select date_add("9999-12-31 23:59:59",INTERVAL 1 SECOND);
date_add("9999-12-31 23:59:59",INTERVAL 1 SECOND)
NULL
Warnings:
Warning	1441	Datetime function: datetime field overflow
select date_sub("0000-00-00 00:00:00",INTERVAL 1 SECOND);
date_sub("0000-00-00 00:00:00",INTERVAL 1 SECOND)
NULL
Warnings:
Warning	1292	Truncated incorrect datetime value: '0000-00-00 00:00:00'
select date_add('1998-01-30',Interval 1 month);
date_add('1998-01-30',Interval 1 month)
1998-02-28
select date_add('1998-01-30',Interval '2:1' year_month);
date_add('1998-01-30',Interval '2:1' year_month)
2000-02-29
select date_add('1996-02-29',Interval '1' year);
date_add('1996-02-29',Interval '1' year)
1997-02-28
select extract(YEAR FROM "1999-01-02 10:11:12");
extract(YEAR FROM "1999-01-02 10:11:12")
1999
select extract(YEAR_MONTH FROM "1999-01-02");
extract(YEAR_MONTH FROM "1999-01-02")
199901
select extract(DAY FROM "1999-01-02");
extract(DAY FROM "1999-01-02")
2
select extract(DAY_HOUR FROM "1999-01-02 10:11:12");
extract(DAY_HOUR FROM "1999-01-02 10:11:12")
210
select extract(DAY_MINUTE FROM "02 10:11:12");
extract(DAY_MINUTE FROM "02 10:11:12")
21011
select extract(DAY_SECOND FROM "225 10:11:12");
extract(DAY_SECOND FROM "225 10:11:12")
225101112
select extract(HOUR FROM "1999-01-02 10:11:12");
extract(HOUR FROM "1999-01-02 10:11:12")
10
select extract(HOUR_MINUTE FROM "10:11:12");
extract(HOUR_MINUTE FROM "10:11:12")
1011
select extract(HOUR_SECOND FROM "10:11:12");
extract(HOUR_SECOND FROM "10:11:12")
101112
select extract(MINUTE FROM "10:11:12");
extract(MINUTE FROM "10:11:12")
11
select extract(MINUTE_SECOND FROM "10:11:12");
extract(MINUTE_SECOND FROM "10:11:12")
1112
select extract(SECOND FROM "1999-01-02 10:11:12");
extract(SECOND FROM "1999-01-02 10:11:12")
12
select extract(MONTH FROM "2001-02-00");
extract(MONTH FROM "2001-02-00")
2
SELECT EXTRACT(QUARTER FROM '2004-01-15') AS quarter;
quarter
1
SELECT EXTRACT(QUARTER FROM '2004-02-15') AS quarter;
quarter
1
SELECT EXTRACT(QUARTER FROM '2004-03-15') AS quarter;
quarter
1
SELECT EXTRACT(QUARTER FROM '2004-04-15') AS quarter;
quarter
2
SELECT EXTRACT(QUARTER FROM '2004-05-15') AS quarter;
quarter
2
SELECT EXTRACT(QUARTER FROM '2004-06-15') AS quarter;
quarter
2
SELECT EXTRACT(QUARTER FROM '2004-07-15') AS quarter;
quarter
3
SELECT EXTRACT(QUARTER FROM '2004-08-15') AS quarter;
quarter
3
SELECT EXTRACT(QUARTER FROM '2004-09-15') AS quarter;
quarter
3
SELECT EXTRACT(QUARTER FROM '2004-10-15') AS quarter;
quarter
4
SELECT EXTRACT(QUARTER FROM '2004-11-15') AS quarter;
quarter
4
SELECT EXTRACT(QUARTER FROM '2004-12-15') AS quarter;
quarter
4
SELECT DATE_SUB(str_to_date('9999-12-31 00:01:00','%Y-%m-%d %H:%i:%s'), INTERVAL 1 MINUTE);
DATE_SUB(str_to_date('9999-12-31 00:01:00','%Y-%m-%d %H:%i:%s'), INTERVAL 1 MINUTE)
9999-12-31 00:00:00
SELECT DATE_ADD(str_to_date('9999-12-30 23:59:00','%Y-%m-%d %H:%i:%s'), INTERVAL 1 MINUTE);
DATE_ADD(str_to_date('9999-12-30 23:59:00','%Y-%m-%d %H:%i:%s'), INTERVAL 1 MINUTE)
9999-12-31 00:00:00
SELECT "1900-01-01 00:00:00" + INTERVAL 2147483648 SECOND;
"1900-01-01 00:00:00" + INTERVAL 2147483648 SECOND
1968-01-20 03:14:08
SELECT "1900-01-01 00:00:00" + INTERVAL "1:2147483647" MINUTE_SECOND;
"1900-01-01 00:00:00" + INTERVAL "1:2147483647" MINUTE_SECOND
1968-01-20 03:15:07
SELECT "1900-01-01 00:00:00" + INTERVAL "100000000:214748364700" MINUTE_SECOND;
"1900-01-01 00:00:00" + INTERVAL "100000000:214748364700" MINUTE_SECOND
8895-03-27 22:11:40
SELECT "1900-01-01 00:00:00" + INTERVAL 1<<37 SECOND;
"1900-01-01 00:00:00" + INTERVAL 1<<37 SECOND
6255-04-08 15:04:32
SELECT "1900-01-01 00:00:00" + INTERVAL 1<<31 MINUTE;
"1900-01-01 00:00:00" + INTERVAL 1<<31 MINUTE
5983-01-24 02:08:00
SELECT "1900-01-01 00:00:00" + INTERVAL 1<<20 HOUR;
"1900-01-01 00:00:00" + INTERVAL 1<<20 HOUR
2019-08-15 16:00:00
SELECT "1900-01-01 00:00:00" + INTERVAL 1<<38 SECOND;
"1900-01-01 00:00:00" + INTERVAL 1<<38 SECOND
NULL
Warnings:
Warning	1441	Datetime function: datetime field overflow
SELECT "1900-01-01 00:00:00" + INTERVAL 1<<33 MINUTE;
"1900-01-01 00:00:00" + INTERVAL 1<<33 MINUTE
NULL
Warnings:
Warning	1441	Datetime function: datetime field overflow
SELECT "1900-01-01 00:00:00" + INTERVAL 1<<30 HOUR;
"1900-01-01 00:00:00" + INTERVAL 1<<30 HOUR
NULL
Warnings:
Warning	1441	Datetime function: datetime field overflow
SELECT "1900-01-01 00:00:00" + INTERVAL "1000000000:214748364700" MINUTE_SECOND;
"1900-01-01 00:00:00" + INTERVAL "1000000000:214748364700" MINUTE_SECOND
NULL
Warnings:
Warning	1441	Datetime function: datetime field overflow
create table t1 (ctime varchar(20));
insert into t1 values ('2001-01-12 12:23:40');
select ctime, hour(ctime) from t1;
ctime	hour(ctime)
2001-01-12 12:23:40	12
select ctime from t1 where extract(MONTH FROM ctime) = 1 AND extract(YEAR FROM ctime) = 2001;
ctime
2001-01-12 12:23:40
drop table t1;
create table t1 (id int);
create table t2 (id int, date date);
insert into t1 values (1);
insert into t2 values (1, "0000-00-00");
insert into t1 values (2);
insert into t2 values (2, "2000-01-01");
select monthname(date) from t1 inner join t2 on t1.id = t2.id;
monthname(date)
NULL
January
select monthname(date) from t1 inner join t2 on t1.id = t2.id order by t1.id;
monthname(date)
NULL
January
drop table t1,t2;
CREATE TABLE t1 (updated text) ENGINE=MyISAM;
INSERT INTO t1 VALUES ('');
SELECT month(updated) from t1;
month(updated)
NULL
Warnings:
Warning	1292	Truncated incorrect datetime value: ''
SELECT year(updated) from t1;
year(updated)
NULL
Warnings:
Warning	1292	Truncated incorrect datetime value: ''
drop table t1;
create table t1 (d date, dt datetime, t timestamp, c char(10));
insert into t1 values ("0000-00-00", "0000-00-00", "0000-00-00", "0000-00-00");
select dayofyear("0000-00-00"),dayofyear(d),dayofyear(dt),dayofyear(t),dayofyear(c) from t1;
dayofyear("0000-00-00")	dayofyear(d)	dayofyear(dt)	dayofyear(t)	dayofyear(c)
NULL	NULL	NULL	NULL	NULL
Warnings:
Warning	1292	Truncated incorrect datetime value: '0000-00-00'
Warning	1292	Truncated incorrect datetime value: '0000-00-00'
select dayofmonth("0000-00-00"),dayofmonth(d),dayofmonth(dt),dayofmonth(t),dayofmonth(c) from t1;
dayofmonth("0000-00-00")	dayofmonth(d)	dayofmonth(dt)	dayofmonth(t)	dayofmonth(c)
0	0	0	0	0
select month("0000-00-00"),month(d),month(dt),month(t),month(c) from t1;
month("0000-00-00")	month(d)	month(dt)	month(t)	month(c)
0	0	0	0	0
select quarter("0000-00-00"),quarter(d),quarter(dt),quarter(t),quarter(c) from t1;
quarter("0000-00-00")	quarter(d)	quarter(dt)	quarter(t)	quarter(c)
0	0	0	0	0
select week("0000-00-00"),week(d),week(dt),week(t),week(c) from t1;
week("0000-00-00")	week(d)	week(dt)	week(t)	week(c)
NULL	NULL	NULL	NULL	NULL
Warnings:
Warning	1292	Truncated incorrect datetime value: '0000-00-00'
Warning	1292	Truncated incorrect datetime value: '0000-00-00'
select year("0000-00-00"),year(d),year(dt),year(t),year(c) from t1;
year("0000-00-00")	year(d)	year(dt)	year(t)	year(c)
0	0	0	0	0
select yearweek("0000-00-00"),yearweek(d),yearweek(dt),yearweek(t),yearweek(c) from t1;
yearweek("0000-00-00")	yearweek(d)	yearweek(dt)	yearweek(t)	yearweek(c)
NULL	NULL	NULL	NULL	NULL
Warnings:
Warning	1292	Truncated incorrect datetime value: '0000-00-00'
Warning	1292	Truncated incorrect datetime value: '0000-00-00'
select to_days("0000-00-00"),to_days(d),to_days(dt),to_days(t),to_days(c) from t1;
to_days("0000-00-00")	to_days(d)	to_days(dt)	to_days(t)	to_days(c)
NULL	NULL	NULL	NULL	NULL
Warnings:
Warning	1292	Truncated incorrect datetime value: '0000-00-00'
Warning	1292	Truncated incorrect datetime value: '0000-00-00'
select extract(MONTH FROM "0000-00-00"),extract(MONTH FROM d),extract(MONTH FROM dt),extract(MONTH FROM t),extract(MONTH FROM c) from t1;
extract(MONTH FROM "0000-00-00")	extract(MONTH FROM d)	extract(MONTH FROM dt)	extract(MONTH FROM t)	extract(MONTH FROM c)
0	0	0	0	0
drop table t1;
CREATE TABLE t1 ( start datetime default NULL);
INSERT INTO t1 VALUES ('2002-10-21 00:00:00'),('2002-10-28 00:00:00'),('2002-11-04 00:00:00');
CREATE TABLE t2 ( ctime1 timestamp NOT NULL, ctime2 timestamp NOT NULL);
INSERT INTO t2 VALUES (20021029165106,20021105164731);
CREATE TABLE t3 (ctime1 char(19) NOT NULL, ctime2 char(19) NOT NULL);
INSERT INTO t3 VALUES ("2002-10-29 16:51:06","2002-11-05 16:47:31");
select * from t1, t2 where t1.start between t2.ctime1 and t2.ctime2;
start	ctime1	ctime2
2002-11-04 00:00:00	2002-10-29 16:51:06	2002-11-05 16:47:31
select * from t1, t2 where t1.start >= t2.ctime1 and t1.start <= t2.ctime2;
start	ctime1	ctime2
2002-11-04 00:00:00	2002-10-29 16:51:06	2002-11-05 16:47:31
select * from t1, t3 where t1.start between t3.ctime1 and t3.ctime2;
start	ctime1	ctime2
2002-11-04 00:00:00	2002-10-29 16:51:06	2002-11-05 16:47:31
drop table t1,t2,t3;
select @a:=FROM_UNIXTIME(1);
@a:=FROM_UNIXTIME(1)
1970-01-01 03:00:01
select unix_timestamp(@a);
unix_timestamp(@a)
1
select unix_timestamp('1969-12-01 19:00:01');
unix_timestamp('1969-12-01 19:00:01')
0
select from_unixtime(-1);
from_unixtime(-1)
NULL
select from_unixtime(2145916800);
from_unixtime(2145916800)
NULL
select from_unixtime(0);
from_unixtime(0)
1970-01-01 03:00:00
CREATE TABLE t1 (datetime datetime, timestamp timestamp, date date, time time);
INSERT INTO t1 values ("2001-01-02 03:04:05", "2002-01-02 03:04:05", "2003-01-02", "06:07:08");
SELECT * from t1;
datetime	timestamp	date	time
2001-01-02 03:04:05	2002-01-02 03:04:05	2003-01-02	06:07:08
select date_add("1997-12-31",INTERVAL 1 SECOND);
date_add("1997-12-31",INTERVAL 1 SECOND)
1997-12-31 00:00:01
select date_add("1997-12-31",INTERVAL "1 1" YEAR_MONTH);
date_add("1997-12-31",INTERVAL "1 1" YEAR_MONTH)
1999-01-31
select date_add(datetime, INTERVAL 1 SECOND) from t1;
date_add(datetime, INTERVAL 1 SECOND)
2001-01-02 03:04:06
select date_add(datetime, INTERVAL 1 YEAR) from t1;
date_add(datetime, INTERVAL 1 YEAR)
2002-01-02 03:04:05
select date_add(date,INTERVAL 1 SECOND) from t1;
date_add(date,INTERVAL 1 SECOND)
2003-01-02 00:00:01
select date_add(date,INTERVAL 1 MINUTE) from t1;
date_add(date,INTERVAL 1 MINUTE)
2003-01-02 00:01:00
select date_add(date,INTERVAL 1 HOUR) from t1;
date_add(date,INTERVAL 1 HOUR)
2003-01-02 01:00:00
select date_add(date,INTERVAL 1 DAY) from t1;
date_add(date,INTERVAL 1 DAY)
2003-01-03
select date_add(date,INTERVAL 1 MONTH) from t1;
date_add(date,INTERVAL 1 MONTH)
2003-02-02
select date_add(date,INTERVAL 1 YEAR) from t1;
date_add(date,INTERVAL 1 YEAR)
2004-01-02
select date_add(date,INTERVAL "1:1" MINUTE_SECOND) from t1;
date_add(date,INTERVAL "1:1" MINUTE_SECOND)
2003-01-02 00:01:01
select date_add(date,INTERVAL "1:1" HOUR_MINUTE) from t1;
date_add(date,INTERVAL "1:1" HOUR_MINUTE)
2003-01-02 01:01:00
select date_add(date,INTERVAL "1:1" DAY_HOUR) from t1;
date_add(date,INTERVAL "1:1" DAY_HOUR)
2003-01-03 01:00:00
select date_add(date,INTERVAL "1 1" YEAR_MONTH) from t1;
date_add(date,INTERVAL "1 1" YEAR_MONTH)
2004-02-02
select date_add(date,INTERVAL "1:1:1" HOUR_SECOND) from t1;
date_add(date,INTERVAL "1:1:1" HOUR_SECOND)
2003-01-02 01:01:01
select date_add(date,INTERVAL "1 1:1" DAY_MINUTE) from t1;
date_add(date,INTERVAL "1 1:1" DAY_MINUTE)
2003-01-03 01:01:00
select date_add(date,INTERVAL "1 1:1:1" DAY_SECOND) from t1;
date_add(date,INTERVAL "1 1:1:1" DAY_SECOND)
2003-01-03 01:01:01
select date_add(date,INTERVAL "1" WEEK) from t1;
date_add(date,INTERVAL "1" WEEK)
2003-01-09 00:00:00
select date_add(date,INTERVAL "1" QUARTER) from t1;
date_add(date,INTERVAL "1" QUARTER)
2003-04-02
select timestampadd(MINUTE, 1, date) from t1;
timestampadd(MINUTE, 1, date)
2003-01-02 00:01:00
select timestampadd(WEEK, 1, date) from t1;
timestampadd(WEEK, 1, date)
2003-01-09 00:00:00
select timestampadd(SQL_TSI_SECOND, 1, date) from t1;
timestampadd(SQL_TSI_SECOND, 1, date)
2003-01-02 00:00:01
select timestampadd(SQL_TSI_FRAC_SECOND, 1, date) from t1;
timestampadd(SQL_TSI_FRAC_SECOND, 1, date)
2003-01-02 00:00:00.000001
select timestampdiff(MONTH, '2001-02-01', '2001-05-01') as a;
a
3
select timestampdiff(YEAR, '2002-05-01', '2001-01-01') as a;
a
-1
select timestampdiff(QUARTER, '2002-05-01', '2001-01-01') as a;
a
-5
select timestampdiff(MONTH, '2000-03-28', '2000-02-29') as a;
a
0
select timestampdiff(MONTH, '1991-03-28', '2000-02-29') as a;
a
107
select timestampdiff(SQL_TSI_WEEK, '2001-02-01', '2001-05-01') as a;
a
12
select timestampdiff(SQL_TSI_HOUR, '2001-02-01', '2001-05-01') as a;
a
2136
select timestampdiff(SQL_TSI_DAY, '2001-02-01', '2001-05-01') as a;
a
89
select timestampdiff(SQL_TSI_MINUTE, '2001-02-01 12:59:59', '2001-05-01 12:58:59') as a;
a
128159
select timestampdiff(SQL_TSI_SECOND, '2001-02-01 12:59:59', '2001-05-01 12:58:58') as a;
a
7689539
select timestampdiff(SQL_TSI_FRAC_SECOND, '2001-02-01 12:59:59.120000', '2001-05-01 12:58:58.119999') as a;
a
7689538999999
select timestampdiff(SQL_TSI_DAY, '1986-02-01', '1986-03-01') as a1,
timestampdiff(SQL_TSI_DAY, '1900-02-01', '1900-03-01') as a2,
timestampdiff(SQL_TSI_DAY, '1996-02-01', '1996-03-01') as a3,
timestampdiff(SQL_TSI_DAY, '2000-02-01', '2000-03-01') as a4;
a1	a2	a3	a4
28	28	29	29
SELECT TIMESTAMPDIFF(day,'2006-01-10 14:30:28','2006-01-11 14:30:27');
TIMESTAMPDIFF(day,'2006-01-10 14:30:28','2006-01-11 14:30:27')
0
SELECT TIMESTAMPDIFF(day,'2006-01-10 14:30:28','2006-01-11 14:30:28');
TIMESTAMPDIFF(day,'2006-01-10 14:30:28','2006-01-11 14:30:28')
1
SELECT TIMESTAMPDIFF(day,'2006-01-10 14:30:28','2006-01-11 14:30:29');
TIMESTAMPDIFF(day,'2006-01-10 14:30:28','2006-01-11 14:30:29')
1
SELECT TIMESTAMPDIFF(day,'2006-01-10 14:30:28','2006-01-12 14:30:27');
TIMESTAMPDIFF(day,'2006-01-10 14:30:28','2006-01-12 14:30:27')
1
SELECT TIMESTAMPDIFF(day,'2006-01-10 14:30:28','2006-01-12 14:30:28');
TIMESTAMPDIFF(day,'2006-01-10 14:30:28','2006-01-12 14:30:28')
2
SELECT TIMESTAMPDIFF(day,'2006-01-10 14:30:28','2006-01-12 14:30:29');
TIMESTAMPDIFF(day,'2006-01-10 14:30:28','2006-01-12 14:30:29')
2
SELECT TIMESTAMPDIFF(week,'2006-01-10 14:30:28','2006-01-17 14:30:27');
TIMESTAMPDIFF(week,'2006-01-10 14:30:28','2006-01-17 14:30:27')
0
SELECT TIMESTAMPDIFF(week,'2006-01-10 14:30:28','2006-01-17 14:30:28');
TIMESTAMPDIFF(week,'2006-01-10 14:30:28','2006-01-17 14:30:28')
1
SELECT TIMESTAMPDIFF(week,'2006-01-10 14:30:28','2006-01-17 14:30:29');
TIMESTAMPDIFF(week,'2006-01-10 14:30:28','2006-01-17 14:30:29')
1
SELECT TIMESTAMPDIFF(week,'2006-01-10 14:30:28','2006-01-24 14:30:27');
TIMESTAMPDIFF(week,'2006-01-10 14:30:28','2006-01-24 14:30:27')
1
SELECT TIMESTAMPDIFF(week,'2006-01-10 14:30:28','2006-01-24 14:30:28');
TIMESTAMPDIFF(week,'2006-01-10 14:30:28','2006-01-24 14:30:28')
2
SELECT TIMESTAMPDIFF(week,'2006-01-10 14:30:28','2006-01-24 14:30:29');
TIMESTAMPDIFF(week,'2006-01-10 14:30:28','2006-01-24 14:30:29')
2
SELECT TIMESTAMPDIFF(month,'2006-01-10 14:30:28','2006-02-10 14:30:27');
TIMESTAMPDIFF(month,'2006-01-10 14:30:28','2006-02-10 14:30:27')
0
SELECT TIMESTAMPDIFF(month,'2006-01-10 14:30:28','2006-02-10 14:30:28');
TIMESTAMPDIFF(month,'2006-01-10 14:30:28','2006-02-10 14:30:28')
1
SELECT TIMESTAMPDIFF(month,'2006-01-10 14:30:28','2006-02-10 14:30:29');
TIMESTAMPDIFF(month,'2006-01-10 14:30:28','2006-02-10 14:30:29')
1
SELECT TIMESTAMPDIFF(month,'2006-01-10 14:30:28','2006-03-10 14:30:27');
TIMESTAMPDIFF(month,'2006-01-10 14:30:28','2006-03-10 14:30:27')
1
SELECT TIMESTAMPDIFF(month,'2006-01-10 14:30:28','2006-03-10 14:30:28');
TIMESTAMPDIFF(month,'2006-01-10 14:30:28','2006-03-10 14:30:28')
2
SELECT TIMESTAMPDIFF(month,'2006-01-10 14:30:28','2006-03-10 14:30:29');
TIMESTAMPDIFF(month,'2006-01-10 14:30:28','2006-03-10 14:30:29')
2
SELECT TIMESTAMPDIFF(year,'2006-01-10 14:30:28','2007-01-10 14:30:27');
TIMESTAMPDIFF(year,'2006-01-10 14:30:28','2007-01-10 14:30:27')
0
SELECT TIMESTAMPDIFF(year,'2006-01-10 14:30:28','2007-01-10 14:30:28');
TIMESTAMPDIFF(year,'2006-01-10 14:30:28','2007-01-10 14:30:28')
1
SELECT TIMESTAMPDIFF(year,'2006-01-10 14:30:28','2007-01-10 14:30:29');
TIMESTAMPDIFF(year,'2006-01-10 14:30:28','2007-01-10 14:30:29')
1
SELECT TIMESTAMPDIFF(year,'2006-01-10 14:30:28','2008-01-10 14:30:27');
TIMESTAMPDIFF(year,'2006-01-10 14:30:28','2008-01-10 14:30:27')
1
SELECT TIMESTAMPDIFF(year,'2006-01-10 14:30:28','2008-01-10 14:30:28');
TIMESTAMPDIFF(year,'2006-01-10 14:30:28','2008-01-10 14:30:28')
2
SELECT TIMESTAMPDIFF(year,'2006-01-10 14:30:28','2008-01-10 14:30:29');
TIMESTAMPDIFF(year,'2006-01-10 14:30:28','2008-01-10 14:30:29')
2
select date_add(time,INTERVAL 1 SECOND) from t1;
date_add(time,INTERVAL 1 SECOND)
NULL
Warnings:
Warning	1264	Out of range value adjusted for column 'time' at row 1
drop table t1;
select last_day('2000-02-05') as f1, last_day('2002-12-31') as f2,
last_day('2003-03-32') as f3, last_day('2003-04-01') as f4,
last_day('2001-01-01 01:01:01') as f5, last_day(NULL),
last_day('2001-02-12');
f1	f2	f3	f4	f5	last_day(NULL)	last_day('2001-02-12')
2000-02-29	2002-12-31	NULL	2003-04-30	2001-01-31	NULL	2001-02-28
Warnings:
Warning	1292	Truncated incorrect datetime value: '2003-03-32'
create table t1 select last_day('2000-02-05') as a,
from_days(to_days("960101")) as b;
describe t1;
Field	Type	Null	Key	Default	Extra
a	date	NO		0000-00-00	
b	date	YES		NULL	
select * from t1;
a	b
2000-02-29	1996-01-01
drop table t1;
select last_day('2000-02-05') as a,
from_days(to_days("960101")) as b;
a	b
2000-02-29	1996-01-01
select date_add(last_day("1997-12-1"), INTERVAL 1 DAY);
date_add(last_day("1997-12-1"), INTERVAL 1 DAY)
1998-01-01
select length(last_day("1997-12-1"));
length(last_day("1997-12-1"))
10
select last_day("1997-12-1")+0;
last_day("1997-12-1")+0
19971231
select last_day("1997-12-1")+0.0;
last_day("1997-12-1")+0.0
19971231.0
select strcmp(date_sub(localtimestamp(), interval 3 hour), utc_timestamp())=0;
strcmp(date_sub(localtimestamp(), interval 3 hour), utc_timestamp())=0
1
select strcmp(date_format(date_sub(localtimestamp(), interval 3 hour),"%T"), utc_time())=0;
strcmp(date_format(date_sub(localtimestamp(), interval 3 hour),"%T"), utc_time())=0
1
select strcmp(date_format(date_sub(localtimestamp(), interval 3 hour),"%Y-%m-%d"), utc_date())=0;
strcmp(date_format(date_sub(localtimestamp(), interval 3 hour),"%Y-%m-%d"), utc_date())=0
1
select strcmp(date_format(utc_timestamp(),"%T"), utc_time())=0;
strcmp(date_format(utc_timestamp(),"%T"), utc_time())=0
1
select strcmp(date_format(utc_timestamp(),"%Y-%m-%d"), utc_date())=0;
strcmp(date_format(utc_timestamp(),"%Y-%m-%d"), utc_date())=0
1
select strcmp(concat(utc_date(),' ',utc_time()),utc_timestamp())=0;
strcmp(concat(utc_date(),' ',utc_time()),utc_timestamp())=0
1
explain extended select period_add("9602",-12),period_diff(199505,"9404"),from_days(to_days("960101")),dayofmonth("1997-01-02"), month("1997-01-02"), monthname("1972-03-04"),dayofyear("0000-00-00"),HOUR("1997-03-03 23:03:22"),MINUTE("23:03:22"),SECOND(230322),QUARTER(980303),WEEK("1998-03-03"),yearweek("2000-01-01",1),week(19950101,1),year("98-02-03"),weekday(curdate())-weekday(now()),dayname("1962-03-03"),unix_timestamp(),sec_to_time(time_to_sec("0:30:47")/6.21),curtime(),utc_time(),curdate(),utc_date(),utc_timestamp(),date_format("1997-01-02 03:04:05", "%M %W %D %Y %y %m %d %h %i %s %w"),from_unixtime(unix_timestamp("1994-03-02 10:11:12")),"1997-12-31 23:59:59" + INTERVAL 1 SECOND,"1998-01-01 00:00:00" - INTERVAL 1 SECOND,INTERVAL 1 DAY + "1997-12-31", extract(YEAR FROM "1999-01-02 10:11:12"),date_add("1997-12-31 23:59:59",INTERVAL 1 SECOND);
id	select_type	table	type	possible_keys	key	key_len	ref	rows	Extra
1	SIMPLE	NULL	NULL	NULL	NULL	NULL	NULL	NULL	No tables used
Warnings:
Note	1003	select period_add(_latin1'9602',-(12)) AS `period_add("9602",-12)`,period_diff(199505,_latin1'9404') AS `period_diff(199505,"9404")`,from_days(to_days(_latin1'960101')) AS `from_days(to_days("960101"))`,dayofmonth(_latin1'1997-01-02') AS `dayofmonth("1997-01-02")`,month(_latin1'1997-01-02') AS `month("1997-01-02")`,monthname(_latin1'1972-03-04') AS `monthname("1972-03-04")`,dayofyear(_latin1'0000-00-00') AS `dayofyear("0000-00-00")`,hour(_latin1'1997-03-03 23:03:22') AS `HOUR("1997-03-03 23:03:22")`,minute(_latin1'23:03:22') AS `MINUTE("23:03:22")`,second(230322) AS `SECOND(230322)`,quarter(980303) AS `QUARTER(980303)`,week(_latin1'1998-03-03',0) AS `WEEK("1998-03-03")`,yearweek(_latin1'2000-01-01',1) AS `yearweek("2000-01-01",1)`,week(19950101,1) AS `week(19950101,1)`,year(_latin1'98-02-03') AS `year("98-02-03")`,(weekday(curdate()) - weekday(now())) AS `weekday(curdate())-weekday(now())`,dayname(_latin1'1962-03-03') AS `dayname("1962-03-03")`,unix_timestamp() AS `unix_timestamp()`,sec_to_time((time_to_sec(_latin1'0:30:47') / 6.21)) AS `sec_to_time(time_to_sec("0:30:47")/6.21)`,curtime() AS `curtime()`,utc_time() AS `utc_time()`,curdate() AS `curdate()`,utc_date() AS `utc_date()`,utc_timestamp() AS `utc_timestamp()`,date_format(_latin1'1997-01-02 03:04:05',_latin1'%M %W %D %Y %y %m %d %h %i %s %w') AS `date_format("1997-01-02 03:04:05", "%M %W %D %Y %y %m %d %h %i %s %w")`,from_unixtime(unix_timestamp(_latin1'1994-03-02 10:11:12')) AS `from_unixtime(unix_timestamp("1994-03-02 10:11:12"))`,(_latin1'1997-12-31 23:59:59' + interval 1 second) AS `"1997-12-31 23:59:59" + INTERVAL 1 SECOND`,(_latin1'1998-01-01 00:00:00' - interval 1 second) AS `"1998-01-01 00:00:00" - INTERVAL 1 SECOND`,(_latin1'1997-12-31' + interval 1 day) AS `INTERVAL 1 DAY + "1997-12-31"`,extract(year from _latin1'1999-01-02 10:11:12') AS `extract(YEAR FROM "1999-01-02 10:11:12")`,(_latin1'1997-12-31 23:59:59' + interval 1 second) AS `date_add("1997-12-31 23:59:59",INTERVAL 1 SECOND)`
SET @TMP=NOW();
CREATE TABLE t1 (d DATETIME);
INSERT INTO t1 VALUES (NOW());
INSERT INTO t1 VALUES (NOW());
INSERT INTO t1 VALUES (NOW());
SELECT count(*) FROM t1 WHERE d>FROM_DAYS(TO_DAYS(@TMP)) AND d<=FROM_DAYS(TO_DAYS(@TMP)+1);
count(*)
3
DROP TABLE t1;
select last_day('2005-00-00');
last_day('2005-00-00')
NULL
Warnings:
Warning	1292	Truncated incorrect datetime value: '2005-00-00'
select last_day('2005-00-01');
last_day('2005-00-01')
NULL
Warnings:
Warning	1292	Truncated incorrect datetime value: '2005-00-01'
select last_day('2005-01-00');
last_day('2005-01-00')
NULL
Warnings:
Warning	1292	Truncated incorrect datetime value: '2005-01-00'
select monthname(str_to_date(null, '%m')), monthname(str_to_date(null, '%m')),
monthname(str_to_date(1, '%m')), monthname(str_to_date(0, '%m'));
monthname(str_to_date(null, '%m'))	monthname(str_to_date(null, '%m'))	monthname(str_to_date(1, '%m'))	monthname(str_to_date(0, '%m'))
NULL	NULL	January	NULL
set time_zone='-6:00';
create table t1(a timestamp);
insert into t1 values (19691231190001);
select * from t1;
a
1969-12-31 19:00:01
drop table t1;
create table t1(f1 date, f2 time, f3 datetime);
insert into t1 values ("2006-01-01", "12:01:01", "2006-01-01 12:01:01");
insert into t1 values ("2006-01-02", "12:01:02", "2006-01-02 12:01:02");
select f1 from t1 where f1 between CAST("2006-1-1" as date) and CAST(20060101 as date);
f1
2006-01-01
select f1 from t1 where f1 between cast("2006-1-1" as date) and cast("2006.1.1" as date);
f1
2006-01-01
select f1 from t1 where date(f1) between cast("2006-1-1" as date) and cast("2006.1.1" as date);
f1
2006-01-01
select f2 from t1 where f2 between cast("12:1:2" as time) and cast("12:2:2" as time);
f2
12:01:02
select f2 from t1 where time(f2) between cast("12:1:2" as time) and cast("12:2:2" as time);
f2
12:01:02
select f3 from t1 where f3 between cast("2006-1-1 12:1:1" as datetime) and cast("2006-1-1 12:1:2" as datetime);
f3
2006-01-01 12:01:01
select f3 from t1 where timestamp(f3) between cast("2006-1-1 12:1:1" as datetime) and cast("2006-1-1 12:1:2" as datetime);
f3
2006-01-01 12:01:01
select f1 from t1 where cast("2006-1-1" as date) between f1 and f3;
f1
2006-01-01
select f1 from t1 where cast("2006-1-1" as date) between date(f1) and date(f3);
f1
2006-01-01
select f1 from t1 where cast("2006-1-1" as date) between f1 and 'zzz';
f1
<<<<<<< HEAD
Warnings:
Warning	1292	Incorrect date value: 'zzz' for column 'f1' at row 1
Warning	1292	Truncated incorrect DOUBLE value: 'zzz'
Warning	1292	Truncated incorrect DOUBLE value: 'zzz'
=======
2006-01-01
>>>>>>> 341cc55a
select f1 from t1 where makedate(2006,1) between date(f1) and date(f3);
f1
2006-01-01
select f1 from t1 where makedate(2006,2) between date(f1) and date(f3);
f1
2006-01-02
drop table t1;
create table t1 select now() - now(), curtime() - curtime(), 
sec_to_time(1) + 0, from_unixtime(1) + 0;
show create table t1;
Table	Create Table
t1	CREATE TABLE `t1` (
  `now() - now()` double(23,6) NOT NULL default '0.000000',
  `curtime() - curtime()` double(23,6) NOT NULL default '0.000000',
  `sec_to_time(1) + 0` double(23,6) default NULL,
  `from_unixtime(1) + 0` double(23,6) default NULL
) ENGINE=MyISAM DEFAULT CHARSET=latin1
drop table t1;
(select time_format(timediff(now(), DATE_SUB(now(),INTERVAL 5 DAY)),'%H') As H)
union
(select time_format(timediff(now(), DATE_SUB(now(),INTERVAL 5 DAY)),'%H') As H);
H
120
(select time_format(timediff(now(), DATE_SUB(now(),INTERVAL 5 DAY)),'%k') As H)
union
(select time_format(timediff(now(), DATE_SUB(now(),INTERVAL 5 DAY)),'%k') As H);
H
120
(select time_format(timediff(now(), DATE_SUB(now(),INTERVAL 5 HOUR)),'%H') As H)
union
(select time_format(timediff(now(), DATE_SUB(now(),INTERVAL 5 HOUR)),'%H') As H);
H
05
(select time_format(timediff(now(), DATE_SUB(now(),INTERVAL 5 HOUR)),'%k') As H)
union
(select time_format(timediff(now(), DATE_SUB(now(),INTERVAL 5 HOUR)),'%k') As H);
H
5
<<<<<<< HEAD
End of 4.1 tests
explain extended select timestampdiff(SQL_TSI_WEEK, '2001-02-01', '2001-05-01') as a1,
timestampdiff(SQL_TSI_FRAC_SECOND, '2001-02-01 12:59:59.120000', '2001-05-01 12:58:58.119999') as a2;
id	select_type	table	type	possible_keys	key	key_len	ref	rows	Extra
1	SIMPLE	NULL	NULL	NULL	NULL	NULL	NULL	NULL	No tables used
Warnings:
Note	1003	select timestampdiff(WEEK,_latin1'2001-02-01',_latin1'2001-05-01') AS `a1`,timestampdiff(SECOND_FRAC,_latin1'2001-02-01 12:59:59.120000',_latin1'2001-05-01 12:58:58.119999') AS `a2`
select last_day('2005-00-00');
last_day('2005-00-00')
NULL
Warnings:
Warning	1292	Truncated incorrect datetime value: '2005-00-00'
select last_day('2005-00-01');
last_day('2005-00-01')
NULL
Warnings:
Warning	1292	Truncated incorrect datetime value: '2005-00-01'
select last_day('2005-01-00');
last_day('2005-01-00')
NULL
Warnings:
Warning	1292	Truncated incorrect datetime value: '2005-01-00'
select time_format('100:00:00', '%H %k %h %I %l');
time_format('100:00:00', '%H %k %h %I %l')
100 100 04 04 4
create table t1 (a timestamp default '2005-05-05 01:01:01',
b timestamp default '2005-05-05 01:01:01');
create function t_slow_sysdate() returns timestamp
begin
do sleep(2);
return sysdate();
end;
//
insert into t1 set a = sysdate(), b = t_slow_sysdate();//
create trigger t_before before insert on t1
for each row begin
set new.b = t_slow_sysdate();
end
//
insert into t1 set a = sysdate();
select a != b from t1;
a != b
1
1
drop trigger t_before;
drop function t_slow_sysdate;
drop table t1;
create table t1 (a datetime, i int, b datetime);
insert into t1 select sysdate(), sleep(1), sysdate() from dual;
select a != b from t1;
a != b
1
drop table t1;
create procedure t_sysdate()
begin
select sysdate() into @a;
do sleep(2);
select sysdate() into @b;
select @a != @b;
end;
//
call t_sysdate();
@a != @b
1
drop procedure t_sysdate;
select timestampdiff(month,'2004-09-11','2004-09-11');
timestampdiff(month,'2004-09-11','2004-09-11')
0
select timestampdiff(month,'2004-09-11','2005-09-11');
timestampdiff(month,'2004-09-11','2005-09-11')
12
select timestampdiff(month,'2004-09-11','2006-09-11');
timestampdiff(month,'2004-09-11','2006-09-11')
24
select timestampdiff(month,'2004-09-11','2007-09-11');
timestampdiff(month,'2004-09-11','2007-09-11')
36
select timestampdiff(month,'2005-09-11','2004-09-11');
timestampdiff(month,'2005-09-11','2004-09-11')
-12
select timestampdiff(month,'2005-09-11','2003-09-11');
timestampdiff(month,'2005-09-11','2003-09-11')
-24
select timestampdiff(month,'2004-02-28','2005-02-28');
timestampdiff(month,'2004-02-28','2005-02-28')
12
select timestampdiff(month,'2004-02-29','2005-02-28');
timestampdiff(month,'2004-02-29','2005-02-28')
11
select timestampdiff(month,'2004-02-28','2005-02-28');
timestampdiff(month,'2004-02-28','2005-02-28')
12
select timestampdiff(month,'2004-03-29','2005-03-28');
timestampdiff(month,'2004-03-29','2005-03-28')
11
select timestampdiff(month,'2003-02-28','2004-02-29');
timestampdiff(month,'2003-02-28','2004-02-29')
12
select timestampdiff(month,'2003-02-28','2005-02-28');
timestampdiff(month,'2003-02-28','2005-02-28')
24
select timestampdiff(month,'1999-09-11','2001-10-10');
timestampdiff(month,'1999-09-11','2001-10-10')
24
select timestampdiff(month,'1999-09-11','2001-9-11');
timestampdiff(month,'1999-09-11','2001-9-11')
24
select timestampdiff(year,'1999-09-11','2001-9-11');
timestampdiff(year,'1999-09-11','2001-9-11')
2
select timestampdiff(year,'2004-02-28','2005-02-28');
timestampdiff(year,'2004-02-28','2005-02-28')
1
select timestampdiff(year,'2004-02-29','2005-02-28');
timestampdiff(year,'2004-02-29','2005-02-28')
0
CREATE TABLE t1 (id int NOT NULL PRIMARY KEY, day date);
CREATE TABLE t2 (id int NOT NULL PRIMARY KEY, day date);
INSERT INTO t1 VALUES
(1, '2005-06-01'), (2, '2005-02-01'), (3, '2005-07-01');
INSERT INTO t2 VALUES
(1, '2005-08-01'), (2, '2005-06-15'), (3, '2005-07-15');
SELECT * FROM t1, t2 
WHERE t1.day BETWEEN 
'2005.09.01' - INTERVAL 6 MONTH AND t2.day;
id	day	id	day
1	2005-06-01	1	2005-08-01
3	2005-07-01	1	2005-08-01
1	2005-06-01	2	2005-06-15
1	2005-06-01	3	2005-07-15
3	2005-07-01	3	2005-07-15
SELECT * FROM t1, t2 
WHERE CAST(t1.day AS DATE) BETWEEN 
'2005.09.01' - INTERVAL 6 MONTH AND t2.day;
id	day	id	day
1	2005-06-01	1	2005-08-01
3	2005-07-01	1	2005-08-01
1	2005-06-01	2	2005-06-15
1	2005-06-01	3	2005-07-15
3	2005-07-01	3	2005-07-15
DROP TABLE t1,t2;
set time_zone= @@global.time_zone;
SET NAMES latin1;
SET character_set_results = NULL;
SHOW VARIABLES LIKE 'character_set_results';
Variable_name	Value
character_set_results	
CREATE TABLE testBug8868 (field1 DATE, field2 VARCHAR(32) CHARACTER SET BINARY);
INSERT INTO testBug8868 VALUES ('2006-09-04', 'abcd');
SELECT DATE_FORMAT(field1,'%b-%e %l:%i%p') as fmtddate, field2 FROM testBug8868;
fmtddate	field2
Sep-4 12:00AM	abcd
DROP TABLE testBug8868;
SET NAMES DEFAULT;
=======
End of 4.1 tests
>>>>>>> 341cc55a
<|MERGE_RESOLUTION|>--- conflicted
+++ resolved
@@ -869,14 +869,10 @@
 2006-01-01
 select f1 from t1 where cast("2006-1-1" as date) between f1 and 'zzz';
 f1
-<<<<<<< HEAD
 Warnings:
 Warning	1292	Incorrect date value: 'zzz' for column 'f1' at row 1
 Warning	1292	Truncated incorrect DOUBLE value: 'zzz'
 Warning	1292	Truncated incorrect DOUBLE value: 'zzz'
-=======
-2006-01-01
->>>>>>> 341cc55a
 select f1 from t1 where makedate(2006,1) between date(f1) and date(f3);
 f1
 2006-01-01
@@ -915,7 +911,6 @@
 (select time_format(timediff(now(), DATE_SUB(now(),INTERVAL 5 HOUR)),'%k') As H);
 H
 5
-<<<<<<< HEAD
 End of 4.1 tests
 explain extended select timestampdiff(SQL_TSI_WEEK, '2001-02-01', '2001-05-01') as a1,
 timestampdiff(SQL_TSI_FRAC_SECOND, '2001-02-01 12:59:59.120000', '2001-05-01 12:58:58.119999') as a2;
@@ -1069,7 +1064,4 @@
 fmtddate	field2
 Sep-4 12:00AM	abcd
 DROP TABLE testBug8868;
-SET NAMES DEFAULT;
-=======
-End of 4.1 tests
->>>>>>> 341cc55a
+SET NAMES DEFAULT;