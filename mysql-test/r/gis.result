--- conflicted
+++ resolved
@@ -712,19 +712,6 @@
 ERROR 42000: BLOB/TEXT column 'pt' used in key specification without a key length
 alter table t1 add primary key pti(pt(20));
 drop table t1;
-<<<<<<< HEAD
-create table t1 (g GEOMETRY);
-select * from t1;
-Catalog	Database	Table	Table_alias	Column	Column_alias	Type	Length	Max length	Is_null	Flags	Decimals	Charsetnr
-def	test	t1	t1	g	g	255	4294967295	0	Y	144	0	63
-g
-select asbinary(g) from t1;
-Catalog	Database	Table	Table_alias	Column	Column_alias	Type	Length	Max length	Is_null	Flags	Decimals	Charsetnr
-def					asbinary(g)	252	16777216	0	Y	128	0	63
-asbinary(g)
-drop table t1;
-=======
->>>>>>> e5168acb
 create table t1 select GeomFromText('point(1 1)');
 desc t1;
 Field	Type	Null	Key	Default	Extra
