--- conflicted
+++ resolved
@@ -32,7 +32,6 @@
 drop table t1;
 
 #
-<<<<<<< HEAD
 # Bug #30654: mysqlcheck fails during upgrade of tables whose names include backticks
 #
 create table `t``1`(a int);
@@ -40,7 +39,8 @@
 --replace_result 'Table is already up to date' OK
 --exec $MYSQL_CHECK --databases test
 drop table `t``1`, `t 1`;
-=======
+
+#
 # Bug#25347: mysqlcheck -A -r doesn't repair table marked as crashed
 #
 create database d_bug25347;
@@ -64,6 +64,5 @@
 drop table t_bug25347;
 drop database d_bug25347;
 use test;
->>>>>>> 34ca9ade
 
 --echo End of 5.0 tests