--disable_warnings
drop table if exists t1,t2;
--enable_warnings

set @sav_dpi= @@div_precision_increment;
set div_precision_increment= 5;
show variables like 'div_precision_increment';

create table t1 (product varchar(32), country_id int not null, year int, profit int);
insert into t1  values ( 'Computer', 2,2000, 1200),
( 'TV', 1, 1999, 150),
( 'Calculator', 1, 1999,50),
( 'Computer', 1, 1999,1500),
( 'Computer', 1, 2000,1500),
( 'TV', 1, 2000, 150),
( 'TV', 2, 2000, 100),
( 'TV', 2, 2000, 100),
( 'Calculator', 1, 2000,75),
( 'Calculator', 2, 2000,75),
( 'TV', 1, 1999, 100),
( 'Computer', 1, 1999,1200),
( 'Computer', 2, 2000,1500),
( 'Calculator', 2, 2000,75),
( 'Phone', 3, 2003,10)
;

create table t2 (country_id int primary key, country char(20) not null);
insert into t2 values (1, 'USA'),(2,'India'), (3,'Finland');

# First simple rollups, with just grand total
select product, sum(profit) from t1 group by product;
select product, sum(profit) from t1 group by product with rollup;
select product, sum(profit) from t1 group by 1 with rollup;
select product, sum(profit),avg(profit) from t1 group by product with rollup;

# Sub totals
select product, country_id , year, sum(profit) from t1 group by product, country_id, year;
select product, country_id , year, sum(profit) from t1 group by product, country_id, year with rollup;
explain extended select product, country_id , year, sum(profit) from t1 group by product, country_id, year with rollup;
select product, country_id , sum(profit) from t1 group by product desc, country_id with rollup;

# limit
select product, country_id , year, sum(profit) from t1 group by product, country_id, year with rollup limit 5;
select product, country_id , year, sum(profit) from t1 group by product, country_id, year with rollup limit 3,3;

select product, country_id, count(*), count(distinct year) from t1 group by product, country_id;
select product, country_id, count(*), count(distinct year) from t1 group by product, country_id with rollup;

# Test of having
select product, country_id , year, sum(profit) from t1 group by product, country_id, year with rollup having country_id = 1;
select product, country_id , year, sum(profit) from t1 group by product, country_id, year with rollup having sum(profit) > 200;
select product, country_id , year, sum(profit) from t1 group by product, country_id, year with rollup having sum(profit) > 7000;

# Functions
select concat(product,':',country_id) as 'prod', concat(":",year,":") as 'year',1+1, sum(profit)/count(*) from t1 group by 1,2 with rollup;
select product, sum(profit)/count(*) from t1 group by product with rollup;
select left(product,4) as prod, sum(profit)/count(*) from t1 group by prod with rollup;
select concat(product,':',country_id), 1+1, sum(profit)/count(*) from t1 group by concat(product,':',country_id) with rollup;

# Joins
select product, country , year, sum(profit) from t1,t2 where t1.country_id=t2.country_id group by product, country, year with rollup;

# Derived tables and sub selects
select product, `sum` from (select product, sum(profit) as 'sum' from t1 group by product with rollup) as tmp where product is null;
select product from t1 where exists (select product, country_id , sum(profit) from t1 as t2 where t1.product=t2.product group by product, country_id with rollup having sum(profit) > 6000);

# The following doesn't return the expected answer, but this is a limitation
# in the implementation so we should just document it
select product, country_id , year, sum(profit) from t1 group by product, country_id, year having country_id is NULL;
select concat(':',product,':'), sum(profit),avg(profit) from t1 group by product with rollup;

# Error handling

# Cube is not yet implemented
--error 1235
select product, country_id , year, sum(profit) from t1 group by product, country_id, year with cube;
--error 1235
explain select product, country_id , year, sum(profit) from t1 group by product, country_id, year with cube;
--error 1235
select product, country_id , year, sum(profit) from t1 group by product, country_id, year with cube union all select product, country_id , year, sum(profit) from t1 group by product, country_id, year with rollup;

drop table t1,t2;

#
# Test bug with const tables
#

CREATE TABLE t1 (i int);
INSERT INTO t1 VALUES(100);
CREATE TABLE t2 (i int);
INSERT INTO t2 VALUES (100),(200);
SELECT i, COUNT(*) FROM t1 GROUP BY i WITH ROLLUP;
SELECT t1.i, t2.i, COUNT(*) FROM t1,t2 GROUP BY t1.i,t2.i WITH ROLLUP;
drop table t1,t2;

#bug #4767: ROLLUP with LEFT JOIN 

CREATE TABLE user_day(
  user_id INT NOT NULL,
  date DATE NOT NULL,
  UNIQUE INDEX user_date (user_id, date)
);

INSERT INTO user_day VALUES
  (1, '2004-06-06' ),
  (1, '2004-06-07' ),
  (2, '2004-06-06' );

SELECT
       d.date AS day,
       COUNT(d.user_id) as sample,
       COUNT(next_day.user_id) AS not_cancelled
  FROM user_day d
       LEFT JOIN user_day next_day 
       ON next_day.user_id=d.user_id AND 
          next_day.date= DATE_ADD( d.date, interval 1 day )
  GROUP BY day;

SELECT
       d.date AS day,
       COUNT(d.user_id) as sample,
       COUNT(next_day.user_id) AS not_cancelled
  FROM user_day d
       LEFT JOIN user_day next_day 
       ON next_day.user_id=d.user_id AND 
          next_day.date= DATE_ADD( d.date, interval 1 day )
  GROUP BY day
    WITH ROLLUP;

DROP TABLE user_day;

#
# Tests for bugs #8616, #8615: distinct sum with rollup
#

CREATE TABLE t1 (a int, b int);

INSERT INTO t1 VALUES
  (1,4),
  (2,2), (2,2),
  (4,1), (4,1), (4,1), (4,1),
  (2,1), (2,1);

SELECT SUM(b) FROM t1 GROUP BY a WITH ROLLUP;
SELECT DISTINCT SUM(b) FROM t1 GROUP BY a WITH ROLLUP;

SELECT SUM(b), COUNT(DISTINCT b) FROM t1 GROUP BY a WITH ROLLUP;
SELECT DISTINCT SUM(b), COUNT(DISTINCT b) FROM t1 GROUP BY a WITH ROLLUP;

SELECT SUM(b), COUNT(*) FROM t1 GROUP BY a WITH ROLLUP;
SELECT DISTINCT SUM(b), COUNT(*) FROM t1 GROUP BY a WITH ROLLUP;

SELECT SUM(b), COUNT(DISTINCT b), COUNT(*) FROM t1 GROUP BY a WITH ROLLUP;
SELECT DISTINCT SUM(b), COUNT(DISTINCT b), COUNT(*) FROM t1
  GROUP BY a WITH ROLLUP;

SELECT a, sum(b) FROM t1 GROUP BY a,b WITH ROLLUP;
SELECT DISTINCT a, sum(b) FROM t1 GROUP BY a,b WITH ROLLUP;

SELECT b, a, sum(b) FROM t1 GROUP BY a,b WITH ROLLUP;
SELECT DISTINCT b,a, sum(b) FROM t1 GROUP BY a,b WITH ROLLUP;

ALTER TABLE t1 ADD COLUMN c INT;
SELECT a,b,sum(c) FROM t1 GROUP BY a,b,c WITH ROLLUP;
SELECT distinct a,b,sum(c) FROM t1 GROUP BY a,b,c WITH ROLLUP;

DROP TABLE t1;

#
# Tests for bugs #8617: SQL_CACL_FOUND_ROWS with rollup and limit 
#

CREATE TABLE t1 (a int, b int);

INSERT INTO t1 VALUES
  (1,4),
  (2,2), (2,2),
  (4,1), (4,1), (4,1), (4,1),
  (2,1), (2,1);

SELECT a, SUM(b) FROM t1 GROUP BY a WITH ROLLUP LIMIT 1;
SELECT SQL_CALC_FOUND_ROWS a, SUM(b) FROM t1 GROUP BY a WITH ROLLUP LIMIT 1;

DROP TABLE t1;

#
# Tests for bug #9681: ROLLUP in subquery for derived table wiht 
#                      a group by field declared as NOT NULL
#

CREATE TABLE t1 (a int(11) NOT NULL);
INSERT INTO t1 VALUES (1),(2);

SELECT a, SUM(a) m FROM  t1 GROUP BY a WITH ROLLUP;
SELECT * FROM ( SELECT a, SUM(a) m FROM  t1 GROUP BY a WITH ROLLUP ) t2;

DROP TABLE t1;
set div_precision_increment= @sav_dpi;

#
# Tests for bug #7914: ROLLUP over expressions on temporary table
#

CREATE TABLE t1 (a int(11));
INSERT INTO t1 VALUES (1),(2);

SELECT a, SUM(a), SUM(a)+1 FROM (SELECT a FROM t1 UNION select 2) d 
  GROUP BY a;
SELECT a, SUM(a), SUM(a)+1 FROM (SELECT a FROM t1 UNION select 2) d 
  GROUP BY a WITH ROLLUP;

SELECT a, SUM(a), SUM(a)+1 FROM (SELECT 1 a UNION select 2) d 
  GROUP BY a;
SELECT a, SUM(a), SUM(a)+1 FROM (SELECT 1 a UNION select 2) d 
  GROUP BY a WITH ROLLUP;

SELECT a, SUM(a), SUM(a)+1, CONCAT(SUM(a),'x'), SUM(a)+SUM(a), SUM(a)
  FROM (SELECT 1 a, 2 b UNION SELECT 2,3 UNION SELECT 5,6 ) d
    GROUP BY a WITH ROLLUP;

DROP TABLE t1;

#
# Tests for bug #7894: ROLLUP over expressions on group by attributes
#

CREATE TABLE t1 (a int(11));
INSERT INTO t1 VALUES (1),(2);

SELECT a, a+1, SUM(a) FROM t1 GROUP BY a WITH ROLLUP;
SELECT a+1 FROM t1 GROUP BY a WITH ROLLUP;
SELECT a+SUM(a) FROM t1 GROUP BY a WITH ROLLUP;
SELECT a, a+1 as b FROM t1 GROUP BY a WITH ROLLUP HAVING b > 2;
SELECT a, a+1 as b FROM t1 GROUP BY a WITH ROLLUP HAVING a IS NULL;
SELECT a, a+1 as b FROM t1 GROUP BY a WITH ROLLUP HAVING b IS NULL;
SELECT IFNULL(a, 'TEST') FROM t1 GROUP BY a WITH ROLLUP;

CREATE TABLE t2 (a int, b int);
INSERT INTO t2 VALUES
  (1,4),
  (2,2), (2,2),
  (4,1), (4,1), (4,1), (4,1),
  (2,1), (2,1);

SELECT a,b,SUM(b) FROM t2 GROUP BY a,b WITH ROLLUP; 
SELECT a,b,SUM(b), a+b as c FROM t2
  GROUP BY a,b WITH ROLLUP HAVING c IS NULL;
SELECT IFNULL(a, 'TEST'), COALESCE(b, 'TEST') FROM t2 
  GROUP BY a, b WITH ROLLUP; 

DROP TABLE t1,t2;

#
# Test for bug #11543: ROLLUP query with a repeated column in GROUP BY 
#

CREATE TABLE t1 (a INT(10) NOT NULL, b INT(10) NOT NULL);
INSERT INTO t1 VALUES (1, 1);
INSERT INTO t1 VALUES (1, 2);

SELECT a, b, a AS c, COUNT(*) AS count FROM t1 GROUP BY a, b, c WITH ROLLUP;

DROP TABLE t1;

# Bug #12885(1): derived table specified by a subquery with
#                ROLLUP over expressions on not nullable group by attributes 
#

CREATE TABLE t1 (a int(11) NOT NULL);
INSERT INTO t1 VALUES (1),(2);

SELECT * FROM (SELECT a, a + 1, COUNT(*) FROM t1 GROUP BY a WITH ROLLUP) t;
SELECT * FROM (SELECT a, LENGTH(a), COUNT(*) FROM t1 GROUP BY a WITH ROLLUP) t;

DROP TABLE t1;

#
# Bug #12887 Distinct is not always applied after rollup
#
create table t1 ( a varchar(9), b int );
insert into t1 values('a',1),(null,2);
select a, max(b) from t1 group by a with rollup;
select distinct a, max(b) from t1 group by a with rollup;
drop table t1;

#
# Bug #20825: rollup puts non-equal values together
#
create table t1 (a varchar(22) not null , b int);
insert into t1 values ("2006-07-01 21:30", 1), ("2006-07-01 23:30", 10);
select left(a,10), a, sum(b) from t1 group by 1,2 with rollup;
select left(a,10) x, a, sum(b) from t1 group by x,a with rollup;
drop table t1;

<<<<<<< HEAD
# End of 4.1 tests

#
# Tests for bug #11639: ROLLUP over view executed through filesort
#

CREATE TABLE t1(id int, type char(1));
INSERT INTO t1 VALUES
  (1,"A"),(2,"C"),(3,"A"),(4,"A"),(5,"B"),
  (6,"B"),(7,"A"),(8,"C"),(9,"A"),(10,"C");
CREATE VIEW v1 AS SELECT * FROM t1;

SELECT type FROM t1 GROUP BY type WITH ROLLUP;
SELECT type FROM v1 GROUP BY type WITH ROLLUP;
EXPLAIN SELECT type FROM v1 GROUP BY type WITH ROLLUP;

DROP VIEW v1;
DROP TABLE t1;

#
# Bug #12885(2): view specified by a subquery with
#                ROLLUP over expressions on not nullable group by attributes 
#

CREATE TABLE t1 (a int(11) NOT NULL);
INSERT INTO t1 VALUES (1),(2);

CREATE VIEW v1 AS
  SELECT a, LENGTH(a), COUNT(*) FROM t1 GROUP BY a WITH ROLLUP;

DESC v1;
SELECT * FROM v1;

DROP VIEW v1;
DROP TABLE t1;

#
# Bug #26830: derived table with ROLLUP 
#

CREATE TABLE t1 (a int, KEY (a));
INSERT INTO t1 VALUES (3), (1), (4), (1), (3), (1), (1);

SELECT * FROM (SELECT a, SUM(a) FROM t1 GROUP BY a WITH ROLLUP) as t;

DROP TABLE t1;



=======
#
# Bug #24856: ROLLUP by const item in a query with DISTINCT
#

CREATE TABLE t1 (a int, b int);
INSERT INTO t1 
  VALUES (2,10),(3,30),(2,40),(1,10),(2,30),(1,20),(2,10);

SELECT a, SUM(b) FROM t1 GROUP BY a WITH ROLLUP;
SELECT DISTINCT a, SUM(b) FROM t1 GROUP BY a WITH ROLLUP;
SELECT a, b, COUNT(*) FROM t1 GROUP BY a,b WITH ROLLUP;
SELECT DISTINCT a, b, COUNT(*) FROM t1 GROUP BY a,b WITH ROLLUP;

SELECT 'x', a, SUM(b) FROM t1 GROUP BY 1,2 WITH ROLLUP;
SELECT DISTINCT 'x', a, SUM(b) FROM t1 GROUP BY 1,2 WITH ROLLUP;
SELECT DISTINCT 'x', a, SUM(b) FROM t1 GROUP BY 1,2 WITH ROLLUP;

DROP TABLE t1;

# End of 4.1 tests
>>>>>>> c004ad09
<|MERGE_RESOLUTION|>--- conflicted
+++ resolved
@@ -292,7 +292,25 @@
 select left(a,10) x, a, sum(b) from t1 group by x,a with rollup;
 drop table t1;
 
-<<<<<<< HEAD
+#
+# Bug #24856: ROLLUP by const item in a query with DISTINCT
+#
+
+CREATE TABLE t1 (a int, b int);
+INSERT INTO t1 
+  VALUES (2,10),(3,30),(2,40),(1,10),(2,30),(1,20),(2,10);
+
+SELECT a, SUM(b) FROM t1 GROUP BY a WITH ROLLUP;
+SELECT DISTINCT a, SUM(b) FROM t1 GROUP BY a WITH ROLLUP;
+SELECT a, b, COUNT(*) FROM t1 GROUP BY a,b WITH ROLLUP;
+SELECT DISTINCT a, b, COUNT(*) FROM t1 GROUP BY a,b WITH ROLLUP;
+
+SELECT 'x', a, SUM(b) FROM t1 GROUP BY 1,2 WITH ROLLUP;
+SELECT DISTINCT 'x', a, SUM(b) FROM t1 GROUP BY 1,2 WITH ROLLUP;
+SELECT DISTINCT 'x', a, SUM(b) FROM t1 GROUP BY 1,2 WITH ROLLUP;
+
+DROP TABLE t1;
+
 # End of 4.1 tests
 
 #
@@ -339,28 +357,3 @@
 SELECT * FROM (SELECT a, SUM(a) FROM t1 GROUP BY a WITH ROLLUP) as t;
 
 DROP TABLE t1;
-
-
-
-=======
-#
-# Bug #24856: ROLLUP by const item in a query with DISTINCT
-#
-
-CREATE TABLE t1 (a int, b int);
-INSERT INTO t1 
-  VALUES (2,10),(3,30),(2,40),(1,10),(2,30),(1,20),(2,10);
-
-SELECT a, SUM(b) FROM t1 GROUP BY a WITH ROLLUP;
-SELECT DISTINCT a, SUM(b) FROM t1 GROUP BY a WITH ROLLUP;
-SELECT a, b, COUNT(*) FROM t1 GROUP BY a,b WITH ROLLUP;
-SELECT DISTINCT a, b, COUNT(*) FROM t1 GROUP BY a,b WITH ROLLUP;
-
-SELECT 'x', a, SUM(b) FROM t1 GROUP BY 1,2 WITH ROLLUP;
-SELECT DISTINCT 'x', a, SUM(b) FROM t1 GROUP BY 1,2 WITH ROLLUP;
-SELECT DISTINCT 'x', a, SUM(b) FROM t1 GROUP BY 1,2 WITH ROLLUP;
-
-DROP TABLE t1;
-
-# End of 4.1 tests
->>>>>>> c004ad09
