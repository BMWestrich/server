--- conflicted
+++ resolved
@@ -36,10 +36,6 @@
 rpl_ndb_log             : result not deterministic, TBD if should remove
 rpl_ndb_relay_space     : Bug#16993
 #rpl_ndb_multi_update3   : Bug#17400: delete & update of rows in table without pk fails
-<<<<<<< HEAD
-rpl_ndb_sp007           : Bug #18565
-=======
->>>>>>> 92fb31e3
 rpl_row_inexist_tbl     : Disabled since patch makes this test wait forever
 rpl_sp                  : Bug#16456
 rpl_until               : Unstable test case, bug#15886
