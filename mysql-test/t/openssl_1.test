--- conflicted
+++ resolved
@@ -73,12 +73,9 @@
 # a different cacert
 #
 --exec echo "this query should not execute;" > $MYSQLTEST_VARDIR/tmp/test.sql
-<<<<<<< HEAD
 # Handle that openssl gives different error messages from YaSSL.
---replace_regex /error:00000005:lib\(0\):func\(0\):DH lib/ASN: bad other signature confirmation/
-=======
---replace_regex /2026 SSL connection error.*/2026 SSL connection error: xxxx/
->>>>>>> 2f15c56f
+#--replace_regex /error:00000005:lib\(0\):func\(0\):DH lib/ASN: bad other signature confirmation/
+--replace_regex /2026 SSL error.*/2026 SSL connection error: xxxx/
 --error 1
 --exec $MYSQL_TEST --ssl-ca=$MYSQL_TEST_DIR/std_data/untrusted-cacert.pem --max-connect-retries=1 < $MYSQLTEST_VARDIR/tmp/test.sql 2>&1
 --echo
@@ -87,11 +84,8 @@
 # Test that we can't open connection to server if we are using
 # a blank ca
 #
-<<<<<<< HEAD
---replace_regex /error:00000005:lib\(0\):func\(0\):DH lib/ASN: bad other signature confirmation/
-=======
---replace_regex /2026 SSL connection error.*/2026 SSL connection error: xxxx/
->>>>>>> 2f15c56f
+#--replace_regex /error:00000005:lib\(0\):func\(0\):DH lib/ASN: bad other signature confirmation/
+--replace_regex /2026 SSL error.*/2026 SSL connection error: xxxx/
 --error 1
 --exec $MYSQL_TEST --ssl-ca= --max-connect-retries=1 < $MYSQLTEST_VARDIR/tmp/test.sql 2>&1
 --echo
@@ -100,11 +94,8 @@
 # Test that we can't open connection to server if we are using
 # a nonexistent ca file
 #
-<<<<<<< HEAD
---replace_regex /error:00000005:lib\(0\):func\(0\):DH lib/ASN: bad other signature confirmation/
-=======
---replace_regex /2026 SSL connection error.*/2026 SSL connection error: xxxx/
->>>>>>> 2f15c56f
+#--replace_regex /error:00000005:lib\(0\):func\(0\):DH lib/ASN: bad other signature confirmation/
+--replace_regex /2026 SSL error.*/2026 SSL connection error: xxxx/
 --error 1
 --exec $MYSQL_TEST --ssl-ca=nonexisting_file.pem --max-connect-retries=1 < $MYSQLTEST_VARDIR/tmp/test.sql 2>&1
 --echo
