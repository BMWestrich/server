--- conflicted
+++ resolved
@@ -49,13 +49,9 @@
 --replace_result $MYSQLTEST_VARDIR var
 --replace_regex /.*mysqlcheck.*: Got/mysqlcheck: Got/ /\([0-9]*\)/(errno)/
 --error 1
-<<<<<<< HEAD
---exec $MYSQL_UPGRADE --force --host=not_existing_host 2>&1
-=======
 # NC: Added --skip-version-check, as the version check would fail when
 # mysql_upgrade tries to get the server version.
---exec $MYSQL_UPGRADE --skip-verbose --force --host=not_existing_host --skip-version-check 2>&1
->>>>>>> c0c9b92e
+--exec $MYSQL_UPGRADE --verbose --force --host=not_existing_host --skip-version-check 2>&1
 
 #
 # Bug #28401 mysql_upgrade Failed with STRICT_ALL_TABLES, ANSI_QUOTES and NO_ZERO_DATE
