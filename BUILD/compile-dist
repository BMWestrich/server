#!/bin/sh
#
# This script's purpose is to update the automake/autoconf helper scripts and
# to run a plain "configure" without any special compile flags. Only features
# that affect the content of the source distribution are enabled. The resulting
# tree can then be picked up by "make dist" to create the "pristine source
# package" that is used as the basis for all other binary builds.
#
test -f Makefile && make maintainer-clean

path=`dirname $0`
. $path/autorun.sh

gmake=
for x in gmake gnumake make; do
  if $x --version 2>/dev/null | grep GNU > /dev/null; then
    gmake=$x
    break;
  fi
done

if [ -z "$gmake" ]; then
  # Our build may not depend on GNU make, but I wouldn't count on it
  echo "Please install GNU make, and ensure it is in your path as gnumake, gmake, or make" >&2
  exit 2
fi

# Default to gcc for CC and CXX
if test -z "$CXX" ; then
<<<<<<< HEAD
  CXX=gcc
  # Set some required compile options
  if test -z "$CXXFLAGS" ; then
=======
  export CXX
  CXX=gcc
  # Set some required compile options
  if test -z "$CXXFLAGS" ; then
    export CXXFLAGS
>>>>>>> a94bfcf7
    CXXFLAGS="-felide-constructors -fno-exceptions -fno-rtti"
  fi
fi

if test -z "$CC" ; then
<<<<<<< HEAD
=======
  export CC
>>>>>>> a94bfcf7
  CC=gcc
fi


# Use ccache, if available
if ccache -V > /dev/null 2>&1
then
<<<<<<< HEAD
  if echo "$CC" | grep "ccache" > /dev/null
  then
    :
  else
    CC="ccache $CC"
  fi
  if echo "$CXX" | grep "ccache" > /dev/null
  then
    :
  else
=======
  if echo "$CC" | grep -v ccache > /dev/null
  then
    export CC
    CC="ccache $CC"
  fi
  if echo "$CXX" | grep -v ccache > /dev/null
  then
    export CXX
>>>>>>> a94bfcf7
    CXX="ccache $CXX"
  fi
fi

if test -z "$MAKE"
then
  if gmake -v > /dev/null 2>&1
  then
    MAKE="gmake"
  else
    MAKE="make"
  fi
fi

export CC CXX MAKE

# Make sure to enable all features that affect "make dist"
# Remember that configure restricts the man pages to the configured features !
./configure \
  --with-embedded-server \
  --with-ndbcluster
<<<<<<< HEAD
$MAKE
=======

$gmake
>>>>>>> a94bfcf7
<|MERGE_RESOLUTION|>--- conflicted
+++ resolved
@@ -27,26 +27,17 @@
 
 # Default to gcc for CC and CXX
 if test -z "$CXX" ; then
-<<<<<<< HEAD
-  CXX=gcc
-  # Set some required compile options
-  if test -z "$CXXFLAGS" ; then
-=======
   export CXX
   CXX=gcc
   # Set some required compile options
   if test -z "$CXXFLAGS" ; then
     export CXXFLAGS
->>>>>>> a94bfcf7
     CXXFLAGS="-felide-constructors -fno-exceptions -fno-rtti"
   fi
 fi
 
 if test -z "$CC" ; then
-<<<<<<< HEAD
-=======
   export CC
->>>>>>> a94bfcf7
   CC=gcc
 fi
 
@@ -54,18 +45,6 @@
 # Use ccache, if available
 if ccache -V > /dev/null 2>&1
 then
-<<<<<<< HEAD
-  if echo "$CC" | grep "ccache" > /dev/null
-  then
-    :
-  else
-    CC="ccache $CC"
-  fi
-  if echo "$CXX" | grep "ccache" > /dev/null
-  then
-    :
-  else
-=======
   if echo "$CC" | grep -v ccache > /dev/null
   then
     export CC
@@ -74,31 +53,13 @@
   if echo "$CXX" | grep -v ccache > /dev/null
   then
     export CXX
->>>>>>> a94bfcf7
     CXX="ccache $CXX"
   fi
 fi
-
-if test -z "$MAKE"
-then
-  if gmake -v > /dev/null 2>&1
-  then
-    MAKE="gmake"
-  else
-    MAKE="make"
-  fi
-fi
-
-export CC CXX MAKE
 
 # Make sure to enable all features that affect "make dist"
 # Remember that configure restricts the man pages to the configured features !
 ./configure \
   --with-embedded-server \
   --with-ndbcluster
-<<<<<<< HEAD
-$MAKE
-=======
-
 $gmake
->>>>>>> a94bfcf7
