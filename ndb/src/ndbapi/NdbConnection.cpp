/* Copyright (C) 2003 MySQL AB

   This program is free software; you can redistribute it and/or modify
   it under the terms of the GNU General Public License as published by
   the Free Software Foundation; either version 2 of the License, or
   (at your option) any later version.

   This program is distributed in the hope that it will be useful,
   but WITHOUT ANY WARRANTY; without even the implied warranty of
   MERCHANTABILITY or FITNESS FOR A PARTICULAR PURPOSE.  See the
   GNU General Public License for more details.

   You should have received a copy of the GNU General Public License
   along with this program; if not, write to the Free Software
   Foundation, Inc., 59 Temple Place, Suite 330, Boston, MA  02111-1307  USA */

#include <ndb_global.h>
#include <NdbOut.hpp>
#include <NdbConnection.hpp>
#include <NdbOperation.hpp>
#include <NdbScanOperation.hpp>
#include <NdbIndexScanOperation.hpp>
#include <NdbIndexOperation.hpp>
#include "NdbApiSignal.hpp"
#include "TransporterFacade.hpp"
#include "API.hpp"
#include "NdbBlob.hpp"
#include <ndb_limits.h>

#include <signaldata/TcKeyConf.hpp>
#include <signaldata/TcIndx.hpp>
#include <signaldata/TcCommit.hpp>
#include <signaldata/TcKeyFailConf.hpp>
#include <signaldata/TcHbRep.hpp>

/*****************************************************************************
NdbConnection( Ndb* aNdb );

Return Value:  None
Parameters:    aNdb: Pointers to the Ndb object 
Remark:        Creates a connection object. 
*****************************************************************************/
NdbConnection::NdbConnection( Ndb* aNdb ) :
  theSendStatus(NotInit),
  theCallbackFunction(NULL),
  theCallbackObject(NULL),
  theTransArrayIndex(0),
  theStartTransTime(0),
  theErrorLine(0),
  theErrorOperation(NULL),
  theNdb(aNdb),
  theNext(NULL),
  theFirstOpInList(NULL),
  theLastOpInList(NULL),
  theFirstExecOpInList(NULL),
  theLastExecOpInList(NULL),
  theCompletedFirstOp(NULL),
  theCompletedLastOp(NULL),
  theNoOfOpSent(0),
  theNoOfOpCompleted(0),
  theNoOfOpFetched(0),
  theMyRef(0),
  theTCConPtr(0),
  theTransactionId(0),
  theGlobalCheckpointId(0),
  theStatus(NotConnected),
  theCompletionStatus(NotCompleted), 
  theCommitStatus(NotStarted),
  theMagicNumber(0xFE11DC),
  theTransactionIsStarted(false),
  theDBnode(0),
  theReleaseOnClose(false),
  // Scan operations
  m_waitForReply(true),
  m_theFirstScanOperation(NULL),
  m_theLastScanOperation(NULL),
  m_firstExecutedScanOp(NULL),
  // Scan operations
  theScanningOp(NULL),
  theBuddyConPtr(0xFFFFFFFF),
  theBlobFlag(false),
  thePendingBlobOps(0)
{
  theListState = NotInList;
  theError.code = 0;
  theId = theNdb->theNdbObjectIdMap->map(this);

#define CHECK_SZ(mask, sz) assert((sizeof(mask)/sizeof(mask[0])) == sz)

  CHECK_SZ(m_db_nodes, NdbNodeBitmask::Size);
  CHECK_SZ(m_failed_db_nodes, NdbNodeBitmask::Size);
}//NdbConnection::NdbConnection()

/*****************************************************************************
~NdbConnection();

Remark:        Deletes the connection object. 
*****************************************************************************/
NdbConnection::~NdbConnection()
{
  DBUG_ENTER("NdbConnection::~NdbConnection");
  theNdb->theNdbObjectIdMap->unmap(theId, this);
  DBUG_VOID_RETURN;
}//NdbConnection::~NdbConnection()

/*****************************************************************************
void init();

Remark:         Initialise connection object for new transaction. 
*****************************************************************************/
void	
NdbConnection::init()
{
  theListState            = NotInList;
  theInUseState           = true;
  theTransactionIsStarted = false;
  theNext		  = NULL;

  theFirstOpInList	  = NULL;
  theLastOpInList	  = NULL;

  theScanningOp            = NULL;

  theFirstExecOpInList	  = NULL;
  theLastExecOpInList	  = NULL;

  theCompletedFirstOp	  = NULL;
  theCompletedLastOp	  = NULL;

  theGlobalCheckpointId   = 0;
  theCommitStatus         = Started;
  theCompletionStatus     = NotCompleted;
  m_abortOption           = AbortOnError;

  theError.code		  = 0;
  theErrorLine		  = 0;
  theErrorOperation	  = NULL;

  theReleaseOnClose       = false;
  theSimpleState          = true;
  theSendStatus           = InitState;
  theMagicNumber          = 0x37412619;
  // Scan operations
  m_waitForReply            = true;
  m_theFirstScanOperation = NULL;
  m_theLastScanOperation  = NULL;
  m_firstExecutedScanOp   = 0;
  theBuddyConPtr            = 0xFFFFFFFF;
  //
  theBlobFlag = false;
  thePendingBlobOps = 0;
}//NdbConnection::init()

/*****************************************************************************
setOperationErrorCode(int error);

Remark:        Sets an error code on the connection object from an 
               operation object. 
*****************************************************************************/
void
NdbConnection::setOperationErrorCode(int error)
{
  DBUG_ENTER("NdbConnection::setOperationErrorCode");
  setErrorCode(error);
  DBUG_VOID_RETURN;
}

/*****************************************************************************
setOperationErrorCodeAbort(int error);

Remark:        Sets an error code on the connection object from an 
               operation object. 
*****************************************************************************/
void
NdbConnection::setOperationErrorCodeAbort(int error, int abortOption)
{
  DBUG_ENTER("NdbConnection::setOperationErrorCodeAbort");
  if (abortOption == -1)
    abortOption = m_abortOption;
  if (theTransactionIsStarted == false) {
    theCommitStatus = Aborted;
  } else if ((abortOption == AbortOnError) && 
	     (theCommitStatus != Committed) &&
             (theCommitStatus != Aborted)) {
    theCommitStatus = NeedAbort;
  }//if
  setErrorCode(error);
  DBUG_VOID_RETURN;
}

/*****************************************************************************
setErrorCode(int anErrorCode);

Remark:        Sets an error indication on the connection object. 
*****************************************************************************/
void
NdbConnection::setErrorCode(int error)
{
  DBUG_ENTER("NdbConnection::setErrorCode");
  DBUG_PRINT("enter", ("error: %d, theError.code: %d", error, theError.code));

  if (theError.code == 0)
    theError.code = error;

  DBUG_VOID_RETURN;
}//NdbConnection::setErrorCode()

int
NdbConnection::restart(){
  DBUG_ENTER("NdbConnection::restart");
  if(theCompletionStatus == CompletedSuccess){
    releaseCompletedOperations();
    Uint64 tTransid = theNdb->theFirstTransId;
    theTransactionId = tTransid;
    if ((tTransid & 0xFFFFFFFF) == 0xFFFFFFFF) {
      theNdb->theFirstTransId = (tTransid >> 32) << 32;
    } else {
      theNdb->theFirstTransId = tTransid + 1;
    }
    theCommitStatus = Started;
    theCompletionStatus = NotCompleted;
    theTransactionIsStarted = false;
    DBUG_RETURN(0);
  }
  DBUG_PRINT("error",("theCompletionStatus != CompletedSuccess"));
  DBUG_RETURN(-1);
}

/*****************************************************************************
void handleExecuteCompletion(void);

Remark:        Handle time-out on a transaction object. 
*****************************************************************************/
void
NdbConnection::handleExecuteCompletion()
{
  
  if (theCompletionStatus == CompletedFailure) {
    NdbOperation* tOpTemp = theFirstExecOpInList;
    while (tOpTemp != NULL) {
/*****************************************************************************
 *	Ensure that all executing operations report failed for each 
 *      read attribute when failure occurs. 
 *      We do not want any operations to report both failure and 
 *      success on different read attributes.
 ****************************************************************************/
      tOpTemp->handleFailedAI_ElemLen();
      tOpTemp = tOpTemp->next();
    }//while
    theReturnStatus = ReturnFailure;
  }//if
  /***************************************************************************
   *	  Move the NdbOperation objects from the list of executing 
   *      operations to list of completed
   **************************************************************************/
  NdbOperation* tFirstExecOp = theFirstExecOpInList;
  NdbOperation* tLastExecOp = theLastExecOpInList;
  if (tLastExecOp != NULL) {
    tLastExecOp->next(theCompletedFirstOp);
    theCompletedFirstOp = tFirstExecOp;
    if (theCompletedLastOp == NULL)
      theCompletedLastOp = tLastExecOp;
    theFirstExecOpInList = NULL;
    theLastExecOpInList = NULL;
  }//if
  theSendStatus = InitState;
  return;
}//NdbConnection::handleExecuteCompletion()

/*****************************************************************************
int execute(ExecType aTypeOfExec, CommitType aTypeOfCommit, int forceSend);

Return Value:  Return 0 : execute was successful.
               Return -1: In all other case.  
Parameters :   aTypeOfExec: Type of execute.
Remark:        Initialise connection object for new transaction. 
*****************************************************************************/
int 
NdbConnection::execute(ExecType aTypeOfExec, 
		       AbortOption abortOption,
		       int forceSend)
{
  DBUG_ENTER("NdbConnection::execute");
  DBUG_PRINT("enter", ("aTypeOfExec: %d, abortOption: %d", 
		       aTypeOfExec, abortOption));

  if (! theBlobFlag)
    DBUG_RETURN(executeNoBlobs(aTypeOfExec, abortOption, forceSend));

  /*
   * execute prepared ops in batches, as requested by blobs
   * - blob error does not terminate execution
   * - blob error sets error on operation
   * - if error on operation skip blob calls
   */

  ExecType tExecType;
  NdbOperation* tPrepOp;
  NdbOperation* tCompletedFirstOp = NULL;
  NdbOperation* tCompletedLastOp = NULL;

  int ret = 0;
  do {
    tExecType = aTypeOfExec;
    tPrepOp = theFirstOpInList;
    while (tPrepOp != NULL) {
      if (tPrepOp->theError.code == 0) {
        bool batch = false;
        NdbBlob* tBlob = tPrepOp->theBlobList;
        while (tBlob != NULL) {
          if (tBlob->preExecute(tExecType, batch) == -1)
            ret = -1;
          tBlob = tBlob->theNext;
        }
        if (batch) {
          // blob asked to execute all up to here now
          tExecType = NoCommit;
          break;
        }
      }
      tPrepOp = tPrepOp->next();
    }

    // save rest of prepared ops if batch
    NdbOperation* tRestOp= 0;
    NdbOperation* tLastOp= 0;
    if (tPrepOp != NULL) {
      tRestOp = tPrepOp->next();
      tPrepOp->next(NULL);
      tLastOp = theLastOpInList;
      theLastOpInList = tPrepOp;
    }

    if (tExecType == Commit) {
      NdbOperation* tOp = theCompletedFirstOp;
      while (tOp != NULL) {
        if (tOp->theError.code == 0) {
          NdbBlob* tBlob = tOp->theBlobList;
          while (tBlob != NULL) {
            if (tBlob->preCommit() == -1)
              ret = -1;
            tBlob = tBlob->theNext;
          }
        }
        tOp = tOp->next();
      }
    }

    // completed ops are in unspecified order
    if (theCompletedFirstOp != NULL) {
      if (tCompletedFirstOp == NULL) {
        tCompletedFirstOp = theCompletedFirstOp;
        tCompletedLastOp = theCompletedLastOp;
      } else {
        tCompletedLastOp->next(theCompletedFirstOp);
        tCompletedLastOp = theCompletedLastOp;
      }
      theCompletedFirstOp = NULL;
      theCompletedLastOp = NULL;
    }

    if (executeNoBlobs(tExecType, abortOption, forceSend) == -1)
        ret = -1;
#ifndef VM_TRACE
    // can happen in complex abort cases
    theFirstOpInList = theLastOpInList = NULL;
#else
    assert(theFirstOpInList == NULL && theLastOpInList == NULL);
#endif

    {
      NdbOperation* tOp = theCompletedFirstOp;
      while (tOp != NULL) {
        if (tOp->theError.code == 0) {
          NdbBlob* tBlob = tOp->theBlobList;
          while (tBlob != NULL) {
            // may add new operations if batch
            if (tBlob->postExecute(tExecType) == -1)
              ret = -1;
            tBlob = tBlob->theNext;
          }
        }
        tOp = tOp->next();
      }
    }

    // add saved prepared ops if batch
    if (tPrepOp != NULL && tRestOp != NULL) {
      if (theFirstOpInList == NULL)
        theFirstOpInList = tRestOp;
      else
        theLastOpInList->next(tRestOp);
      theLastOpInList = tLastOp;
    }
    assert(theFirstOpInList == NULL || tExecType == NoCommit);
  } while (theFirstOpInList != NULL || tExecType != aTypeOfExec);

  if (tCompletedFirstOp != NULL) {
    tCompletedLastOp->next(theCompletedFirstOp);
    theCompletedFirstOp = tCompletedFirstOp;
    if (theCompletedLastOp == NULL)
      theCompletedLastOp = tCompletedLastOp;
  }
#if ndb_api_count_completed_ops_after_blob_execute
  { NdbOperation* tOp; unsigned n = 0;
    for (tOp = theCompletedFirstOp; tOp != NULL; tOp = tOp->next()) n++;
    ndbout << "completed ops: " << n << endl;
  }
#endif
  DBUG_RETURN(ret);
}

int 
NdbConnection::executeNoBlobs(ExecType aTypeOfExec, 
                              AbortOption abortOption,
                              int forceSend)
{
  DBUG_ENTER("NdbConnection::executeNoBlobs");
  DBUG_PRINT("enter", ("aTypeOfExec: %d, abortOption: %d", 
		       aTypeOfExec, abortOption));

//------------------------------------------------------------------------
// We will start by preparing all operations in the transaction defined
// since last execute or since beginning. If this works ok we will continue
// by calling the poll with wait method. This method will return when
// the NDB kernel has completed its task or when 10 seconds have passed.
// The NdbConnectionCallBack-method will receive the return code of the
// transaction. The normal methods of reading error codes still apply.
//------------------------------------------------------------------------
  Ndb* tNdb = theNdb;

  m_waitForReply = false;
  executeAsynchPrepare(aTypeOfExec, NULL, NULL, abortOption);
  if (m_waitForReply){
    while (1) {
      int noOfComp = tNdb->sendPollNdb((3 * WAITFOR_RESPONSE_TIMEOUT),
                                       1, forceSend);
      if (noOfComp == 0) {
        /** 
         * This timeout situation can occur if NDB crashes.
         */
        ndbout << "This timeout should never occur, execute(..)" << endl;
        setOperationErrorCodeAbort(4012);  // Error code for "Cluster Failure"
        DBUG_RETURN(-1);
      }//if

      /*
       * Check that the completed transactions include this one.  There
       * could be another thread running asynchronously.  Even in pure
       * async case rollback is done synchronously.
       */
      if (theListState != NotInList)
        continue;
#ifdef VM_TRACE
      unsigned anyway = 0;
      for (unsigned i = 0; i < theNdb->theNoOfPreparedTransactions; i++)
        anyway += theNdb->thePreparedTransactionsArray[i] == this;
      for (unsigned i = 0; i < theNdb->theNoOfSentTransactions; i++)
        anyway += theNdb->theSentTransactionsArray[i] == this;
      for (unsigned i = 0; i < theNdb->theNoOfCompletedTransactions; i++)
        anyway += theNdb->theCompletedTransactionsArray[i] == this;
      if (anyway) {
        theNdb->printState("execute %x", this);
        abort();
      }
#endif
      if (theReturnStatus == ReturnFailure) {
        DBUG_RETURN(-1);
      }//if
      break;
    }
  }
  thePendingBlobOps = 0;
  DBUG_RETURN(0);
}//NdbConnection::execute()

/*****************************************************************************
void executeAsynchPrepare(ExecType           aTypeOfExec,
                          NdbAsynchCallback  callBack,
                          void*              anyObject,
                          CommitType         aTypeOfCommit);

Return Value:  No return value
Parameters :   aTypeOfExec:   Type of execute.
               anyObject:     An object provided in the callback method
               callBack:      The callback method
               aTypeOfCommit: What to do when read/updated/deleted records 
                              are missing or inserted records already exist.

Remark:        Prepare a part of a transaction in an asynchronous manner. 
*****************************************************************************/
void 
NdbConnection::executeAsynchPrepare( ExecType           aTypeOfExec,
                                     NdbAsynchCallback  aCallback,
                                     void*              anyObject,
                                     AbortOption abortOption)
{
  DBUG_ENTER("NdbConnection::executeAsynchPrepare");
  DBUG_PRINT("enter", ("aTypeOfExec: %d, aCallback: %x, anyObject: %x", 
		       aTypeOfExec, aCallback, anyObject));

  /**
   * Reset error.code on execute
   */
  if (theError.code != 0)
    DBUG_PRINT("enter", ("Resetting error %d on execute", theError.code));
  theError.code = 0;
  NdbScanOperation* tcOp = m_theFirstScanOperation;
  if (tcOp != 0){
    // Execute any cursor operations
    while (tcOp != NULL) {
      int tReturnCode;
      tReturnCode = tcOp->executeCursor(theDBnode);
      if (tReturnCode == -1) {
        DBUG_VOID_RETURN;
      }//if
      tcOp = (NdbScanOperation*)tcOp->next();
    } // while
    m_theLastScanOperation->next(m_firstExecutedScanOp);
    m_firstExecutedScanOp = m_theFirstScanOperation;
    // Discard cursor operations, since these are also
    // in the complete operations list we do not need
    // to release them.
    m_theFirstScanOperation = m_theLastScanOperation = NULL;
  }

  bool tTransactionIsStarted = theTransactionIsStarted;
  NdbOperation*	tLastOp = theLastOpInList;
  Ndb* tNdb = theNdb;
  CommitStatusType tCommitStatus = theCommitStatus;
  Uint32 tnoOfPreparedTransactions = tNdb->theNoOfPreparedTransactions;

  theReturnStatus     = ReturnSuccess;
  theCallbackFunction = aCallback;
  theCallbackObject   = anyObject;
  m_abortOption   = abortOption;
  m_waitForReply = true;
  tNdb->thePreparedTransactionsArray[tnoOfPreparedTransactions] = this;
  theTransArrayIndex = tnoOfPreparedTransactions;
  theListState = InPreparedList;
  tNdb->theNoOfPreparedTransactions = tnoOfPreparedTransactions + 1;

  if ((tCommitStatus != Started) ||
      (aTypeOfExec == Rollback)) {
/*****************************************************************************
 *	Rollback have been ordered on a started transaction. Call rollback.
 *      Could also be state problem or previous problem which leads to the 
 *      same action.
 ****************************************************************************/
    if (aTypeOfExec == Rollback) {
      if (theTransactionIsStarted == false || theSimpleState) {
	theCommitStatus = Aborted;
	theSendStatus = sendCompleted;
      } else {
	theSendStatus = sendABORT;
      }
    } else {
      theSendStatus = sendABORTfail;
    }//if
    if (theCommitStatus == Aborted){
      DBUG_PRINT("exit", ("theCommitStatus: Aborted"));
      setErrorCode(4350);
    }
    DBUG_VOID_RETURN;
  }//if
  if (tTransactionIsStarted == true) {
    if (tLastOp != NULL) {
      if (aTypeOfExec == Commit) {
/*****************************************************************************
 *	Set commit indicator on last operation when commit has been ordered
 *      and also a number of operations.
******************************************************************************/
        tLastOp->theCommitIndicator = 1;
      }//if
    } else {
      if (aTypeOfExec == Commit && !theSimpleState) {
	/**********************************************************************
	 *   A Transaction have been started and no more operations exist. 
	 *   We will use the commit method.
	 *********************************************************************/
        theSendStatus = sendCOMMITstate;
	DBUG_VOID_RETURN;
      } else {
	/**********************************************************************
	 * We need to put it into the array of completed transactions to 
	 * ensure that we report the completion in a proper way. 
	 * We cannot do this here since that would endanger the completed
	 * transaction array since that is also updated from the receiver 
	 * thread and thus we need to do it under mutex lock and thus we 
	 * set the sendStatus to ensure that the send method will
	 * put it into the completed array.
	 **********************************************************************/
        theSendStatus = sendCompleted;
	DBUG_VOID_RETURN; // No Commit with no operations is OK
      }//if
    }//if
  } else if (tTransactionIsStarted == false) {
    NdbOperation* tFirstOp = theFirstOpInList;
    if (tLastOp != NULL) {
      tFirstOp->setStartIndicator();
      if (aTypeOfExec == Commit) {
        tLastOp->theCommitIndicator = 1;
      }//if
    } else {
      /***********************************************************************
       *    No operations are defined and we have not started yet. 
       *    Simply return OK. Set commit status if Commit.
       ***********************************************************************/
      if (aTypeOfExec == Commit) {
        theCommitStatus = Committed;
      }//if
      /***********************************************************************
       * We need to put it into the array of completed transactions to
       * ensure that we report the completion in a proper way. We
       * cannot do this here since that would endanger the completed
       * transaction array since that is also updated from the
       * receiver thread and thus we need to do it under mutex lock
       * and thus we set the sendStatus to ensure that the send method
       * will put it into the completed array.
       ***********************************************************************/
      theSendStatus = sendCompleted;
      DBUG_VOID_RETURN;
    }//if
  }

  NdbOperation* tOp = theFirstOpInList;
  theCompletionStatus = NotCompleted;
  while (tOp) {
    int tReturnCode;
    NdbOperation* tNextOp = tOp->next();

    tReturnCode = tOp->prepareSend(theTCConPtr, theTransactionId);
    if (tReturnCode == -1) {
      theSendStatus = sendABORTfail;
      DBUG_VOID_RETURN;
    }//if

    /*************************************************************************
     * Now that we have successfully prepared the send of this operation we 
     * move it to the list of executing operations and remove it from the 
     * list of defined operations.
     ************************************************************************/
    tOp = tNextOp;
  } 

  NdbOperation* tLastOpInList = theLastOpInList;
  NdbOperation* tFirstOpInList = theFirstOpInList;

  theFirstOpInList = NULL;
  theLastOpInList = NULL;
  theFirstExecOpInList = tFirstOpInList;
  theLastExecOpInList = tLastOpInList;

  theCompletionStatus = CompletedSuccess;
  theNoOfOpSent		= 0;
  theNoOfOpCompleted	= 0;
  theSendStatus = sendOperations;
  NdbNodeBitmask::clear(m_db_nodes);
  NdbNodeBitmask::clear(m_failed_db_nodes);
  DBUG_VOID_RETURN;
}//NdbConnection::executeAsynchPrepare()

void NdbConnection::close()
{
  theNdb->closeTransaction(this);
}

int NdbConnection::refresh(){
  return sendTC_HBREP();
}

/*****************************************************************************
int sendTC_HBREP();

Return Value:  No return value.  
Parameters :   None.
Remark:        Order NDB to refresh the timeout counter of the transaction. 
******************************************************************************/
int 	
NdbConnection::sendTC_HBREP()		// Send a TC_HBREP signal;
{
  NdbApiSignal* tSignal;
  Ndb* tNdb = theNdb;
  Uint32 tTransId1, tTransId2;

  tSignal = tNdb->getSignal();
  if (tSignal == NULL) {
    return -1;
  }

  if (tSignal->setSignal(GSN_TC_HBREP) == -1) {
    return -1;
  }

  TcHbRep * const tcHbRep = CAST_PTR(TcHbRep, tSignal->getDataPtrSend());
  
  tcHbRep->apiConnectPtr = theTCConPtr;    
  
  tTransId1 = (Uint32) theTransactionId;
  tTransId2 = (Uint32) (theTransactionId >> 32);
  tcHbRep->transId1      = tTransId1;
  tcHbRep->transId2      = tTransId2;
 
  TransporterFacade *tp = TransporterFacade::instance();
  tp->lock_mutex(); 
  const int res = tp->sendSignal(tSignal,theDBnode);
  tp->unlock_mutex(); 
  tNdb->releaseSignal(tSignal);

  if (res == -1){
    return -1;
  }    
  
  return 0;
}//NdbConnection::sendTC_HBREP()

/*****************************************************************************
int doSend();

Return Value:  Return 0 : send was successful.
               Return -1: In all other case.  
Remark:        Send all operations belonging to this connection.
               The caller of this method has the responsibility to remove the
               object from the prepared transactions array on the Ndb-object.
*****************************************************************************/
int
NdbConnection::doSend()
{
  DBUG_ENTER("NdbConnection::doSend");

  /*
  This method assumes that at least one operation have been defined. This
  is ensured by the caller of this routine (=execute).
  */

  switch(theSendStatus){
  case sendOperations: {
    NdbOperation * tOp = theFirstExecOpInList;
    do {
      NdbOperation* tNextOp = tOp->next();
      const Uint32 lastFlag = ((tNextOp == NULL) ? 1 : 0);
      const int tReturnCode = tOp->doSend(theDBnode, lastFlag);
      if (tReturnCode == -1) {
        theReturnStatus = ReturnFailure;
        break;
      }//if
      tOp = tNextOp;
    } while (tOp != NULL);
    Ndb* tNdb = theNdb;
    theSendStatus = sendTC_OP;
    theTransactionIsStarted = true;
    tNdb->insert_sent_list(this);
    DBUG_RETURN(0);
  }//case
  case sendABORT:
  case sendABORTfail:{
  /***********************************************************************
   * Rollback have been ordered on a not started transaction. 
   * Simply return OK and set abort status.
   ***********************************************************************/
    if (theSendStatus == sendABORTfail) {
      theReturnStatus = ReturnFailure;
    }//if
    if (sendROLLBACK() == 0) {
      DBUG_RETURN(0);
    }//if
    break;
  }//case
  case sendCOMMITstate:
    if (sendCOMMIT() == 0) {
      DBUG_RETURN(0);
    }//if
    break;
  case sendCompleted:
    theNdb->insert_completed_list(this); 
    DBUG_RETURN(0);
  default:
    ndbout << "Inconsistent theSendStatus = "
	   << (Uint32) theSendStatus << endl;
    abort();
    break;
  }//switch
  setOperationErrorCodeAbort(4002);
  theReleaseOnClose = true;
  theTransactionIsStarted = false;
  theCommitStatus = Aborted;
  DBUG_RETURN(-1);
}//NdbConnection::doSend()

/**************************************************************************
int sendROLLBACK();

Return Value:  Return -1 if send unsuccessful.  
Parameters :   None.
Remark:        Order NDB to rollback the transaction. 
**************************************************************************/
int 	
NdbConnection::sendROLLBACK()      // Send a TCROLLBACKREQ signal;
{
  Ndb* tNdb = theNdb;
  if ((theTransactionIsStarted == true) &&
      (theCommitStatus != Committed) &&
      (theCommitStatus != Aborted)) {
/**************************************************************************
 *	The user did not perform any rollback but simply closed the
 *      transaction. We must rollback Ndb since Ndb have been contacted.
 *************************************************************************/
    NdbApiSignal tSignal(tNdb->theMyRef);
    Uint32 tTransId1, tTransId2;
    TransporterFacade *tp = TransporterFacade::instance();
    int	  tReturnCode;

    tTransId1 = (Uint32) theTransactionId;
    tTransId2 = (Uint32) (theTransactionId >> 32);
    tSignal.setSignal(GSN_TCROLLBACKREQ);
    tSignal.setData(theTCConPtr, 1);
    tSignal.setData(tTransId1, 2);
    tSignal.setData(tTransId2, 3);
    tReturnCode = tp->sendSignal(&tSignal,theDBnode);
    if (tReturnCode != -1) {
      theSendStatus = sendTC_ROLLBACK;
      tNdb->insert_sent_list(this);
      return 0;
    }//if
   /*********************************************************************
    * It was not possible to abort the transaction towards the NDB kernel
    * and thus we put it into the array of completed transactions that
    * are ready for reporting to the application.
    *********************************************************************/
    return -1;
  } else {
    /*
     It is not necessary to abort the transaction towards the NDB kernel and
     thus we put it into the array of completed transactions that are ready
     for reporting to the application.
     */
    theSendStatus = sendCompleted;
    tNdb->insert_completed_list(this);
    return 0;
    ;
  }//if
}//NdbConnection::sendROLLBACK()

/***************************************************************************
int sendCOMMIT();

Return Value:  Return 0 : send was successful.
               Return -1: In all other case.  
Parameters :   None.
Remark:        Order NDB to commit the transaction. 
***************************************************************************/
int 	
NdbConnection::sendCOMMIT()    // Send a TC_COMMITREQ signal;
{
  NdbApiSignal tSignal(theNdb->theMyRef);
  Uint32 tTransId1, tTransId2;
  TransporterFacade *tp = TransporterFacade::instance(); 
  int	  tReturnCode;

  tTransId1 = (Uint32) theTransactionId;
  tTransId2 = (Uint32) (theTransactionId >> 32);
  tSignal.setSignal(GSN_TC_COMMITREQ);
  tSignal.setData(theTCConPtr, 1);
  tSignal.setData(tTransId1, 2);
  tSignal.setData(tTransId2, 3);
      
  tReturnCode = tp->sendSignal(&tSignal,theDBnode);
  if (tReturnCode != -1) {
    theSendStatus = sendTC_COMMIT;
    theNdb->insert_sent_list(this);
    return 0;
  } else {
    return -1;
  }//if
}//NdbConnection::sendCOMMIT()

/******************************************************************************
void release();

Remark:         Release all operations.
******************************************************************************/
void 
NdbConnection::release(){
  releaseOperations();
  if ( (theTransactionIsStarted == true) &&
       ((theCommitStatus != Committed) &&
	(theCommitStatus != Aborted))) {
    /************************************************************************
     *	The user did not perform any rollback but simply closed the
     *      transaction. We must rollback Ndb since Ndb have been contacted.
     ************************************************************************/
    execute(Rollback);
  }//if
  theMagicNumber = 0xFE11DC;
  theInUseState = false;
#ifdef VM_TRACE
  if (theListState != NotInList) {
    theNdb->printState("release %x", this);
    abort();
  }
#endif
}//NdbConnection::release()

void
NdbConnection::releaseOps(NdbOperation* tOp){
  while (tOp != NULL) {
    NdbOperation* tmp = tOp;
    tOp->release();
    tOp = tOp->next();
    theNdb->releaseOperation(tmp);
  }//while
}

/******************************************************************************
void releaseOperations();

Remark:         Release all operations.
******************************************************************************/
void 
NdbConnection::releaseOperations()
{
  // Release any open scans
  releaseScanOperations(m_theFirstScanOperation);
  releaseScanOperations(m_firstExecutedScanOp);
  
  releaseOps(theCompletedFirstOp);
  releaseOps(theFirstOpInList);
  releaseOps(theFirstExecOpInList);

  theCompletedFirstOp = NULL;
  theCompletedLastOp = NULL;
  theFirstOpInList = NULL;
  theFirstExecOpInList = NULL;
  theLastOpInList = NULL;
  theLastExecOpInList = NULL;
  theScanningOp = NULL;
  m_theFirstScanOperation = NULL;
  m_theLastScanOperation = NULL;
  m_firstExecutedScanOp = NULL;
}//NdbConnection::releaseOperations()

void 
NdbConnection::releaseCompletedOperations()
{
  releaseOps(theCompletedFirstOp);
  theCompletedFirstOp = NULL;
  theCompletedLastOp = NULL;
}//NdbConnection::releaseOperations()

/******************************************************************************
void releaseScanOperations();

Remark:         Release all cursor operations. 
                (NdbScanOperation and NdbIndexOperation)
******************************************************************************/
void 
NdbConnection::releaseScanOperations(NdbIndexScanOperation* cursorOp)
{
  while(cursorOp != 0){
    NdbIndexScanOperation* next = (NdbIndexScanOperation*)cursorOp->next();
    cursorOp->release();
    theNdb->releaseScanOperation(cursorOp);
    cursorOp = next;
  }
}//NdbConnection::releaseScanOperations()

/*****************************************************************************
NdbOperation* getNdbOperation(const char* aTableName);

Return Value    Return a pointer to a NdbOperation object if getNdbOperation 
                was succesful.
                Return NULL : In all other case. 	
Parameters:     aTableName : Name of the database table. 	
Remark:         Get an operation from NdbOperation idlelist and get the 
                NdbConnection object 
		who was fetch by startTransaction pointing to this  operation  
		getOperation will set the theTableId in the NdbOperation object.
                synchronous
******************************************************************************/
NdbOperation*
NdbConnection::getNdbOperation(const char* aTableName)
{
  if (theCommitStatus == Started){
    NdbTableImpl* table = theNdb->theDictionary->getTable(aTableName);
    if (table != 0){
      return getNdbOperation(table);
    } else {
      setErrorCode(theNdb->theDictionary->getNdbError().code);
      return NULL;
    }//if
  }

  setOperationErrorCodeAbort(4114);
  
  return NULL;
}//NdbConnection::getNdbOperation()

/*****************************************************************************
NdbOperation* getNdbOperation(int aTableId);

Return Value    Return a pointer to a NdbOperation object if getNdbOperation 
                was succesful.
                Return NULL: In all other case. 	
Parameters:     tableId : Id of the database table beeing deleted.
Remark:         Get an operation from NdbOperation object idlelist and 
                get the NdbConnection object who was fetch by 
                startTransaction pointing to this operation 
  	        getOperation will set the theTableId in the NdbOperation 
                object, synchronous.
*****************************************************************************/
NdbOperation*
NdbConnection::getNdbOperation(const NdbTableImpl * tab, NdbOperation* aNextOp)
{ 
  NdbOperation* tOp;

  if (theScanningOp != NULL){
    setErrorCode(4607);
    return NULL;
  }
  
  tOp = theNdb->getOperation();
  if (tOp == NULL)
    goto getNdbOp_error1;
  if (aNextOp == NULL) {
    if (theLastOpInList != NULL) {
       theLastOpInList->next(tOp);
       theLastOpInList = tOp;
    } else {
       theLastOpInList = tOp;
       theFirstOpInList = tOp;
    }//if
    tOp->next(NULL);
  } else {
    // add before the given op
    if (theFirstOpInList == aNextOp) {
      theFirstOpInList = tOp;
    } else {
      NdbOperation* aLoopOp = theFirstOpInList;
      while (aLoopOp != NULL && aLoopOp->next() != aNextOp)
        aLoopOp = aLoopOp->next();
      assert(aLoopOp != NULL);
      aLoopOp->next(tOp);
    }
    tOp->next(aNextOp);
  }
  if (tOp->init(tab, this) != -1) {
    return tOp;
  } else {
    theNdb->releaseOperation(tOp);
  }//if
  return NULL;
  
 getNdbOp_error1:
  setOperationErrorCodeAbort(4000);
  return NULL;
}//NdbConnection::getNdbOperation()

NdbOperation* NdbConnection::getNdbOperation(const NdbDictionary::Table * table)
{
  if (table)
    return getNdbOperation(& NdbTableImpl::getImpl(*table));
  else
    return NULL;
}//NdbConnection::getNdbOperation()

// NdbScanOperation
/*****************************************************************************
NdbScanOperation* getNdbScanOperation(const char* aTableName);

Return Value    Return a pointer to a NdbScanOperation object if getNdbScanOperation was succesful.
                Return NULL : In all other case. 	
Parameters:     aTableName : Name of the database table. 	
Remark:         Get an operation from NdbScanOperation idlelist and get the NdbConnection object 
		who was fetch by startTransaction pointing to this  operation  
		getOperation will set the theTableId in the NdbOperation object.synchronous
******************************************************************************/
NdbScanOperation*
NdbConnection::getNdbScanOperation(const char* aTableName)
{
  if (theCommitStatus == Started){
    NdbTableImpl* tab = theNdb->theDictionary->getTable(aTableName);
    if (tab != 0){
      return getNdbScanOperation(tab);
    } else {
      setOperationErrorCodeAbort(theNdb->theDictionary->m_error.code);
      return NULL;
    }//if
  } 
  
  setOperationErrorCodeAbort(4114);
  return NULL;
}//NdbConnection::getNdbScanOperation()

/*****************************************************************************
NdbScanOperation* getNdbScanOperation(const char* anIndexName, const char* aTableName);

Return Value    Return a pointer to a NdbScanOperation object if getNdbScanOperation was succesful.
                Return NULL : In all other case. 	
Parameters:     anIndexName : Name of the index to use. 	
                aTableName : Name of the database table. 	
Remark:         Get an operation from NdbScanOperation idlelist and get the NdbConnection object 
		who was fetch by startTransaction pointing to this  operation  
		getOperation will set the theTableId in the NdbOperation object.synchronous
******************************************************************************/
NdbIndexScanOperation*
NdbConnection::getNdbIndexScanOperation(const char* anIndexName, 
					const char* aTableName)
{
  NdbIndexImpl* index = 
    theNdb->theDictionary->getIndex(anIndexName, aTableName);
  NdbTableImpl* table = theNdb->theDictionary->getTable(aTableName);

  return getNdbIndexScanOperation(index, table);
}

NdbIndexScanOperation*
NdbConnection::getNdbIndexScanOperation(const NdbIndexImpl* index,
					const NdbTableImpl* table)
{
  if (theCommitStatus == Started){
    const NdbTableImpl * indexTable = index->getIndexTable();
    if (indexTable != 0){
<<<<<<< HEAD
      NdbIndexScanOperation* tOp = getNdbScanOperation(indexTable);
      tOp->m_currentTable = table;
      if(tOp) tOp->m_cursor_type = NdbScanOperation::IndexCursor;
=======
      NdbIndexScanOperation* tOp = 
	getNdbScanOperation((NdbTableImpl *) indexTable);
      if(tOp)
      {
	tOp->m_currentTable = table;
	tOp->m_cursor_type = NdbScanOperation::IndexCursor;
      }
>>>>>>> dfe4e29a
      return tOp;
    } else {
      setOperationErrorCodeAbort(theNdb->theError.code);
      return NULL;
    }//if
  } 
  
  setOperationErrorCodeAbort(4114);
  return NULL;
}//NdbConnection::getNdbIndexScanOperation()

NdbIndexScanOperation* 
NdbConnection::getNdbIndexScanOperation(const NdbDictionary::Index * index,
					const NdbDictionary::Table * table)
{
  if (index && table)
    return getNdbIndexScanOperation(& NdbIndexImpl::getImpl(*index),
				    & NdbTableImpl::getImpl(*table));
  else
    return NULL;
}//NdbConnection::getNdbIndexScanOperation()

/*****************************************************************************
NdbScanOperation* getNdbScanOperation(int aTableId);

Return Value    Return a pointer to a NdbOperation object if getNdbOperation was succesful.
                Return NULL: In all other case. 	
Parameters:     tableId : Id of the database table beeing deleted.
Remark:         Get an operation from NdbScanOperation object idlelist and get the NdbConnection 
                object who was fetch by startTransaction pointing to this  operation 
  	        getOperation will set the theTableId in the NdbOperation object, synchronous.
*****************************************************************************/
NdbIndexScanOperation*
NdbConnection::getNdbScanOperation(const NdbTableImpl * tab)
{ 
  NdbIndexScanOperation* tOp;
  
  tOp = theNdb->getScanOperation();
  if (tOp == NULL)
    goto getNdbOp_error1;
  
  if (tOp->init(tab, this) != -1) {
    define_scan_op(tOp);
    return tOp;
  } else {
    theNdb->releaseScanOperation(tOp);
  }//if
  return NULL;

getNdbOp_error1:
  setOperationErrorCodeAbort(4000);
  return NULL;
}//NdbConnection::getNdbScanOperation()

void
NdbConnection::remove_list(NdbOperation*& list, NdbOperation* op){
  NdbOperation* tmp= list;
  if(tmp == op)
    list = op->next();
  else {
    while(tmp && tmp->next() != op) tmp = tmp->next();
    if(tmp)
      tmp->next(op->next());
  }
  op->next(NULL);
}

void
NdbConnection::define_scan_op(NdbIndexScanOperation * tOp){
  // Link scan operation into list of cursor operations
  if (m_theLastScanOperation == NULL)
    m_theFirstScanOperation = m_theLastScanOperation = tOp;
  else {
    m_theLastScanOperation->next(tOp);
    m_theLastScanOperation = tOp;
  }
  tOp->next(NULL);
}

NdbScanOperation* 
NdbConnection::getNdbScanOperation(const NdbDictionary::Table * table)
{
  if (table)
    return getNdbScanOperation(& NdbTableImpl::getImpl(*table));
  else
    return NULL;
}//NdbConnection::getNdbScanOperation()


// IndexOperation
/*****************************************************************************
NdbIndexOperation* getNdbIndexOperation(const char* anIndexName,
					const char* aTableName);

Return Value    Return a pointer to a NdbOperation object if getNdbScanOperation was succesful.
                Return NULL : In all other case. 	
Parameters:     aTableName : Name of the database table. 	
Remark:         Get an operation from NdbScanOperation idlelist and get the NdbConnection object 
		who was fetch by startTransaction pointing to this  operation  
		getOperation will set the theTableId in the NdbScanOperation object.synchronous
******************************************************************************/
NdbIndexOperation*
NdbConnection::getNdbIndexOperation(const char* anIndexName, 
                                    const char* aTableName)
{
  if (theCommitStatus == Started) {
    NdbTableImpl * table = theNdb->theDictionary->getTable(aTableName);
    NdbIndexImpl * index = theNdb->theDictionary->getIndex(anIndexName,
							   aTableName);
    if(table != 0 && index != 0){
      return getNdbIndexOperation(index, table);
    }
    
    if(index == 0){
      setOperationErrorCodeAbort(4243);
      return NULL;
    }

    // table == 0
    setOperationErrorCodeAbort(theNdb->theError.code);
    return NULL;
  } 
  
  setOperationErrorCodeAbort(4114);
  return 0;
}//NdbConnection::getNdbIndexOperation()

/*****************************************************************************
NdbIndexOperation* getNdbIndexOperation(int anIndexId, int aTableId);

Return Value    Return a pointer to a NdbIndexOperation object if getNdbIndexOperation was succesful.
                Return NULL: In all other case. 	
Parameters:     tableId : Id of the database table beeing deleted.
Remark:         Get an operation from NdbIndexOperation object idlelist and get the NdbConnection 
                object who was fetch by startTransaction pointing to this  operation 
  	        getOperation will set the theTableId in the NdbIndexOperation object, synchronous.
*****************************************************************************/
NdbIndexOperation*
NdbConnection::getNdbIndexOperation(const NdbIndexImpl * anIndex, 
				    const NdbTableImpl * aTable,
                                    NdbOperation* aNextOp)
{ 
  NdbIndexOperation* tOp;
  
  tOp = theNdb->getIndexOperation();
  if (tOp == NULL)
    goto getNdbOp_error1;
  if (aNextOp == NULL) {
    if (theLastOpInList != NULL) {
       theLastOpInList->next(tOp);
       theLastOpInList = tOp;
    } else {
       theLastOpInList = tOp;
       theFirstOpInList = tOp;
    }//if
    tOp->next(NULL);
  } else {
    // add before the given op
    if (theFirstOpInList == aNextOp) {
      theFirstOpInList = tOp;
    } else {
      NdbOperation* aLoopOp = theFirstOpInList;
      while (aLoopOp != NULL && aLoopOp->next() != aNextOp)
        aLoopOp = aLoopOp->next();
      assert(aLoopOp != NULL);
      aLoopOp->next(tOp);
    }
    tOp->next(aNextOp);
  }
  if (tOp->indxInit(anIndex, aTable, this)!= -1) {
    return tOp;
  } else {
    theNdb->releaseOperation(tOp);
  }//if
  return NULL;
  
 getNdbOp_error1:
  setOperationErrorCodeAbort(4000);
  return NULL;
}//NdbConnection::getNdbIndexOperation()

NdbIndexOperation* 
NdbConnection::getNdbIndexOperation(const NdbDictionary::Index * index,
				    const NdbDictionary::Table * table)
{
  if (index && table)
    return getNdbIndexOperation(& NdbIndexImpl::getImpl(*index),
				& NdbTableImpl::getImpl(*table));
  else
    return NULL;
}//NdbConnection::getNdbIndexOperation()


/*******************************************************************************
int  receiveDIHNDBTAMPER(NdbApiSignal* aSignal)

Return Value:  Return 0 : receiveDIHNDBTAMPER was successful.
               Return -1: In all other case.
Parameters:    aSignal: The signal object pointer.
Remark:        Sets theRestartGCI in the NDB object. 
*******************************************************************************/
int			
NdbConnection::receiveDIHNDBTAMPER(NdbApiSignal* aSignal)
{
  if (theStatus != Connecting) {
    return -1;
  } else {
    theNdb->RestartGCI((Uint32)aSignal->readData(2));
    theStatus = Connected;
  }//if
  return 0;  
}//NdbConnection::receiveDIHNDBTAMPER()

/*******************************************************************************
int  receiveTCSEIZECONF(NdbApiSignal* aSignal);

Return Value:  Return 0 : receiveTCSEIZECONF was successful.
               Return -1: In all other case.
Parameters:    aSignal: The signal object pointer.
Remark:        Sets TC Connect pointer at reception of TCSEIZECONF. 
*******************************************************************************/
int			
NdbConnection::receiveTCSEIZECONF(NdbApiSignal* aSignal)
{
  if (theStatus != Connecting)
  {
    return -1;
  } else
  {
    theTCConPtr = (Uint32)aSignal->readData(2);
    theStatus = Connected;
  }
  return 0;
}//NdbConnection::receiveTCSEIZECONF()

/*******************************************************************************
int  receiveTCSEIZEREF(NdbApiSignal* aSignal);

Return Value:  Return 0 : receiveTCSEIZEREF was successful.
               Return -1: In all other case.
Parameters:    aSignal: The signal object pointer.
Remark:        Sets TC Connect pointer. 
*******************************************************************************/
int			
NdbConnection::receiveTCSEIZEREF(NdbApiSignal* aSignal)
{
  if (theStatus != Connecting)
  {
    return -1;
  } else
  {
    theStatus = ConnectFailure;
    theNdb->theError.code = aSignal->readData(2);
    return 0;
  }
}//NdbConnection::receiveTCSEIZEREF()

/*******************************************************************************
int  receiveTCRELEASECONF(NdbApiSignal* aSignal);

Return Value:  Return 0 : receiveTCRELEASECONF was successful.
               Return -1: In all other case.
Parameters:    aSignal: The signal object pointer.
Remark:         DisConnect TC Connect pointer to NDBAPI. 
*******************************************************************************/
int			
NdbConnection::receiveTCRELEASECONF(NdbApiSignal* aSignal)
{
  if (theStatus != DisConnecting)
  {
    return -1;
  } else
  {
    theStatus = NotConnected;
  }
  return 0;
}//NdbConnection::receiveTCRELEASECONF()

/*******************************************************************************
int  receiveTCRELEASEREF(NdbApiSignal* aSignal);

Return Value:  Return 0 : receiveTCRELEASEREF was successful.
               Return -1: In all other case.
Parameters:    aSignal: The signal object pointer.
Remark:        DisConnect TC Connect pointer to NDBAPI Failure. 
*******************************************************************************/
int			
NdbConnection::receiveTCRELEASEREF(NdbApiSignal* aSignal)
{
  if (theStatus != DisConnecting) {
    return -1;
  } else {
    theStatus = ConnectFailure;
    theNdb->theError.code = aSignal->readData(2);
    return 0;
  }//if
}//NdbConnection::receiveTCRELEASEREF()

/******************************************************************************
int  receiveTC_COMMITCONF(NdbApiSignal* aSignal);

Return Value:  Return 0 : receiveTC_COMMITCONF was successful.
               Return -1: In all other case.
Parameters:    aSignal: The signal object pointer.
Remark:        
******************************************************************************/
int			
NdbConnection::receiveTC_COMMITCONF(const TcCommitConf * commitConf)
{ 
  if(checkState_TransId(&commitConf->transId1)){
    theCommitStatus = Committed;
    theCompletionStatus = CompletedSuccess;
    return 0;
  } else {
#ifdef NDB_NO_DROPPED_SIGNAL
    abort();
#endif
  }
  return -1;
}//NdbConnection::receiveTC_COMMITCONF()

/******************************************************************************
int  receiveTC_COMMITREF(NdbApiSignal* aSignal);

Return Value:  Return 0 : receiveTC_COMMITREF was successful.
               Return -1: In all other case.
Parameters:    aSignal: The signal object pointer.
Remark:        
******************************************************************************/
int			
NdbConnection::receiveTC_COMMITREF(NdbApiSignal* aSignal)
{
  const TcCommitRef * ref = CAST_CONSTPTR(TcCommitRef, aSignal->getDataPtr());
  if(checkState_TransId(&ref->transId1)){
    setOperationErrorCodeAbort(ref->errorCode);
    theCommitStatus = Aborted;
    theCompletionStatus = CompletedFailure;
    return 0;
  } else {
#ifdef NDB_NO_DROPPED_SIGNAL
    abort();
#endif
  }

  return -1;
}//NdbConnection::receiveTC_COMMITREF()

/******************************************************************************
int  receiveTCROLLBACKCONF(NdbApiSignal* aSignal);

Return Value:  Return 0 : receiveTCROLLBACKCONF was successful.
               Return -1: In all other case.
Parameters:    aSignal: The signal object pointer.
Remark:        
******************************************************************************/
int			
NdbConnection::receiveTCROLLBACKCONF(NdbApiSignal* aSignal)
{
  if(checkState_TransId(aSignal->getDataPtr() + 1)){
    theCommitStatus = Aborted;
    theCompletionStatus = CompletedSuccess;
    return 0;
  } else {
#ifdef NDB_NO_DROPPED_SIGNAL
    abort();
#endif
  }

  return -1;
}//NdbConnection::receiveTCROLLBACKCONF()

/*******************************************************************************
int  receiveTCROLLBACKREF(NdbApiSignal* aSignal);

Return Value:  Return 0 : receiveTCROLLBACKREF was successful.
               Return -1: In all other case.
Parameters:    aSignal: The signal object pointer.
Remark:        
*******************************************************************************/
int			
NdbConnection::receiveTCROLLBACKREF(NdbApiSignal* aSignal)
{
  if(checkState_TransId(aSignal->getDataPtr() + 1)){
    setOperationErrorCodeAbort(aSignal->readData(4));
    theCommitStatus = Aborted;
    theCompletionStatus = CompletedFailure;
    return 0;
  } else {
#ifdef NDB_NO_DROPPED_SIGNAL
    abort();
#endif
  }

  return -1;
}//NdbConnection::receiveTCROLLBACKREF()

/*****************************************************************************
int receiveTCROLLBACKREP( NdbApiSignal* aSignal)

Return Value:   Return 0 : send was succesful.
                Return -1: In all other case.   
Parameters:     aSignal: the signal object that contains the 
                TCROLLBACKREP signal from TC.
Remark:         Handles the reception of the ROLLBACKREP signal.
*****************************************************************************/
int
NdbConnection::receiveTCROLLBACKREP( NdbApiSignal* aSignal)
{
  /****************************************************************************
Check that we are expecting signals from this transaction and that it doesn't
belong to a transaction already completed. Simply ignore messages from other 
transactions.
  ****************************************************************************/
  if(checkState_TransId(aSignal->getDataPtr() + 1)){
    theError.code = aSignal->readData(4);// Override any previous errors

    /**********************************************************************/
    /*	A serious error has occured. This could be due to deadlock or */
    /*	lack of resources or simply a programming error in NDB. This  */
    /*	transaction will be aborted. Actually it has already been     */
    /*	and we only need to report completion and return with the     */
    /*	error code to the application.				      */
    /**********************************************************************/
    theCompletionStatus = CompletedFailure;
    theCommitStatus = Aborted;
    return 0;
  } else {
#ifdef NDB_NO_DROPPED_SIGNAL
    abort();
#endif
  }

  return -1;
}//NdbConnection::receiveTCROLLBACKREP()

/*******************************************************************************
int  receiveTCKEYCONF(NdbApiSignal* aSignal, Uint32 long_short_ind);

Return Value:  Return 0 : receiveTCKEYCONF was successful.
               Return -1: In all other case.
Parameters:    aSignal: The signal object pointer.
Remark:        
*******************************************************************************/
int			
NdbConnection::receiveTCKEYCONF(const TcKeyConf * keyConf, Uint32 aDataLength)
{
  NdbReceiver* tOp;
  const Uint32 tTemp = keyConf->confInfo;
  /***************************************************************************
Check that we are expecting signals from this transaction and that it
doesn't belong to a transaction already completed. Simply ignore messages
from other transactions.
  ***************************************************************************/
  if(checkState_TransId(&keyConf->transId1)){

    const Uint32 tNoOfOperations = TcKeyConf::getNoOfOperations(tTemp);
    const Uint32 tCommitFlag = TcKeyConf::getCommitFlag(tTemp);

    const Uint32* tPtr = (Uint32 *)&keyConf->operations[0];
    Uint32 tNoComp = theNoOfOpCompleted;
    for (Uint32 i = 0; i < tNoOfOperations ; i++) {
      tOp = theNdb->void2rec(theNdb->int2void(*tPtr++));
      const Uint32 tAttrInfoLen = *tPtr++;
      if (tOp && tOp->checkMagicNumber()) {
	Uint32 done = tOp->execTCOPCONF(tAttrInfoLen);
	if(tAttrInfoLen > TcKeyConf::SimpleReadBit){
	  Uint32 node = tAttrInfoLen & (~TcKeyConf::SimpleReadBit);
	  NdbNodeBitmask::set(m_db_nodes, node);
	  if(NdbNodeBitmask::get(m_failed_db_nodes, node) && !done)
	  {
	    done = 1;
	    tOp->setErrorCode(4119);
	    theCompletionStatus = CompletedFailure;
	  }	    
	}
	tNoComp += done;
      } else {
 	return -1;
      }//if
    }//for
    Uint32 tNoSent = theNoOfOpSent;
    theNoOfOpCompleted = tNoComp;
    Uint32 tGCI    = keyConf->gci;
    if (tCommitFlag == 1) {
      theCommitStatus = Committed;
      theGlobalCheckpointId = tGCI;
    } else if ((tNoComp >= tNoSent) &&
               (theLastExecOpInList->theCommitIndicator == 1)){


      if (m_abortOption == IgnoreError && theError.code != 0){
	/**
	 * There's always a TCKEYCONF when using IgnoreError
	 */
	return -1;
      }
/**********************************************************************/
// We sent the transaction with Commit flag set and received a CONF with
// no Commit flag set. This is clearly an anomaly.
/**********************************************************************/
      theError.code = 4011;
      theCompletionStatus = CompletedFailure;
      theCommitStatus = Aborted;
      return 0;
    }//if
    if (tNoComp >= tNoSent) {
      return 0;	// No more operations to wait for
    }//if
     // Not completed the reception yet.
  } else {
#ifdef NDB_NO_DROPPED_SIGNAL
    abort();
#endif
  }
  
  return -1;
}//NdbConnection::receiveTCKEYCONF()

/*****************************************************************************
int receiveTCKEY_FAILCONF( NdbApiSignal* aSignal)

Return Value:   Return 0 : receive was completed.
                Return -1: In all other case.   
Parameters:     aSignal: the signal object that contains the 
                TCKEY_FAILCONF signal from TC.
Remark:         Handles the reception of the TCKEY_FAILCONF signal.
*****************************************************************************/
int
NdbConnection::receiveTCKEY_FAILCONF(const TcKeyFailConf * failConf)
{
  NdbOperation*	tOp;
  /*
    Check that we are expecting signals from this transaction and that it 
    doesn't belong  to a transaction already completed. Simply ignore 
    messages from other transactions.
  */
  if(checkState_TransId(&failConf->transId1)){
    /*
      A node failure of the TC node occured. The transaction has
      been committed.
    */
    theCommitStatus = Committed;
    tOp = theFirstExecOpInList;
    while (tOp != NULL) {
      /*
       * Check if the transaction expected read values...
       * If it did some of them might have gotten lost even if we succeeded
       * in committing the transaction.
       */
      switch(tOp->theOperationType){
      case NdbOperation::UpdateRequest:
      case NdbOperation::InsertRequest:
      case NdbOperation::DeleteRequest:
      case NdbOperation::WriteRequest:
	tOp = tOp->next();
	break;
      case NdbOperation::ReadRequest:
      case NdbOperation::ReadExclusive:
      case NdbOperation::OpenScanRequest:
      case NdbOperation::OpenRangeScanRequest:
	theCompletionStatus = CompletedFailure;
	setOperationErrorCodeAbort(4115);
	tOp = NULL;
	break;
      case NdbOperation::NotDefined:
      case NdbOperation::NotDefined2:
	assert(false);
	break;
      }//if
    }//while   
    theReleaseOnClose = true;
    return 0;
  } else {
#ifdef VM_TRACE
    ndbout_c("Recevied TCKEY_FAILCONF wo/ operation");
#endif
  }
  return -1;
}//NdbConnection::receiveTCKEY_FAILCONF()

/*************************************************************************
int receiveTCKEY_FAILREF( NdbApiSignal* aSignal)

Return Value:   Return 0 : receive was completed.
                Return -1: In all other case.   
Parameters:     aSignal: the signal object that contains the 
                TCKEY_FAILREF signal from TC.
Remark:         Handles the reception of the TCKEY_FAILREF signal.
**************************************************************************/
int
NdbConnection::receiveTCKEY_FAILREF(NdbApiSignal* aSignal)
{
  /*
    Check that we are expecting signals from this transaction and
    that it doesn't belong to a transaction already
    completed. Simply ignore messages from other transactions.
  */
  if(checkState_TransId(aSignal->getDataPtr()+1)){
    /*
      We received an indication of that this transaction was aborted due to a
      node failure.
    */
    if (theSendStatus == NdbConnection::sendTC_ROLLBACK) {
      /*
	We were in the process of sending a rollback anyways. We will
	report it as a success.
      */
      theCompletionStatus = NdbConnection::CompletedSuccess;
    } else {
      theCompletionStatus = NdbConnection::CompletedFailure;
      theError.code = 4031;
    }//if
    theReleaseOnClose = true;
    theCommitStatus = NdbConnection::Aborted;
    return 0;
  } else {
#ifdef VM_TRACE
    ndbout_c("Recevied TCKEY_FAILREF wo/ operation");
#endif
  }
  return -1;
}//NdbConnection::receiveTCKEY_FAILREF()

/******************************************************************************
int  receiveTCINDXCONF(NdbApiSignal* aSignal, Uint32 long_short_ind);

Return Value:  Return 0 : receiveTCINDXCONF was successful.
               Return -1: In all other case.
Parameters:    aSignal: The signal object pointer.
Remark:        
******************************************************************************/
int			
NdbConnection::receiveTCINDXCONF(const TcIndxConf * indxConf, 
				 Uint32 aDataLength)
{
  if(checkState_TransId(&indxConf->transId1)){
    const Uint32 tTemp = indxConf->confInfo;
    const Uint32 tNoOfOperations = TcIndxConf::getNoOfOperations(tTemp);
    const Uint32 tCommitFlag = TcKeyConf::getCommitFlag(tTemp);
    
    const Uint32* tPtr = (Uint32 *)&indxConf->operations[0];
    Uint32 tNoComp = theNoOfOpCompleted;
    for (Uint32 i = 0; i < tNoOfOperations ; i++) {
      NdbReceiver* tOp = theNdb->void2rec(theNdb->int2void(*tPtr));
      tPtr++;
      const Uint32 tAttrInfoLen = *tPtr;
      tPtr++;
      if (tOp && tOp->checkMagicNumber()) {
	tNoComp += tOp->execTCOPCONF(tAttrInfoLen);
      } else {
	return -1;
      }//if
    }//for
    Uint32 tNoSent = theNoOfOpSent;
    Uint32 tGCI    = indxConf->gci;
    theNoOfOpCompleted = tNoComp;
    if (tCommitFlag == 1) {
      theCommitStatus = Committed;
      theGlobalCheckpointId = tGCI;
    } else if ((tNoComp >= tNoSent) &&
               (theLastExecOpInList->theCommitIndicator == 1)){
      /**********************************************************************/
      // We sent the transaction with Commit flag set and received a CONF with
      // no Commit flag set. This is clearly an anomaly.
      /**********************************************************************/
      theError.code = 4011;
      theCompletionStatus = NdbConnection::CompletedFailure;
      theCommitStatus = NdbConnection::Aborted;
      return 0;
    }//if
    if (tNoComp >= tNoSent) {
      return 0;	// No more operations to wait for
    }//if
     // Not completed the reception yet.
  } else {
#ifdef NDB_NO_DROPPED_SIGNAL
    abort();
#endif
  }

  return -1;
}//NdbConnection::receiveTCINDXCONF()

/*****************************************************************************
int receiveTCINDXREF( NdbApiSignal* aSignal)

Return Value:   Return 0 : send was succesful.
                Return -1: In all other case.   
Parameters:     aSignal: the signal object that contains the 
                TCINDXREF signal from TC.
Remark:         Handles the reception of the TCINDXREF signal.
*****************************************************************************/
int
NdbConnection::receiveTCINDXREF( NdbApiSignal* aSignal)
{
  if(checkState_TransId(aSignal->getDataPtr()+1)){
    theError.code = aSignal->readData(4);	// Override any previous errors

    /**********************************************************************/
    /*	A serious error has occured. This could be due to deadlock or */
    /*	lack of resources or simply a programming error in NDB. This  */
    /*	transaction will be aborted. Actually it has already been     */
    /*	and we only need to report completion and return with the     */
    /*	error code to the application.				      */
    /**********************************************************************/
    theCompletionStatus = NdbConnection::CompletedFailure;
    theCommitStatus = NdbConnection::Aborted;
    return 0;
  } else {
#ifdef NDB_NO_DROPPED_SIGNAL
    abort();
#endif
  }

  return -1;
}//NdbConnection::receiveTCINDXREF()

/*******************************************************************************
int OpCompletedFailure();

Return Value:  Return 0 : OpCompleteSuccess was successful.
               Return -1: In all other case.
Parameters:    aErrorCode: The error code.
Remark:        An operation was completed with failure.
*******************************************************************************/
int 
NdbConnection::OpCompleteFailure(Uint8 abortOption, bool setFailure)
{
  Uint32 tNoComp = theNoOfOpCompleted;
  Uint32 tNoSent = theNoOfOpSent;
  if (setFailure)
    theCompletionStatus = NdbConnection::CompletedFailure;
  tNoComp++;
  theNoOfOpCompleted = tNoComp;
  if (tNoComp == tNoSent) {
    //------------------------------------------------------------------------
    //If the transaction consists of only simple reads we can set
    //Commit state Aborted.  Otherwise this simple operation cannot
    //decide the success of the whole transaction since a simple
    //operation is not really part of that transaction.
    //------------------------------------------------------------------------
    if (abortOption == IgnoreError){
      /**
       * There's always a TCKEYCONF when using IgnoreError
       */
      return -1;
    }
    
    return 0;	// Last operation received
  } else if (tNoComp > tNoSent) {
    setOperationErrorCodeAbort(4113);	// Too many operations, 
                                        // stop waiting for more
    return 0;
  } else {
    return -1;	// Continue waiting for more signals
  }//if
}//NdbConnection::OpCompleteFailure()

/******************************************************************************
int OpCompleteSuccess();

Return Value:  Return 0 : OpCompleteSuccess was successful.
               Return -1: In all other case.  
Remark:        An operation was completed with success.
*******************************************************************************/
int 
NdbConnection::OpCompleteSuccess()
{
  Uint32 tNoComp = theNoOfOpCompleted;
  Uint32 tNoSent = theNoOfOpSent;
  tNoComp++;
  theNoOfOpCompleted = tNoComp;
  if (tNoComp == tNoSent) { // Last operation completed
    return 0;
  } else if (tNoComp < tNoSent) {
    return -1;	// Continue waiting for more signals
  } else {
    setOperationErrorCodeAbort(4113);	// Too many operations, 
                                        // stop waiting for more
    theCompletionStatus = NdbConnection::CompletedFailure;
    return 0;
  }//if
}//NdbConnection::OpCompleteSuccess()

/******************************************************************************
 int            getGCI();

Remark:		Get global checkpoint identity of the transaction
*******************************************************************************/
int
NdbConnection::getGCI()
{
  if (theCommitStatus == NdbConnection::Committed) {
    return theGlobalCheckpointId;
  }//if
  return 0;
}//NdbConnection::getGCI()

/*******************************************************************************
Uint64 getTransactionId(void);

Remark:        Get the transaction identity. 
*******************************************************************************/
Uint64
NdbConnection::getTransactionId()
{
  return theTransactionId;
}//NdbConnection::getTransactionId()

NdbConnection::CommitStatusType
NdbConnection::commitStatus()
{
  return theCommitStatus;
}//NdbConnection::commitStatus()

int 
NdbConnection::getNdbErrorLine()
{
  return theErrorLine;
}

NdbOperation*
NdbConnection::getNdbErrorOperation()
{
  return theErrorOperation;
}//NdbConnection::getNdbErrorOperation()

const NdbOperation * 
NdbConnection::getNextCompletedOperation(const NdbOperation * current) const {
  if(current == 0)
    return theCompletedFirstOp;
  return current->theNext;
}

#ifdef VM_TRACE
#define CASE(x) case x: ndbout << " " << #x; break
void
NdbConnection::printState()
{
  ndbout << "con=" << hex << this << dec;
  ndbout << " node=" << getConnectedNodeId();
  switch (theStatus) {
  CASE(NotConnected);
  CASE(Connecting);
  CASE(Connected);
  CASE(DisConnecting);
  CASE(ConnectFailure);
  default: ndbout << (Uint32) theStatus;
  }
  switch (theListState) {
  CASE(NotInList);
  CASE(InPreparedList);
  CASE(InSendList);
  CASE(InCompletedList);
  default: ndbout << (Uint32) theListState;
  }
  switch (theSendStatus) {
  CASE(NotInit);
  CASE(InitState);
  CASE(sendOperations);
  CASE(sendCompleted);
  CASE(sendCOMMITstate);
  CASE(sendABORT);
  CASE(sendABORTfail);
  CASE(sendTC_ROLLBACK);
  CASE(sendTC_COMMIT);
  CASE(sendTC_OP);
  default: ndbout << (Uint32) theSendStatus;
  }
  switch (theCommitStatus) {
  CASE(NotStarted);
  CASE(Started);
  CASE(Committed);
  CASE(Aborted);
  CASE(NeedAbort);
  default: ndbout << (Uint32) theCommitStatus;
  }
  switch (theCompletionStatus) {
  CASE(NotCompleted);
  CASE(CompletedSuccess);
  CASE(CompletedFailure);
  CASE(DefinitionFailure);
  default: ndbout << (Uint32) theCompletionStatus;
  }
  ndbout << endl;
}
#undef CASE
#endif

int
NdbConnection::report_node_failure(Uint32 id){
  NdbNodeBitmask::set(m_failed_db_nodes, id);
  if(!NdbNodeBitmask::get(m_db_nodes, id))
  {
    return 0;
  }
  
  /**
   *   Arrived
   *   TCKEYCONF   TRANSIDAI
   * 1)   -           -
   * 2)   -           X
   * 3)   X           -
   * 4)   X           X
   */
  NdbOperation* tmp = theFirstExecOpInList;
  const Uint32 len = TcKeyConf::SimpleReadBit | id;
  Uint32 tNoComp = theNoOfOpCompleted;
  Uint32 tNoSent = theNoOfOpSent;
  while(tmp != 0)
  {
    if(tmp->theReceiver.m_expected_result_length == len && 
       tmp->theReceiver.m_received_result_length == 0)
    {
      tNoComp++;
      tmp->theError.code = 4119;
    }
    tmp = tmp->next();
  }
  theNoOfOpCompleted = tNoComp;
  if(tNoComp == tNoSent)
  {
    theError.code = 4119;
    theCompletionStatus = NdbConnection::CompletedFailure;    
    return 1;
  }
  return 0;
}<|MERGE_RESOLUTION|>--- conflicted
+++ resolved
@@ -1120,19 +1120,12 @@
   if (theCommitStatus == Started){
     const NdbTableImpl * indexTable = index->getIndexTable();
     if (indexTable != 0){
-<<<<<<< HEAD
       NdbIndexScanOperation* tOp = getNdbScanOperation(indexTable);
-      tOp->m_currentTable = table;
-      if(tOp) tOp->m_cursor_type = NdbScanOperation::IndexCursor;
-=======
-      NdbIndexScanOperation* tOp = 
-	getNdbScanOperation((NdbTableImpl *) indexTable);
       if(tOp)
       {
 	tOp->m_currentTable = table;
 	tOp->m_cursor_type = NdbScanOperation::IndexCursor;
       }
->>>>>>> dfe4e29a
       return tOp;
     } else {
       setOperationErrorCodeAbort(theNdb->theError.code);
