--- conflicted
+++ resolved
@@ -27,11 +27,7 @@
 dnl When changing the major version number please also check the switch
 dnl statement in mysqlbinlog::check_master_version().  You may also need
 dnl to update version.c in ndb.
-<<<<<<< HEAD
 AC_INIT([MySQL Server], [5.5.6-m3], [], [mysql])
-=======
-AC_INIT([MySQL Server], [5.1.49], [], [mysql])
->>>>>>> 0eb26fdf
 
 AC_CONFIG_SRCDIR([sql/mysqld.cc])
 AC_CANONICAL_SYSTEM
