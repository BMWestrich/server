/* Copyright (C) 2000-2003 MySQL AB

  This program is free software; you can redistribute it and/or modify
  it under the terms of the GNU General Public License as published by
  the Free Software Foundation; either version 2 of the License, or
  (at your option) any later version.

  This program is distributed in the hope that it will be useful,
  but WITHOUT ANY WARRANTY; without even the implied warranty of
  MERCHANTABILITY or FITNESS FOR A PARTICULAR PURPOSE.  See the
  GNU General Public License for more details.

  You should have received a copy of the GNU General Public License
  along with this program; if not, write to the Free Software
  Foundation, Inc., 59 Temple Place, Suite 330, Boston, MA  02111-1307  USA
*/

/*
  This file defines the NDB Cluster handler: the interface between MySQL and
  NDB Cluster
*/

#ifdef USE_PRAGMA_IMPLEMENTATION
#pragma implementation				// gcc: Class implementation
#endif

#include "mysql_priv.h"

#include <my_dir.h>
#ifdef WITH_NDBCLUSTER_STORAGE_ENGINE
#include "ha_ndbcluster.h"
#include <ndbapi/NdbApi.hpp>
#include <ndbapi/NdbScanFilter.hpp>
#include <../util/Bitmask.hpp>
#include <ndbapi/NdbIndexStat.hpp>

#include "ha_ndbcluster_binlog.h"
#include "ha_ndbcluster_tables.h"

#include <mysql/plugin.h>

#ifdef ndb_dynamite
#undef assert
#define assert(x) do { if(x) break; ::printf("%s %d: assert failed: %s\n", __FILE__, __LINE__, #x); ::fflush(stdout); ::signal(SIGABRT,SIG_DFL); ::abort(); ::kill(::getpid(),6); ::kill(::getpid(),9); } while (0)
#endif

// options from from mysqld.cc
extern my_bool opt_ndb_optimized_node_selection;
extern const char *opt_ndbcluster_connectstring;
extern ulong opt_ndb_cache_check_time;

// ndb interface initialization/cleanup
#ifdef  __cplusplus
extern "C" {
#endif
extern void ndb_init_internal();
extern void ndb_end_internal();
#ifdef  __cplusplus
}
#endif

const char *ndb_distribution_names[]= {"KEYHASH", "LINHASH", NullS};
TYPELIB ndb_distribution_typelib= { array_elements(ndb_distribution_names)-1,
                                    "", ndb_distribution_names, NULL };
const char *opt_ndb_distribution= ndb_distribution_names[ND_KEYHASH];
enum ndb_distribution opt_ndb_distribution_id= ND_KEYHASH;

// Default value for parallelism
static const int parallelism= 0;

// Default value for max number of transactions
// createable against NDB from this handler
static const int max_transactions= 3; // should really be 2 but there is a transaction to much allocated when loch table is used

static uint ndbcluster_partition_flags();
static uint ndbcluster_alter_table_flags(uint flags);
static int ndbcluster_init(void *);
static int ndbcluster_end(handlerton *hton, ha_panic_function flag);
static bool ndbcluster_show_status(handlerton *hton, THD*,
                                   stat_print_fn *,
                                   enum ha_stat_type);
static int ndbcluster_alter_tablespace(handlerton *hton,
                                       THD* thd, 
                                       st_alter_tablespace *info);
static int ndbcluster_fill_files_table(handlerton *hton,
                                       THD *thd, 
                                       TABLE_LIST *tables, 
                                       COND *cond);

handlerton *ndbcluster_hton;

static handler *ndbcluster_create_handler(handlerton *hton,
                                          TABLE_SHARE *table,
                                          MEM_ROOT *mem_root)
{
  return new (mem_root) ha_ndbcluster(hton, table);
}

static uint ndbcluster_partition_flags()
{
  return (HA_CAN_PARTITION | HA_CAN_UPDATE_PARTITION_KEY |
          HA_CAN_PARTITION_UNIQUE | HA_USE_AUTO_PARTITION);
}

static uint ndbcluster_alter_table_flags(uint flags)
{
  if (flags & ALTER_DROP_PARTITION)
    return 0;
  else
    return (HA_ONLINE_ADD_INDEX | HA_ONLINE_DROP_INDEX |
            HA_ONLINE_ADD_UNIQUE_INDEX | HA_ONLINE_DROP_UNIQUE_INDEX |
            HA_PARTITION_FUNCTION_SUPPORTED);

}

#define NDB_AUTO_INCREMENT_RETRIES 10

#define ERR_PRINT(err) \
  DBUG_PRINT("error", ("%d  message: %s", err.code, err.message))

#define ERR_RETURN(err)                  \
{                                        \
  const NdbError& tmp= err;              \
  ERR_PRINT(tmp);                        \
  DBUG_RETURN(ndb_to_mysql_error(&tmp)); \
}

#define ERR_BREAK(err, code)             \
{                                        \
  const NdbError& tmp= err;              \
  ERR_PRINT(tmp);                        \
  code= ndb_to_mysql_error(&tmp);        \
  break;                                 \
}

static int ndbcluster_inited= 0;
int ndbcluster_util_inited= 0;

static Ndb* g_ndb= NULL;
Ndb_cluster_connection* g_ndb_cluster_connection= NULL;
uchar g_node_id_map[max_ndb_nodes];

// Handler synchronization
pthread_mutex_t ndbcluster_mutex;

// Table lock handling
HASH ndbcluster_open_tables;

static byte *ndbcluster_get_key(NDB_SHARE *share,uint *length,
                                my_bool not_used __attribute__((unused)));
#ifdef HAVE_NDB_BINLOG
static int rename_share(NDB_SHARE *share, const char *new_key);
#endif
static void ndb_set_fragmentation(NDBTAB &tab, TABLE *table, uint pk_len);

<<<<<<< HEAD
static int ndb_get_table_statistics(Ndb*, const NDBTAB *, 
=======
static int ndb_get_table_statistics(ha_ndbcluster*, bool, Ndb*, const char *,
>>>>>>> e2ea6f70
                                    struct Ndb_statistics *);


// Util thread variables
pthread_t ndb_util_thread;
pthread_mutex_t LOCK_ndb_util_thread;
pthread_cond_t COND_ndb_util_thread;
pthread_handler_t ndb_util_thread_func(void *arg);
ulong ndb_cache_check_time;

/*
  Dummy buffer to read zero pack_length fields
  which are mapped to 1 char
*/
static uint32 dummy_buf;

/*
  Stats that can be retrieved from ndb
*/

struct Ndb_statistics {
  Uint64 row_count;
  Uint64 commit_count;
  Uint64 row_size;
  Uint64 fragment_memory;
};

/* Status variables shown with 'show status like 'Ndb%' */

static long ndb_cluster_node_id= 0;
static const char * ndb_connected_host= 0;
static long ndb_connected_port= 0;
static long ndb_number_of_replicas= 0;
<<<<<<< HEAD
long ndb_number_of_data_nodes= 0;
long ndb_number_of_ready_data_nodes= 0;
long ndb_connect_count= 0;
=======
static long ndb_number_of_data_nodes= 0;
>>>>>>> e2ea6f70

static int update_status_variables(Ndb_cluster_connection *c)
{
  ndb_cluster_node_id=         c->node_id();
  ndb_connected_port=          c->get_connected_port();
  ndb_connected_host=          c->get_connected_host();
  ndb_number_of_replicas=      0;
<<<<<<< HEAD
  ndb_number_of_ready_data_nodes= c->get_no_ready();
  ndb_number_of_data_nodes=     c->no_db_nodes();
  ndb_connect_count= c->get_connect_count();
=======
  ndb_number_of_data_nodes= c->no_db_nodes();
>>>>>>> e2ea6f70
  return 0;
}

SHOW_VAR ndb_status_variables[]= {
  {"cluster_node_id",        (char*) &ndb_cluster_node_id,         SHOW_LONG},
  {"config_from_host",         (char*) &ndb_connected_host,      SHOW_CHAR_PTR},
  {"config_from_port",         (char*) &ndb_connected_port,          SHOW_LONG},
//  {"number_of_replicas",     (char*) &ndb_number_of_replicas,      SHOW_LONG},
  {"number_of_data_nodes",(char*) &ndb_number_of_data_nodes, SHOW_LONG},
  {NullS, NullS, SHOW_LONG}
};

/*
  Error handling functions
*/

/* Note for merge: old mapping table, moved to storage/ndb/ndberror.c */

static int ndb_to_mysql_error(const NdbError *ndberr)
{
  /* read the mysql mapped error code */
  int error= ndberr->mysql_code;

  switch (error)
  {
    /* errors for which we do not add warnings, just return mapped error code
    */
  case HA_ERR_NO_SUCH_TABLE:
  case HA_ERR_KEY_NOT_FOUND:
  case HA_ERR_FOUND_DUPP_KEY:
    return error;

    /* Mapping missing, go with the ndb error code*/
  case -1:
    error= ndberr->code;
    break;

    /* Mapping exists, go with the mapped code */
  default:
    break;
  }

  /*
    Push the NDB error message as warning
    - Used to be able to use SHOW WARNINGS toget more info on what the error is
    - Used by replication to see if the error was temporary
  */
  if (ndberr->status == NdbError::TemporaryError)
    push_warning_printf(current_thd, MYSQL_ERROR::WARN_LEVEL_ERROR,
			ER_GET_TEMPORARY_ERRMSG, ER(ER_GET_TEMPORARY_ERRMSG),
			ndberr->code, ndberr->message, "NDB");
  else
    push_warning_printf(current_thd, MYSQL_ERROR::WARN_LEVEL_ERROR,
			ER_GET_ERRMSG, ER(ER_GET_ERRMSG),
			ndberr->code, ndberr->message, "NDB");
  return error;
}

int execute_no_commit_ignore_no_key(ha_ndbcluster *h, NdbTransaction *trans)
{
  int res= trans->execute(NdbTransaction::NoCommit,
                          NdbTransaction::AO_IgnoreError,
                          h->m_force_send);
  if (res == 0)
    return 0;

  const NdbError &err= trans->getNdbError();
  if (err.classification != NdbError::ConstraintViolation &&
      err.classification != NdbError::NoDataFound)
    return res;

  return 0;
}

inline
int execute_no_commit(ha_ndbcluster *h, NdbTransaction *trans,
		      bool force_release)
{
#ifdef NOT_USED
  int m_batch_execute= 0;
  if (m_batch_execute)
    return 0;
#endif
  h->release_completed_operations(trans, force_release);
<<<<<<< HEAD
  return h->m_ignore_no_key ?
    execute_no_commit_ignore_no_key(h,trans) :
    trans->execute(NdbTransaction::NoCommit,
		   NdbTransaction::AbortOnError,
		   h->m_force_send);
=======
  return trans->execute(NdbTransaction::NoCommit,
                        NdbTransaction::AbortOnError,
                        h->m_force_send);
>>>>>>> e2ea6f70
}

inline
int execute_commit(ha_ndbcluster *h, NdbTransaction *trans)
{
#ifdef NOT_USED
  int m_batch_execute= 0;
  if (m_batch_execute)
    return 0;
#endif
  return trans->execute(NdbTransaction::Commit,
                        NdbTransaction::AbortOnError,
                        h->m_force_send);
}

inline
int execute_commit(THD *thd, NdbTransaction *trans)
{
#ifdef NOT_USED
  int m_batch_execute= 0;
  if (m_batch_execute)
    return 0;
#endif
  return trans->execute(NdbTransaction::Commit,
                        NdbTransaction::AbortOnError,
                        thd->variables.ndb_force_send);
}

inline
int execute_no_commit_ie(ha_ndbcluster *h, NdbTransaction *trans,
			 bool force_release)
{
#ifdef NOT_USED
  int m_batch_execute= 0;
  if (m_batch_execute)
    return 0;
#endif
  h->release_completed_operations(trans, force_release);
  return trans->execute(NdbTransaction::NoCommit,
                        NdbTransaction::AO_IgnoreError,
                        h->m_force_send);
}

/*
  Place holder for ha_ndbcluster thread specific data
*/
static
byte *thd_ndb_share_get_key(THD_NDB_SHARE *thd_ndb_share, uint *length,
                            my_bool not_used __attribute__((unused)))
{
  *length= sizeof(thd_ndb_share->key);
  return (byte*) &thd_ndb_share->key;
}

Thd_ndb::Thd_ndb()
{
  ndb= new Ndb(g_ndb_cluster_connection, "");
  lock_count= 0;
  count= 0;
  all= NULL;
  stmt= NULL;
  error= 0;
  query_state&= NDB_QUERY_NORMAL;
<<<<<<< HEAD
  options= 0;
  (void) hash_init(&open_tables, &my_charset_bin, 5, 0, 0,
                   (hash_get_key)thd_ndb_share_get_key, 0, 0);
=======
>>>>>>> e2ea6f70
}

Thd_ndb::~Thd_ndb()
{
  if (ndb)
  {
#ifndef DBUG_OFF
    Ndb::Free_list_usage tmp;
    tmp.m_name= 0;
    while (ndb->get_free_list_usage(&tmp))
    {
      uint leaked= (uint) tmp.m_created - tmp.m_free;
      if (leaked)
        fprintf(stderr, "NDB: Found %u %s%s that %s not been released\n",
                leaked, tmp.m_name,
                (leaked == 1)?"":"'s",
                (leaked == 1)?"has":"have");
    }
#endif
    delete ndb;
    ndb= NULL;
  }
  changed_tables.empty();
  hash_free(&open_tables);
}

void
Thd_ndb::init_open_tables()
{
  count= 0;
  error= 0;
  my_hash_reset(&open_tables);
}

THD_NDB_SHARE *
Thd_ndb::get_open_table(THD *thd, const void *key)
{
  DBUG_ENTER("Thd_ndb::get_open_table");
  HASH_SEARCH_STATE state;
  THD_NDB_SHARE *thd_ndb_share=
    (THD_NDB_SHARE*)hash_first(&open_tables, (byte *)&key, sizeof(key), &state);
  while (thd_ndb_share && thd_ndb_share->key != key)
    thd_ndb_share= (THD_NDB_SHARE*)hash_next(&open_tables, (byte *)&key, sizeof(key), &state);
  if (thd_ndb_share == 0)
  {
    thd_ndb_share= (THD_NDB_SHARE *) alloc_root(&thd->transaction.mem_root,
                                                sizeof(THD_NDB_SHARE));
    thd_ndb_share->key= key;
    thd_ndb_share->stat.last_count= count;
    thd_ndb_share->stat.no_uncommitted_rows_count= 0;
    thd_ndb_share->stat.records= ~(ha_rows)0;
    my_hash_insert(&open_tables, (byte *)thd_ndb_share);
  }
  else if (thd_ndb_share->stat.last_count != count)
  {
    thd_ndb_share->stat.last_count= count;
    thd_ndb_share->stat.no_uncommitted_rows_count= 0;
    thd_ndb_share->stat.records= ~(ha_rows)0;
  }
  DBUG_PRINT("exit", ("thd_ndb_share: 0x%x  key: 0x%x", thd_ndb_share, key));
  DBUG_RETURN(thd_ndb_share);
}

inline
Ndb *ha_ndbcluster::get_ndb()
{
  return get_thd_ndb(current_thd)->ndb;
}

/*
 * manage uncommitted insert/deletes during transactio to get records correct
 */

void ha_ndbcluster::set_rec_per_key()
{
  DBUG_ENTER("ha_ndbcluster::get_status_const");
  for (uint i=0 ; i < table_share->keys ; i++)
  {
    table->key_info[i].rec_per_key[table->key_info[i].key_parts-1]= 1;
  }
  DBUG_VOID_RETURN;
}

<<<<<<< HEAD
ha_rows ha_ndbcluster::records()
{
  ha_rows retval;
  DBUG_ENTER("ha_ndbcluster::records");
  struct Ndb_local_table_statistics *info= m_table_info;
  DBUG_PRINT("info", ("id=%d, no_uncommitted_rows_count=%d",
                      ((const NDBTAB *)m_table)->getTableId(),
                      info->no_uncommitted_rows_count));

  Ndb *ndb= get_ndb();
  ndb->setDatabaseName(m_dbname);
  struct Ndb_statistics stat;
  if (ndb_get_table_statistics(ndb, m_table, &stat) == 0)
  {
    retval= stat.row_count;
  }
  else
  {
    /**
     * Be consistent with BUG#19914 until we fix it properly
     */
    DBUG_RETURN(-1);
  }

  THD *thd= current_thd;
  if (get_thd_ndb(thd)->error)
    info->no_uncommitted_rows_count= 0;

  DBUG_RETURN(retval + info->no_uncommitted_rows_count);
}

=======
>>>>>>> e2ea6f70
int ha_ndbcluster::records_update()
{
  if (m_ha_not_exact_count)
    return 0;
  DBUG_ENTER("ha_ndbcluster::records_update");
  int result= 0;

<<<<<<< HEAD
  struct Ndb_local_table_statistics *info= m_table_info;
=======
  struct Ndb_local_table_statistics *info= 
    (struct Ndb_local_table_statistics *)m_table_info;
>>>>>>> e2ea6f70
  DBUG_PRINT("info", ("id=%d, no_uncommitted_rows_count=%d",
                      ((const NDBTAB *)m_table)->getTableId(),
                      info->no_uncommitted_rows_count));
  //  if (info->records == ~(ha_rows)0)
  {
    Ndb *ndb= get_ndb();
    struct Ndb_statistics stat;
    ndb->setDatabaseName(m_dbname);
<<<<<<< HEAD
    if ((result= ndb_get_table_statistics(ndb, m_table, &stat)) == 0)
    {
      stats.mean_rec_length= stat.row_size;
      stats.data_file_length= stat.fragment_memory;
=======
    result= ndb_get_table_statistics(this, true, ndb, m_tabname, &stat);
    if (result == 0)
    {
      mean_rec_length= stat.row_size;
      data_file_length= stat.fragment_memory;
>>>>>>> e2ea6f70
      info->records= stat.row_count;
    }
  }
  {
    THD *thd= current_thd;
    if (get_thd_ndb(thd)->error)
      info->no_uncommitted_rows_count= 0;
  }
<<<<<<< HEAD
  stats.records= info->records+ info->no_uncommitted_rows_count;
=======
  if(result==0)
    records= info->records+ info->no_uncommitted_rows_count;
>>>>>>> e2ea6f70
  DBUG_RETURN(result);
}

void ha_ndbcluster::no_uncommitted_rows_execute_failure()
{
  if (m_ha_not_exact_count)
    return;
  DBUG_ENTER("ha_ndbcluster::no_uncommitted_rows_execute_failure");
  get_thd_ndb(current_thd)->error= 1;
  DBUG_VOID_RETURN;
}

void ha_ndbcluster::no_uncommitted_rows_update(int c)
{
  if (m_ha_not_exact_count)
    return;
  DBUG_ENTER("ha_ndbcluster::no_uncommitted_rows_update");
  struct Ndb_local_table_statistics *info= m_table_info;
  info->no_uncommitted_rows_count+= c;
  DBUG_PRINT("info", ("id=%d, no_uncommitted_rows_count=%d",
                      ((const NDBTAB *)m_table)->getTableId(),
                      info->no_uncommitted_rows_count));
  DBUG_VOID_RETURN;
}

void ha_ndbcluster::no_uncommitted_rows_reset(THD *thd)
{
  if (m_ha_not_exact_count)
    return;
  DBUG_ENTER("ha_ndbcluster::no_uncommitted_rows_reset");
  Thd_ndb *thd_ndb= get_thd_ndb(thd);
  thd_ndb->count++;
  thd_ndb->error= 0;
  DBUG_VOID_RETURN;
}

int ha_ndbcluster::ndb_err(NdbTransaction *trans)
{
  int res;
  NdbError err= trans->getNdbError();
  DBUG_ENTER("ndb_err");
  
  ERR_PRINT(err);
  switch (err.classification) {
  case NdbError::SchemaError:
  {
    // TODO perhaps we need to do more here, invalidate also in the cache
    m_table->setStatusInvalid();
    /* Close other open handlers not used by any thread */
    TABLE_LIST table_list;
    bzero((char*) &table_list,sizeof(table_list));
    table_list.db= m_dbname;
    table_list.alias= table_list.table_name= m_tabname;
    close_cached_tables(current_thd, 0, &table_list);
    break;
  }
  default:
    break;
  }
  res= ndb_to_mysql_error(&err);
  DBUG_PRINT("info", ("transformed ndbcluster error %d to mysql error %d", 
                      err.code, res));
  if (res == HA_ERR_FOUND_DUPP_KEY)
  {
    if (m_rows_to_insert == 1)
    {
      /*
	We can only distinguish between primary and non-primary
	violations here, so we need to return MAX_KEY for non-primary
	to signal that key is unknown
      */
<<<<<<< HEAD
      m_dupkey= err.code == 630 ? table_share->primary_key : MAX_KEY; 
=======
      m_dupkey= err.code == 630 ? table->s->primary_key : MAX_KEY; 
>>>>>>> e2ea6f70
    }
    else
    {
      /* We are batching inserts, offending key is not available */
      m_dupkey= (uint) -1;
    }
  }
  DBUG_RETURN(res);
}


/*
  Override the default get_error_message in order to add the 
  error message of NDB 
 */

bool ha_ndbcluster::get_error_message(int error, 
                                      String *buf)
{
  DBUG_ENTER("ha_ndbcluster::get_error_message");
  DBUG_PRINT("enter", ("error: %d", error));

  Ndb *ndb= get_ndb();
  if (!ndb)
    DBUG_RETURN(FALSE);

  const NdbError err= ndb->getNdbError(error);
  bool temporary= err.status==NdbError::TemporaryError;
  buf->set(err.message, strlen(err.message), &my_charset_bin);
  DBUG_PRINT("exit", ("message: %s, temporary: %d", buf->ptr(), temporary));
  DBUG_RETURN(temporary);
}


#ifndef DBUG_OFF
/*
  Check if type is supported by NDB.
*/

static bool ndb_supported_type(enum_field_types type)
{
  switch (type) {
  case MYSQL_TYPE_TINY:        
  case MYSQL_TYPE_SHORT:
  case MYSQL_TYPE_LONG:
  case MYSQL_TYPE_INT24:       
  case MYSQL_TYPE_LONGLONG:
  case MYSQL_TYPE_FLOAT:
  case MYSQL_TYPE_DOUBLE:
  case MYSQL_TYPE_DECIMAL:    
  case MYSQL_TYPE_NEWDECIMAL:
  case MYSQL_TYPE_TIMESTAMP:
  case MYSQL_TYPE_DATETIME:    
  case MYSQL_TYPE_DATE:
  case MYSQL_TYPE_NEWDATE:
  case MYSQL_TYPE_TIME:        
  case MYSQL_TYPE_YEAR:        
  case MYSQL_TYPE_STRING:      
  case MYSQL_TYPE_VAR_STRING:
  case MYSQL_TYPE_VARCHAR:
  case MYSQL_TYPE_TINY_BLOB:
  case MYSQL_TYPE_BLOB:    
  case MYSQL_TYPE_MEDIUM_BLOB:   
  case MYSQL_TYPE_LONG_BLOB:  
  case MYSQL_TYPE_ENUM:
  case MYSQL_TYPE_SET:         
  case MYSQL_TYPE_BIT:
  case MYSQL_TYPE_GEOMETRY:
    return TRUE;
  case MYSQL_TYPE_NULL:   
    break;
  }
  return FALSE;
}
#endif /* !DBUG_OFF */


/*
  Instruct NDB to set the value of the hidden primary key
*/

bool ha_ndbcluster::set_hidden_key(NdbOperation *ndb_op,
                                   uint fieldnr, const byte *field_ptr)
{
  DBUG_ENTER("set_hidden_key");
  DBUG_RETURN(ndb_op->equal(fieldnr, (char*)field_ptr) != 0);
}


/*
  Instruct NDB to set the value of one primary key attribute
*/

int ha_ndbcluster::set_ndb_key(NdbOperation *ndb_op, Field *field,
                               uint fieldnr, const byte *field_ptr)
{
  uint32 pack_len= field->pack_length();
  DBUG_ENTER("set_ndb_key");
  DBUG_PRINT("enter", ("%d: %s, ndb_type: %u, len=%d", 
                       fieldnr, field->field_name, field->type(),
                       pack_len));
  DBUG_DUMP("key", (char*)field_ptr, pack_len);
  
  DBUG_ASSERT(ndb_supported_type(field->type()));
  DBUG_ASSERT(! (field->flags & BLOB_FLAG));
  // Common implementation for most field types
  DBUG_RETURN(ndb_op->equal(fieldnr, (char*) field_ptr, pack_len) != 0);
}


/*
 Instruct NDB to set the value of one attribute
*/

int ha_ndbcluster::set_ndb_value(NdbOperation *ndb_op, Field *field, 
                                 uint fieldnr, int row_offset,
                                 bool *set_blob_value)
{
  const byte* field_ptr= field->ptr + row_offset;
  uint32 pack_len= field->pack_length();
  DBUG_ENTER("set_ndb_value");
  DBUG_PRINT("enter", ("%d: %s  type: %u  len=%d  is_null=%s", 
                       fieldnr, field->field_name, field->type(), 
                       pack_len, field->is_null(row_offset) ? "Y" : "N"));
  DBUG_DUMP("value", (char*) field_ptr, pack_len);

  DBUG_ASSERT(ndb_supported_type(field->type()));
  {
    // ndb currently does not support size 0
    uint32 empty_field;
    if (pack_len == 0)
    {
      pack_len= sizeof(empty_field);
      field_ptr= (byte *)&empty_field;
      if (field->is_null(row_offset))
        empty_field= 0;
      else
        empty_field= 1;
    }
    if (! (field->flags & BLOB_FLAG))
    {
      if (field->type() != MYSQL_TYPE_BIT)
      {
        if (field->is_null(row_offset))
        {
          DBUG_PRINT("info", ("field is NULL"));
          // Set value to NULL
          DBUG_RETURN((ndb_op->setValue(fieldnr, (char*)NULL) != 0));
	}
        // Common implementation for most field types
        DBUG_RETURN(ndb_op->setValue(fieldnr, (char*)field_ptr) != 0);
      }
      else // if (field->type() == MYSQL_TYPE_BIT)
      {
        longlong bits= field->val_int();
 
        // Round up bit field length to nearest word boundry
        pack_len= ((pack_len + 3) >> 2) << 2;
        DBUG_ASSERT(pack_len <= 8);
        if (field->is_null(row_offset))
          // Set value to NULL
          DBUG_RETURN((ndb_op->setValue(fieldnr, (char*)NULL) != 0));
        DBUG_PRINT("info", ("bit field"));
        DBUG_DUMP("value", (char*)&bits, pack_len);
#ifdef WORDS_BIGENDIAN
        if (pack_len < 5)
        {
          DBUG_RETURN(ndb_op->setValue(fieldnr, ((char*)&bits)+4) != 0);
        }
#endif
        DBUG_RETURN(ndb_op->setValue(fieldnr, (char*)&bits) != 0);
      }
    }
    // Blob type
    NdbBlob *ndb_blob= ndb_op->getBlobHandle(fieldnr);
    if (ndb_blob != NULL)
    {
      if (field->is_null(row_offset))
        DBUG_RETURN(ndb_blob->setNull() != 0);

      Field_blob *field_blob= (Field_blob*)field;

      // Get length and pointer to data
      uint32 blob_len= field_blob->get_length(field_ptr);
      char* blob_ptr= NULL;
      field_blob->get_ptr(&blob_ptr);

      // Looks like NULL ptr signals length 0 blob
      if (blob_ptr == NULL) {
        DBUG_ASSERT(blob_len == 0);
        blob_ptr= (char*)"";
      }

      DBUG_PRINT("value", ("set blob ptr=%p len=%u",
                           blob_ptr, blob_len));
      DBUG_DUMP("value", (char*)blob_ptr, min(blob_len, 26));

      if (set_blob_value)
        *set_blob_value= TRUE;
      // No callback needed to write value
      DBUG_RETURN(ndb_blob->setValue(blob_ptr, blob_len) != 0);
    }
    DBUG_RETURN(1);
  }
}


/*
  Callback to read all blob values.
  - not done in unpack_record because unpack_record is valid
    after execute(Commit) but reading blobs is not
  - may only generate read operations; they have to be executed
    somewhere before the data is available
  - due to single buffer for all blobs, we let the last blob
    process all blobs (last so that all are active)
  - null bit is still set in unpack_record
  - TODO allocate blob part aligned buffers
*/

NdbBlob::ActiveHook g_get_ndb_blobs_value;

int g_get_ndb_blobs_value(NdbBlob *ndb_blob, void *arg)
{
  DBUG_ENTER("g_get_ndb_blobs_value");
  if (ndb_blob->blobsNextBlob() != NULL)
    DBUG_RETURN(0);
  ha_ndbcluster *ha= (ha_ndbcluster *)arg;
  int ret= get_ndb_blobs_value(ha->table, ha->m_value,
                               ha->m_blobs_buffer, ha->m_blobs_buffer_size,
                               ha->m_blobs_offset);
  DBUG_RETURN(ret);
}

/*
  This routine is shared by injector.  There is no common blobs buffer
  so the buffer and length are passed by reference.  Injector also
  passes a record pointer diff.
 */
int get_ndb_blobs_value(TABLE* table, NdbValue* value_array,
                        byte*& buffer, uint& buffer_size,
                        my_ptrdiff_t ptrdiff)
{
  DBUG_ENTER("get_ndb_blobs_value");

  // Field has no field number so cannot use TABLE blob_field
  // Loop twice, first only counting total buffer size
  for (int loop= 0; loop <= 1; loop++)
  {
    uint32 offset= 0;
    for (uint i= 0; i < table->s->fields; i++)
    {
      Field *field= table->field[i];
      NdbValue value= value_array[i];
      if (! (field->flags & BLOB_FLAG))
        continue;
      if (value.blob == NULL)
      {
        DBUG_PRINT("info",("[%u] skipped", i));
        continue;
      }
      Field_blob *field_blob= (Field_blob *)field;
      NdbBlob *ndb_blob= value.blob;
      int isNull;
      if (ndb_blob->getNull(isNull) != 0)
        ERR_RETURN(ndb_blob->getNdbError());
      if (isNull == 0) {
        Uint64 len64= 0;
        if (ndb_blob->getLength(len64) != 0)
          ERR_RETURN(ndb_blob->getNdbError());
        // Align to Uint64
        uint32 size= len64;
        if (size % 8 != 0)
          size+= 8 - size % 8;
        if (loop == 1)
        {
          char *buf= buffer + offset;
          uint32 len= 0xffffffff;  // Max uint32
          if (ndb_blob->readData(buf, len) != 0)
            ERR_RETURN(ndb_blob->getNdbError());
          DBUG_PRINT("info", ("[%u] offset=%u buf=%p len=%u [ptrdiff=%d]",
                              i, offset, buf, len, (int)ptrdiff));
          DBUG_ASSERT(len == len64);
          // Ugly hack assumes only ptr needs to be changed
          field_blob->ptr+= ptrdiff;
          field_blob->set_ptr(len, buf);
          field_blob->ptr-= ptrdiff;
        }
        offset+= size;
      }
      else if (loop == 1) // undefined or null
      {
        // have to set length even in this case
        char *buf= buffer + offset; // or maybe NULL
        uint32 len= 0;
        field_blob->ptr+= ptrdiff;
        field_blob->set_ptr(len, buf);
        field_blob->ptr-= ptrdiff;
        DBUG_PRINT("info", ("[%u] isNull=%d", i, isNull));
      }
    }
    if (loop == 0 && offset > buffer_size)
    {
      my_free(buffer, MYF(MY_ALLOW_ZERO_PTR));
      buffer_size= 0;
      DBUG_PRINT("info", ("allocate blobs buffer size %u", offset));
      buffer= my_malloc(offset, MYF(MY_WME));
      if (buffer == NULL)
        DBUG_RETURN(-1);
      buffer_size= offset;
    }
  }
  DBUG_RETURN(0);
}


/*
  Instruct NDB to fetch one field
  - data is read directly into buffer provided by field
    if field is NULL, data is read into memory provided by NDBAPI
*/

int ha_ndbcluster::get_ndb_value(NdbOperation *ndb_op, Field *field,
                                 uint fieldnr, byte* buf)
{
  DBUG_ENTER("get_ndb_value");
  DBUG_PRINT("enter", ("fieldnr: %d flags: %o", fieldnr,
                       (int)(field != NULL ? field->flags : 0)));

  if (field != NULL)
  {
      DBUG_ASSERT(buf);
      DBUG_ASSERT(ndb_supported_type(field->type()));
      DBUG_ASSERT(field->ptr != NULL);
      if (! (field->flags & BLOB_FLAG))
      { 
        if (field->type() != MYSQL_TYPE_BIT)
        {
          byte *field_buf;
          if (field->pack_length() != 0)
            field_buf= buf + (field->ptr - table->record[0]);
          else
            field_buf= (byte *)&dummy_buf;
          m_value[fieldnr].rec= ndb_op->getValue(fieldnr, 
                                                 field_buf);
        }
        else // if (field->type() == MYSQL_TYPE_BIT)
        {
          m_value[fieldnr].rec= ndb_op->getValue(fieldnr);
        }
        DBUG_RETURN(m_value[fieldnr].rec == NULL);
      }

      // Blob type
      NdbBlob *ndb_blob= ndb_op->getBlobHandle(fieldnr);
      m_value[fieldnr].blob= ndb_blob;
      if (ndb_blob != NULL)
      {
        // Set callback
	m_blobs_offset= buf - (byte*) table->record[0];
        void *arg= (void *)this;
        DBUG_RETURN(ndb_blob->setActiveHook(g_get_ndb_blobs_value, arg) != 0);
      }
      DBUG_RETURN(1);
  }

  // Used for hidden key only
  m_value[fieldnr].rec= ndb_op->getValue(fieldnr, m_ref);
  DBUG_RETURN(m_value[fieldnr].rec == NULL);
}

/*
  Instruct NDB to fetch the partition id (fragment id)
*/
int ha_ndbcluster::get_ndb_partition_id(NdbOperation *ndb_op)
{
  DBUG_ENTER("get_ndb_partition_id");
  DBUG_RETURN(ndb_op->getValue(NdbDictionary::Column::FRAGMENT, 
                               (char *)&m_part_id) == NULL);
}

/*
  Check if any set or get of blob value in current query.
*/

bool ha_ndbcluster::uses_blob_value()
{
  uint blob_fields;
  MY_BITMAP *bitmap;
  uint *blob_index, *blob_index_end;
  if (table_share->blob_fields == 0)
    return FALSE;

  bitmap= m_write_op ? table->write_set : table->read_set;
  blob_index=     table_share->blob_field;
  blob_index_end= blob_index + table_share->blob_fields;
  do
  {
    if (bitmap_is_set(table->write_set,
                      table->field[*blob_index]->field_index))
      return TRUE;
  } while (++blob_index != blob_index_end);
  return FALSE;
}


/*
  Get metadata for this table from NDB 

  IMPLEMENTATION
    - check that frm-file on disk is equal to frm-file
      of table accessed in NDB

  RETURN
    0    ok
    -2   Meta data has changed; Re-read data and try again
*/

int cmp_frm(const NDBTAB *ndbtab, const void *pack_data,
            uint pack_length)
{
  DBUG_ENTER("cmp_frm");
  /*
    Compare FrmData in NDB with frm file from disk.
  */
  if ((pack_length != ndbtab->getFrmLength()) || 
      (memcmp(pack_data, ndbtab->getFrmData(), pack_length)))
    DBUG_RETURN(1);
  DBUG_RETURN(0);
}

int ha_ndbcluster::get_metadata(const char *path)
{
  Ndb *ndb= get_ndb();
  NDBDICT *dict= ndb->getDictionary();
  const NDBTAB *tab;
  int error;
  DBUG_ENTER("get_metadata");
  DBUG_PRINT("enter", ("m_tabname: %s, path: %s", m_tabname, path));

  DBUG_ASSERT(m_table == NULL);
  DBUG_ASSERT(m_table_info == NULL);

  const void *data, *pack_data;
  uint length, pack_length;

  /*
    Compare FrmData in NDB with frm file from disk.
  */
  error= 0;
  if (readfrm(path, &data, &length) ||
      packfrm(data, length, &pack_data, &pack_length))
  {
    my_free((char*)data, MYF(MY_ALLOW_ZERO_PTR));
    my_free((char*)pack_data, MYF(MY_ALLOW_ZERO_PTR));
    DBUG_RETURN(1);
  }
    
  Ndb_table_guard ndbtab_g(dict, m_tabname);
  if (!(tab= ndbtab_g.get_table()))
    ERR_RETURN(dict->getNdbError());

  if (get_ndb_share_state(m_share) != NSS_ALTERED 
      && cmp_frm(tab, pack_data, pack_length))
  {
    DBUG_PRINT("error", 
               ("metadata, pack_length: %d  getFrmLength: %d  memcmp: %d",
                pack_length, tab->getFrmLength(),
                memcmp(pack_data, tab->getFrmData(), pack_length)));
    DBUG_DUMP("pack_data", (char*)pack_data, pack_length);
    DBUG_DUMP("frm", (char*)tab->getFrmData(), tab->getFrmLength());
    error= HA_ERR_TABLE_DEF_CHANGED;
  }
  my_free((char*)data, MYF(0));
  my_free((char*)pack_data, MYF(0));

  if (error)
    goto err;

  DBUG_PRINT("info", ("fetched table %s", tab->getName()));
  m_table= tab;
  if ((error= open_indexes(ndb, table, FALSE)) == 0)
  {
    ndbtab_g.release();
    DBUG_RETURN(0);
  }
err:
  ndbtab_g.invalidate();
  m_table= NULL;
  DBUG_RETURN(error);
}

static int fix_unique_index_attr_order(NDB_INDEX_DATA &data,
                                       const NDBINDEX *index,
                                       KEY *key_info)
{
  DBUG_ENTER("fix_unique_index_attr_order");
  unsigned sz= index->getNoOfIndexColumns();

  if (data.unique_index_attrid_map)
    my_free((char*)data.unique_index_attrid_map, MYF(0));
  data.unique_index_attrid_map= (uchar*)my_malloc(sz,MYF(MY_WME));

  KEY_PART_INFO* key_part= key_info->key_part;
  KEY_PART_INFO* end= key_part+key_info->key_parts;
  DBUG_ASSERT(key_info->key_parts == sz);
  for (unsigned i= 0; key_part != end; key_part++, i++) 
  {
    const char *field_name= key_part->field->field_name;
#ifndef DBUG_OFF
   data.unique_index_attrid_map[i]= 255;
#endif
    for (unsigned j= 0; j < sz; j++)
    {
      const NDBCOL *c= index->getColumn(j);
      if (strcmp(field_name, c->getName()) == 0)
      {
        data.unique_index_attrid_map[i]= j;
        break;
      }
    }
    DBUG_ASSERT(data.unique_index_attrid_map[i] != 255);
  }
  DBUG_RETURN(0);
}

/*
  Create all the indexes for a table.
  If any index should fail to be created,
  the error is returned immediately
*/
int ha_ndbcluster::create_indexes(Ndb *ndb, TABLE *tab)
{
  uint i;
  int error= 0;
  const char *index_name;
  KEY* key_info= tab->key_info;
  const char **key_name= tab->s->keynames.type_names;
  NDBDICT *dict= ndb->getDictionary();
  DBUG_ENTER("ha_ndbcluster::create_indexes");
  
  for (i= 0; i < tab->s->keys; i++, key_info++, key_name++)
  {
    index_name= *key_name;
    NDB_INDEX_TYPE idx_type= get_index_type_from_table(i);
    error= create_index(index_name, key_info, idx_type, i);
    if (error)
    {
      DBUG_PRINT("error", ("Failed to create index %u", i));
      break;
    }
  }

  DBUG_RETURN(error);
}

static void ndb_init_index(NDB_INDEX_DATA &data)
{
  data.type= UNDEFINED_INDEX;
  data.status= UNDEFINED;
  data.unique_index= NULL;
  data.index= NULL;
  data.unique_index_attrid_map= NULL;
  data.index_stat=NULL;
  data.index_stat_cache_entries=0;
  data.index_stat_update_freq=0;
  data.index_stat_query_count=0;
}

static void ndb_clear_index(NDB_INDEX_DATA &data)
{
  if (data.unique_index_attrid_map)
  {
    my_free((char*)data.unique_index_attrid_map, MYF(0));
  }
  if (data.index_stat)
  {
    delete data.index_stat;
  }
  ndb_init_index(data);
}

/*
  Associate a direct reference to an index handle
  with an index (for faster access)
 */
int ha_ndbcluster::add_index_handle(THD *thd, NDBDICT *dict, KEY *key_info,
                                    const char *index_name, uint index_no)
{
  int error= 0;
  NDB_INDEX_TYPE idx_type= get_index_type_from_table(index_no);
  m_index[index_no].type= idx_type;
  DBUG_ENTER("ha_ndbcluster::add_index_handle");
  DBUG_PRINT("enter", ("table %s", m_tabname));

  if (idx_type != PRIMARY_KEY_INDEX && idx_type != UNIQUE_INDEX)
  {
    DBUG_PRINT("info", ("Get handle to index %s", index_name));
    const NDBINDEX *index;
    do
    {
      index= dict->getIndexGlobal(index_name, *m_table);
      if (!index)
        ERR_RETURN(dict->getNdbError());
      DBUG_PRINT("info", ("index: 0x%x  id: %d  version: %d.%d  status: %d",
                          index,
                          index->getObjectId(),
                          index->getObjectVersion() & 0xFFFFFF,
                          index->getObjectVersion() >> 24,
                          index->getObjectStatus()));
      DBUG_ASSERT(index->getObjectStatus() ==
                  NdbDictionary::Object::Retrieved);
      break;
    } while (1);
    m_index[index_no].index= index;
    // ordered index - add stats
    NDB_INDEX_DATA& d=m_index[index_no];
    delete d.index_stat;
    d.index_stat=NULL;
    if (thd->variables.ndb_index_stat_enable)
    {
      d.index_stat=new NdbIndexStat(index);
      d.index_stat_cache_entries=thd->variables.ndb_index_stat_cache_entries;
      d.index_stat_update_freq=thd->variables.ndb_index_stat_update_freq;
      d.index_stat_query_count=0;
      d.index_stat->alloc_cache(d.index_stat_cache_entries);
      DBUG_PRINT("info", ("index %s stat=on cache_entries=%u update_freq=%u",
                          index->getName(),
                          d.index_stat_cache_entries,
                          d.index_stat_update_freq));
    } else
    {
      DBUG_PRINT("info", ("index %s stat=off", index->getName()));
    }
  }
  if (idx_type == UNIQUE_ORDERED_INDEX || idx_type == UNIQUE_INDEX)
  {
    char unique_index_name[FN_LEN];
    static const char* unique_suffix= "$unique";
    m_has_unique_index= TRUE;
    strxnmov(unique_index_name, FN_LEN, index_name, unique_suffix, NullS);
    DBUG_PRINT("info", ("Get handle to unique_index %s", unique_index_name));
    const NDBINDEX *index;
    do
    {
      index= dict->getIndexGlobal(unique_index_name, *m_table);
      if (!index)
        ERR_RETURN(dict->getNdbError());
      DBUG_PRINT("info", ("index: 0x%x  id: %d  version: %d.%d  status: %d",
                          index,
                          index->getObjectId(),
                          index->getObjectVersion() & 0xFFFFFF,
                          index->getObjectVersion() >> 24,
                          index->getObjectStatus()));
      DBUG_ASSERT(index->getObjectStatus() ==
                  NdbDictionary::Object::Retrieved);
      break;
    } while (1);
    m_index[index_no].unique_index= index;
    error= fix_unique_index_attr_order(m_index[index_no], index, key_info);
  }
  if (!error)
    m_index[index_no].status= ACTIVE;
  
  DBUG_RETURN(error);
}

/*
  Associate index handles for each index of a table
*/
int ha_ndbcluster::open_indexes(Ndb *ndb, TABLE *tab, bool ignore_error)
{
  uint i;
  int error= 0;
  THD *thd=current_thd;
  NDBDICT *dict= ndb->getDictionary();
  const char *index_name;
  KEY* key_info= tab->key_info;
  const char **key_name= tab->s->keynames.type_names;
  DBUG_ENTER("ha_ndbcluster::open_indexes");
  m_has_unique_index= FALSE;
  for (i= 0; i < tab->s->keys; i++, key_info++, key_name++)
  {
    if ((error= add_index_handle(thd, dict, key_info, *key_name, i)))
      if (ignore_error)
        m_index[i].index= m_index[i].unique_index= NULL;
      else
        break;
  }

  if (error && !ignore_error)
  {
    while (i > 0)
    {
      i--;
      if (m_index[i].index)
      {
         dict->removeIndexGlobal(*m_index[i].index, 1);
         m_index[i].index= NULL;
      }
      if (m_index[i].unique_index)
      {
         dict->removeIndexGlobal(*m_index[i].unique_index, 1);
         m_index[i].unique_index= NULL;
      }
    }
  }

  DBUG_ASSERT(error == 0 || error == 4243);

  DBUG_RETURN(error);
}

/*
  Renumber indexes in index list by shifting out
  indexes that are to be dropped
 */
void ha_ndbcluster::renumber_indexes(Ndb *ndb, TABLE *tab)
{
  uint i;
  const char *index_name;
  KEY* key_info= tab->key_info;
  const char **key_name= tab->s->keynames.type_names;
  NDBDICT *dict= ndb->getDictionary();
  DBUG_ENTER("ha_ndbcluster::renumber_indexes");
  
  for (i= 0; i < tab->s->keys; i++, key_info++, key_name++)
  {
    index_name= *key_name;
    NDB_INDEX_TYPE idx_type= get_index_type_from_table(i);
    m_index[i].type= idx_type;
    if (m_index[i].status == TO_BE_DROPPED) 
    {
      DBUG_PRINT("info", ("Shifting index %s(%i) out of the list", 
                          index_name, i));
      NDB_INDEX_DATA tmp;
      uint j= i + 1;
      // Shift index out of list
      while(j != MAX_KEY && m_index[j].status != UNDEFINED)
      {
        tmp=  m_index[j - 1];
        m_index[j - 1]= m_index[j];
        m_index[j]= tmp;
        j++;
      }
    }
  }

  DBUG_VOID_RETURN;
}

/*
  Drop all indexes that are marked for deletion
*/
int ha_ndbcluster::drop_indexes(Ndb *ndb, TABLE *tab)
{
  uint i;
  int error= 0;
  const char *index_name;
  KEY* key_info= tab->key_info;
  NDBDICT *dict= ndb->getDictionary();
  DBUG_ENTER("ha_ndbcluster::drop_indexes");
  
  for (i= 0; i < tab->s->keys; i++, key_info++)
  {
    NDB_INDEX_TYPE idx_type= get_index_type_from_table(i);
    m_index[i].type= idx_type;
    if (m_index[i].status == TO_BE_DROPPED)
    {
      const NdbDictionary::Index *index= m_index[i].index;
      const NdbDictionary::Index *unique_index= m_index[i].unique_index;
      
      if (index)
      {
        index_name= index->getName();
        DBUG_PRINT("info", ("Dropping index %u: %s", i, index_name));  
        // Drop ordered index from ndb
        error= dict->dropIndexGlobal(*index);
        if (!error)
        {
          dict->removeIndexGlobal(*index, 1);
          m_index[i].index= NULL;
        }
      }
      if (!error && unique_index)
      {
        index_name= unique_index->getName();
        DBUG_PRINT("info", ("Dropping unique index %u: %s", i, index_name));
        // Drop unique index from ndb
        error= dict->dropIndexGlobal(*unique_index);
        if (!error)
        {
          dict->removeIndexGlobal(*unique_index, 1);
          m_index[i].unique_index= NULL;
        }
      }
      if (error)
        DBUG_RETURN(error);
      ndb_clear_index(m_index[i]);
      continue;
    }
  }
  
  DBUG_RETURN(error);
}

/*
  Decode the type of an index from information 
  provided in table object
*/
NDB_INDEX_TYPE ha_ndbcluster::get_index_type_from_table(uint inx) const
{
  return get_index_type_from_key(inx, table_share->key_info,
                                 inx == table_share->primary_key);
}

NDB_INDEX_TYPE ha_ndbcluster::get_index_type_from_key(uint inx,
                                                      KEY *key_info,
                                                      bool primary) const
{
  bool is_hash_index=  (key_info[inx].algorithm == 
                        HA_KEY_ALG_HASH);
  if (primary)
    return is_hash_index ? PRIMARY_KEY_INDEX : PRIMARY_KEY_ORDERED_INDEX;
  
  return ((key_info[inx].flags & HA_NOSAME) ? 
          (is_hash_index ? UNIQUE_INDEX : UNIQUE_ORDERED_INDEX) :
          ORDERED_INDEX);
} 

int ha_ndbcluster::check_index_fields_not_null(KEY* key_info)
{
  KEY_PART_INFO* key_part= key_info->key_part;
  KEY_PART_INFO* end= key_part+key_info->key_parts;
  DBUG_ENTER("ha_ndbcluster::check_index_fields_not_null");
  
  for (; key_part != end; key_part++) 
    {
      Field* field= key_part->field;
      if (field->maybe_null())
      {
        my_printf_error(ER_NULL_COLUMN_IN_INDEX,ER(ER_NULL_COLUMN_IN_INDEX),
                        MYF(0),field->field_name);
        DBUG_RETURN(ER_NULL_COLUMN_IN_INDEX);
      }
    }
  
  DBUG_RETURN(0);
}

void ha_ndbcluster::release_metadata(THD *thd, Ndb *ndb)
{
  uint i;

  DBUG_ENTER("release_metadata");
  DBUG_PRINT("enter", ("m_tabname: %s", m_tabname));

  NDBDICT *dict= ndb->getDictionary();
  int invalidate_indexes= 0;
  if (thd && thd->lex && thd->lex->sql_command == SQLCOM_FLUSH)
  {
    invalidate_indexes = 1;
  }
  if (m_table != NULL)
  {
    if (m_table->getObjectStatus() == NdbDictionary::Object::Invalid)
      invalidate_indexes= 1;
    dict->removeTableGlobal(*m_table, invalidate_indexes);
  }
  // TODO investigate
  DBUG_ASSERT(m_table_info == NULL);
  m_table_info= NULL;

  // Release index list 
  for (i= 0; i < MAX_KEY; i++)
  {
    if (m_index[i].unique_index)
    {
      DBUG_ASSERT(m_table != NULL);
      dict->removeIndexGlobal(*m_index[i].unique_index, invalidate_indexes);
    }
    if (m_index[i].index)
    {
      DBUG_ASSERT(m_table != NULL);
      dict->removeIndexGlobal(*m_index[i].index, invalidate_indexes);
    }
    ndb_clear_index(m_index[i]);
  }

  m_table= NULL;
  DBUG_VOID_RETURN;
}

int ha_ndbcluster::get_ndb_lock_type(enum thr_lock_type type)
{
  if (type >= TL_WRITE_ALLOW_WRITE)
    return NdbOperation::LM_Exclusive;
  if (type ==  TL_READ_WITH_SHARED_LOCKS ||
      uses_blob_value())
    return NdbOperation::LM_Read;
  return NdbOperation::LM_CommittedRead;
}

static const ulong index_type_flags[]=
{
  /* UNDEFINED_INDEX */
  0,                         

  /* PRIMARY_KEY_INDEX */
  HA_ONLY_WHOLE_INDEX, 

  /* PRIMARY_KEY_ORDERED_INDEX */
  /* 
     Enable HA_KEYREAD_ONLY when "sorted" indexes are supported, 
     thus ORDERD BY clauses can be optimized by reading directly 
     through the index.
  */
  // HA_KEYREAD_ONLY | 
  HA_READ_NEXT |
  HA_READ_PREV |
  HA_READ_RANGE |
  HA_READ_ORDER,

  /* UNIQUE_INDEX */
  HA_ONLY_WHOLE_INDEX,

  /* UNIQUE_ORDERED_INDEX */
  HA_READ_NEXT |
  HA_READ_PREV |
  HA_READ_RANGE |
  HA_READ_ORDER,

  /* ORDERED_INDEX */
  HA_READ_NEXT |
  HA_READ_PREV |
  HA_READ_RANGE |
  HA_READ_ORDER
};

static const int index_flags_size= sizeof(index_type_flags)/sizeof(ulong);

inline NDB_INDEX_TYPE ha_ndbcluster::get_index_type(uint idx_no) const
{
  DBUG_ASSERT(idx_no < MAX_KEY);
  return m_index[idx_no].type;
}


/*
  Get the flags for an index

  RETURN
    flags depending on the type of the index.
*/

inline ulong ha_ndbcluster::index_flags(uint idx_no, uint part,
                                        bool all_parts) const 
{ 
  DBUG_ENTER("ha_ndbcluster::index_flags");
  DBUG_PRINT("enter", ("idx_no: %u", idx_no));
  DBUG_ASSERT(get_index_type_from_table(idx_no) < index_flags_size);
  DBUG_RETURN(index_type_flags[get_index_type_from_table(idx_no)] | 
              HA_KEY_SCAN_NOT_ROR);
}

static void shrink_varchar(Field* field, const byte* & ptr, char* buf)
{
  if (field->type() == MYSQL_TYPE_VARCHAR && ptr != NULL) {
    Field_varstring* f= (Field_varstring*)field;
    if (f->length_bytes == 1) {
      uint pack_len= field->pack_length();
      DBUG_ASSERT(1 <= pack_len && pack_len <= 256);
      if (ptr[1] == 0) {
        buf[0]= ptr[0];
      } else {
        DBUG_ASSERT(FALSE);
        buf[0]= 255;
      }
      memmove(buf + 1, ptr + 2, pack_len - 1);
      ptr= buf;
    }
  }
}

int ha_ndbcluster::set_primary_key(NdbOperation *op, const byte *key)
{
  KEY* key_info= table->key_info + table_share->primary_key;
  KEY_PART_INFO* key_part= key_info->key_part;
  KEY_PART_INFO* end= key_part+key_info->key_parts;
  DBUG_ENTER("set_primary_key");

  for (; key_part != end; key_part++) 
  {
    Field* field= key_part->field;
    const byte* ptr= key;
    char buf[256];
    shrink_varchar(field, ptr, buf);
    if (set_ndb_key(op, field, 
                    key_part->fieldnr-1, ptr))
      ERR_RETURN(op->getNdbError());
    key += key_part->store_length;
  }
  DBUG_RETURN(0);
}


int ha_ndbcluster::set_primary_key_from_record(NdbOperation *op, const byte *record)
{
  KEY* key_info= table->key_info + table_share->primary_key;
  KEY_PART_INFO* key_part= key_info->key_part;
  KEY_PART_INFO* end= key_part+key_info->key_parts;
  DBUG_ENTER("set_primary_key_from_record");

  for (; key_part != end; key_part++) 
  {
    Field* field= key_part->field;
    if (set_ndb_key(op, field, 
		    key_part->fieldnr-1, record+key_part->offset))
      ERR_RETURN(op->getNdbError());
  }
  DBUG_RETURN(0);
}

int ha_ndbcluster::set_index_key_from_record(NdbOperation *op, 
                                             const byte *record, uint keyno)
{
  KEY* key_info= table->key_info + keyno;
  KEY_PART_INFO* key_part= key_info->key_part;
  KEY_PART_INFO* end= key_part+key_info->key_parts;
  uint i;
  DBUG_ENTER("set_index_key_from_record");
                                                                                
  for (i= 0; key_part != end; key_part++, i++)
  {
    Field* field= key_part->field;
    if (set_ndb_key(op, field, m_index[keyno].unique_index_attrid_map[i],
                    record+key_part->offset))
      ERR_RETURN(m_active_trans->getNdbError());
  }
  DBUG_RETURN(0);
}

int 
ha_ndbcluster::set_index_key(NdbOperation *op, 
                             const KEY *key_info, 
                             const byte * key_ptr)
{
  DBUG_ENTER("ha_ndbcluster::set_index_key");
  uint i;
  KEY_PART_INFO* key_part= key_info->key_part;
  KEY_PART_INFO* end= key_part+key_info->key_parts;
  
  for (i= 0; key_part != end; key_part++, i++) 
  {
    Field* field= key_part->field;
    const byte* ptr= key_part->null_bit ? key_ptr + 1 : key_ptr;
    char buf[256];
    shrink_varchar(field, ptr, buf);
    if (set_ndb_key(op, field, m_index[active_index].unique_index_attrid_map[i], ptr))
      ERR_RETURN(m_active_trans->getNdbError());
    key_ptr+= key_part->store_length;
  }
  DBUG_RETURN(0);
}

inline 
int ha_ndbcluster::define_read_attrs(byte* buf, NdbOperation* op)
{
  uint i;
  DBUG_ENTER("define_read_attrs");  

  // Define attributes to read
  for (i= 0; i < table_share->fields; i++) 
  {
    Field *field= table->field[i];
    if (bitmap_is_set(table->read_set, i) ||
        ((field->flags & PRI_KEY_FLAG)))
    {      
      if (get_ndb_value(op, field, i, buf))
        ERR_RETURN(op->getNdbError());
    } 
    else
    {
      m_value[i].ptr= NULL;
    }
  }
    
  if (table_share->primary_key == MAX_KEY) 
  {
    DBUG_PRINT("info", ("Getting hidden key"));
    // Scanning table with no primary key
    int hidden_no= table_share->fields;      
#ifndef DBUG_OFF
    const NDBTAB *tab= (const NDBTAB *) m_table;    
    if (!tab->getColumn(hidden_no))
      DBUG_RETURN(1);
#endif
    if (get_ndb_value(op, NULL, hidden_no, NULL))
      ERR_RETURN(op->getNdbError());
  }
  DBUG_RETURN(0);
} 


/*
  Read one record from NDB using primary key
*/

int ha_ndbcluster::pk_read(const byte *key, uint key_len, byte *buf,
                           uint32 part_id)
{
  uint no_fields= table_share->fields;
  NdbConnection *trans= m_active_trans;
  NdbOperation *op;

  int res;
  DBUG_ENTER("pk_read");
  DBUG_PRINT("enter", ("key_len: %u", key_len));
  DBUG_DUMP("key", (char*)key, key_len);
  m_write_op= FALSE;

  NdbOperation::LockMode lm=
    (NdbOperation::LockMode)get_ndb_lock_type(m_lock.type);
  if (!(op= trans->getNdbOperation((const NDBTAB *) m_table)) || 
      op->readTuple(lm) != 0)
    ERR_RETURN(trans->getNdbError());
  
  if (table_share->primary_key == MAX_KEY) 
  {
    // This table has no primary key, use "hidden" primary key
    DBUG_PRINT("info", ("Using hidden key"));
    DBUG_DUMP("key", (char*)key, 8);    
    if (set_hidden_key(op, no_fields, key))
      ERR_RETURN(trans->getNdbError());
    
    // Read key at the same time, for future reference
    if (get_ndb_value(op, NULL, no_fields, NULL))
      ERR_RETURN(trans->getNdbError());
  } 
  else 
  {
    if ((res= set_primary_key(op, key)))
      return res;
  }
  
  if ((res= define_read_attrs(buf, op)))
    DBUG_RETURN(res);
<<<<<<< HEAD

  if (m_use_partition_function)
  {
    op->setPartitionId(part_id);
    // If table has user defined partitioning
    // and no indexes, we need to read the partition id
    // to support ORDER BY queries
    if (table_share->primary_key == MAX_KEY &&
        get_ndb_partition_id(op))
      ERR_RETURN(trans->getNdbError());
  }

=======
  
>>>>>>> e2ea6f70
  if (execute_no_commit_ie(this,trans,false) != 0) 
  {
    table->status= STATUS_NOT_FOUND;
    DBUG_RETURN(ndb_err(trans));
  }

  // The value have now been fetched from NDB  
  unpack_record(buf);
  table->status= 0;     
  DBUG_RETURN(0);
}

/*
  Read one complementing record from NDB using primary key from old_data
  or hidden key
*/

int ha_ndbcluster::complemented_read(const byte *old_data, byte *new_data,
                                     uint32 old_part_id)
{
  uint no_fields= table_share->fields, i;
  NdbTransaction *trans= m_active_trans;
  NdbOperation *op;
  DBUG_ENTER("complemented_read");
  m_write_op= FALSE;

  if (bitmap_is_set_all(table->read_set))
  {
    // We have allready retrieved all fields, nothing to complement
    DBUG_RETURN(0);
  }

  NdbOperation::LockMode lm=
    (NdbOperation::LockMode)get_ndb_lock_type(m_lock.type);
  if (!(op= trans->getNdbOperation((const NDBTAB *) m_table)) || 
      op->readTuple(lm) != 0)
    ERR_RETURN(trans->getNdbError());
  if (table_share->primary_key != MAX_KEY) 
  {
    if (set_primary_key_from_record(op, old_data))
      ERR_RETURN(trans->getNdbError());
  } 
  else 
  {
    // This table has no primary key, use "hidden" primary key
    if (set_hidden_key(op, table->s->fields, m_ref))
      ERR_RETURN(op->getNdbError());
  }

  if (m_use_partition_function)
    op->setPartitionId(old_part_id);
  
  // Read all unreferenced non-key field(s)
  for (i= 0; i < no_fields; i++) 
  {
    Field *field= table->field[i];
    if (!((field->flags & PRI_KEY_FLAG) ||
          bitmap_is_set(table->read_set, i)) &&
        !bitmap_is_set(table->write_set, i))
    {
      if (get_ndb_value(op, field, i, new_data))
        ERR_RETURN(trans->getNdbError());
    }
  }
<<<<<<< HEAD
  
=======
>>>>>>> e2ea6f70
  if (execute_no_commit(this,trans,false) != 0) 
  {
    table->status= STATUS_NOT_FOUND;
    DBUG_RETURN(ndb_err(trans));
  }

  // The value have now been fetched from NDB  
  unpack_record(new_data);
  table->status= 0;     

  /**
   * restore m_value
   */
  for (i= 0; i < no_fields; i++) 
  {
    Field *field= table->field[i];
    if (!((field->flags & PRI_KEY_FLAG) ||
          bitmap_is_set(table->read_set, i)))
    {
      m_value[i].ptr= NULL;
    }
  }
  
  DBUG_RETURN(0);
}

/*
 * Check that all operations between first and last all
 * have gotten the errcode
 * If checking for HA_ERR_KEY_NOT_FOUND then update m_dupkey
 * for all succeeding operations
 */
bool ha_ndbcluster::check_all_operations_for_error(NdbTransaction *trans,
                                                   const NdbOperation *first,
                                                   const NdbOperation *last,
                                                   uint errcode)
{
  const NdbOperation *op= first;
  DBUG_ENTER("ha_ndbcluster::check_all_operations_for_error");

  while(op)
  {
    NdbError err= op->getNdbError();
    if (err.status != NdbError::Success)
    {
      if (ndb_to_mysql_error(&err) != (int) errcode)
        DBUG_RETURN(false);
      if (op == last) break;
      op= trans->getNextCompletedOperation(op);
    }
    else
    {
      // We found a duplicate
      if (op->getType() == NdbOperation::UniqueIndexAccess)
      {
        if (errcode == HA_ERR_KEY_NOT_FOUND)
        {
          NdbIndexOperation *iop= (NdbIndexOperation *) op;
          const NDBINDEX *index= iop->getIndex();
          // Find the key_no of the index
          for(uint i= 0; i<table->s->keys; i++)
          {
            if (m_index[i].unique_index == index)
            {
              m_dupkey= i;
              break;
            }
          }
        }
      }
      else
      {
        // Must have been primary key access
        DBUG_ASSERT(op->getType() == NdbOperation::PrimaryKeyAccess);
        if (errcode == HA_ERR_KEY_NOT_FOUND)
          m_dupkey= table->s->primary_key;
      }
      DBUG_RETURN(false);      
    }
  }
  DBUG_RETURN(true);
}


/*
 * Peek to check if any rows already exist with conflicting
 * primary key or unique index values
*/

int ha_ndbcluster::peek_indexed_rows(const byte *record)
{
  NdbTransaction *trans= m_active_trans;
  NdbOperation *op;
  const NdbOperation *first, *last;
  uint i;
  int res;
  DBUG_ENTER("peek_indexed_rows");

  NdbOperation::LockMode lm=
      (NdbOperation::LockMode)get_ndb_lock_type(m_lock.type);
  first= NULL;
  if (table->s->primary_key != MAX_KEY)
  {
    /*
     * Fetch any row with colliding primary key
     */
    if (!(op= trans->getNdbOperation((const NDBTAB *) m_table)) ||
        op->readTuple(lm) != 0)
      ERR_RETURN(trans->getNdbError());
    
    first= op;
    if ((res= set_primary_key_from_record(op, record)))
      ERR_RETURN(trans->getNdbError());

    if (m_use_partition_function)
    {
      uint32 part_id;
      int error;
      longlong func_value;
      my_bitmap_map *old_map= dbug_tmp_use_all_columns(table, table->read_set);
      error= m_part_info->get_partition_id(m_part_info, &part_id, &func_value);
      dbug_tmp_restore_column_map(table->read_set, old_map);
      if (error)
      {
        m_part_info->err_value= func_value;
        DBUG_RETURN(error);
      }
      op->setPartitionId(part_id);
    }
  }
  /*
   * Fetch any rows with colliding unique indexes
   */
  KEY* key_info;
  KEY_PART_INFO *key_part, *end;
  for (i= 0, key_info= table->key_info; i < table->s->keys; i++, key_info++)
  {
    if (i != table->s->primary_key &&
        key_info->flags & HA_NOSAME)
    {
      // A unique index is defined on table
      NdbIndexOperation *iop;
      const NDBINDEX *unique_index = m_index[i].unique_index;
      key_part= key_info->key_part;
      end= key_part + key_info->key_parts;
      if (!(iop= trans->getNdbIndexOperation(unique_index, m_table)) ||
          iop->readTuple(lm) != 0)
        ERR_RETURN(trans->getNdbError());

      if (!first)
        first= iop;
      if ((res= set_index_key_from_record(iop, record, i)))
        ERR_RETURN(trans->getNdbError());
    }
  }
  last= trans->getLastDefinedOperation();
  if (first)
    res= execute_no_commit_ie(this,trans,false);
  else
  {
    // Table has no keys
    table->status= STATUS_NOT_FOUND;
    DBUG_RETURN(HA_ERR_KEY_NOT_FOUND);
  }
  if (check_all_operations_for_error(trans, first, last, 
                                     HA_ERR_KEY_NOT_FOUND))
  {
    table->status= STATUS_NOT_FOUND;
    DBUG_RETURN(ndb_err(trans));
  } 
  else
  {
    DBUG_PRINT("info", ("m_dupkey %d", m_dupkey));
  }
  DBUG_RETURN(0);
}


/*
  Read one record from NDB using unique secondary index
*/

int ha_ndbcluster::unique_index_read(const byte *key,
                                     uint key_len, byte *buf)
{
  int res;
  NdbTransaction *trans= m_active_trans;
  NdbIndexOperation *op;
  DBUG_ENTER("ha_ndbcluster::unique_index_read");
  DBUG_PRINT("enter", ("key_len: %u, index: %u", key_len, active_index));
  DBUG_DUMP("key", (char*)key, key_len);
  
  NdbOperation::LockMode lm=
    (NdbOperation::LockMode)get_ndb_lock_type(m_lock.type);
  if (!(op= trans->getNdbIndexOperation(m_index[active_index].unique_index, 
                                        m_table)) ||
      op->readTuple(lm) != 0)
    ERR_RETURN(trans->getNdbError());
  
  // Set secondary index key(s)
  if ((res= set_index_key(op, table->key_info + active_index, key)))
    DBUG_RETURN(res);
  
  if ((res= define_read_attrs(buf, op)))
    DBUG_RETURN(res);

  if (execute_no_commit_ie(this,trans,false) != 0) 
  {
    table->status= STATUS_NOT_FOUND;
    DBUG_RETURN(ndb_err(trans));
  }
  // The value have now been fetched from NDB
  unpack_record(buf);
  table->status= 0;
  DBUG_RETURN(0);
}

inline int ha_ndbcluster::fetch_next(NdbScanOperation* cursor)
{
  DBUG_ENTER("fetch_next");
  int check;
  NdbTransaction *trans= m_active_trans;
  
  if (m_lock_tuple)
  {
    /*
      Lock level m_lock.type either TL_WRITE_ALLOW_WRITE
      (SELECT FOR UPDATE) or TL_READ_WITH_SHARED_LOCKS (SELECT
      LOCK WITH SHARE MODE) and row was not explictly unlocked 
      with unlock_row() call
    */
      NdbConnection *trans= m_active_trans;
      NdbOperation *op;
      // Lock row
      DBUG_PRINT("info", ("Keeping lock on scanned row"));
      
      if (!(op= m_active_cursor->lockCurrentTuple()))
      {
	m_lock_tuple= false;
	ERR_RETURN(trans->getNdbError());
      }
      m_ops_pending++;
  }
  m_lock_tuple= false;
  
  bool contact_ndb= m_lock.type < TL_WRITE_ALLOW_WRITE &&
                    m_lock.type != TL_READ_WITH_SHARED_LOCKS;;
  do {
    DBUG_PRINT("info", ("Call nextResult, contact_ndb: %d", contact_ndb));
    /*
      We can only handle one tuple with blobs at a time.
    */
    if (m_ops_pending && m_blobs_pending)
    {
      if (execute_no_commit(this,trans,false) != 0)
        DBUG_RETURN(ndb_err(trans));
      m_ops_pending= 0;
      m_blobs_pending= FALSE;
    }
    
    if ((check= cursor->nextResult(contact_ndb, m_force_send)) == 0)
    {
      /*
	Explicitly lock tuple if "select for update" or
	"select lock in share mode"
      */
      m_lock_tuple= (m_lock.type == TL_WRITE_ALLOW_WRITE
		     || 
		     m_lock.type == TL_READ_WITH_SHARED_LOCKS);
      DBUG_RETURN(0);
    } 
    else if (check == 1 || check == 2)
    {
      // 1: No more records
      // 2: No more cached records
      
      /*
        Before fetching more rows and releasing lock(s),
        all pending update or delete operations should 
        be sent to NDB
      */
      DBUG_PRINT("info", ("ops_pending: %d", m_ops_pending));    
      if (m_ops_pending)
      {
        if (m_transaction_on)
        {
          if (execute_no_commit(this,trans,false) != 0)
            DBUG_RETURN(-1);
        }
        else
        {
          if  (execute_commit(this,trans) != 0)
            DBUG_RETURN(-1);
          if (trans->restart() != 0)
          {
            DBUG_ASSERT(0);
            DBUG_RETURN(-1);
          }
        }
        m_ops_pending= 0;
      }
      contact_ndb= (check == 2);
    }
    else
    {
      DBUG_RETURN(-1);
    }
  } while (check == 2);

  DBUG_RETURN(1);
}

/*
  Get the next record of a started scan. Try to fetch
  it locally from NdbApi cached records if possible, 
  otherwise ask NDB for more.

  NOTE
  If this is a update/delete make sure to not contact 
  NDB before any pending ops have been sent to NDB.

*/

inline int ha_ndbcluster::next_result(byte *buf)
{  
  int res;
  DBUG_ENTER("next_result");
    
  if (!m_active_cursor)
    DBUG_RETURN(HA_ERR_END_OF_FILE);
  
  if ((res= fetch_next(m_active_cursor)) == 0)
  {
    DBUG_PRINT("info", ("One more record found"));    
    
    unpack_record(buf);
    table->status= 0;
    DBUG_RETURN(0);
  }
  else if (res == 1)
  {
    // No more records
    table->status= STATUS_NOT_FOUND;
    
    DBUG_PRINT("info", ("No more records"));
    DBUG_RETURN(HA_ERR_END_OF_FILE);
  }
  else
  {
    DBUG_RETURN(ndb_err(m_active_trans));
  }
}

/*
  Set bounds for ordered index scan.
*/

int ha_ndbcluster::set_bounds(NdbIndexScanOperation *op,
                              uint inx,
                              bool rir,
                              const key_range *keys[2],
                              uint range_no)
{
  const KEY *const key_info= table->key_info + inx;
  const uint key_parts= key_info->key_parts;
  uint key_tot_len[2];
  uint tot_len;
  uint i, j;

  DBUG_ENTER("set_bounds");
  DBUG_PRINT("info", ("key_parts=%d", key_parts));

  for (j= 0; j <= 1; j++)
  {
    const key_range *key= keys[j];
    if (key != NULL)
    {
      // for key->flag see ha_rkey_function
      DBUG_PRINT("info", ("key %d length=%d flag=%d",
                          j, key->length, key->flag));
      key_tot_len[j]= key->length;
    }
    else
    {
      DBUG_PRINT("info", ("key %d not present", j));
      key_tot_len[j]= 0;
    }
  }
  tot_len= 0;

  for (i= 0; i < key_parts; i++)
  {
    KEY_PART_INFO *key_part= &key_info->key_part[i];
    Field *field= key_part->field;
#ifndef DBUG_OFF
    uint part_len= key_part->length;
#endif
    uint part_store_len= key_part->store_length;
    // Info about each key part
    struct part_st {
      bool part_last;
      const key_range *key;
      const byte *part_ptr;
      bool part_null;
      int bound_type;
      const char* bound_ptr;
    };
    struct part_st part[2];

    for (j= 0; j <= 1; j++)
    {
      struct part_st &p= part[j];
      p.key= NULL;
      p.bound_type= -1;
      if (tot_len < key_tot_len[j])
      {
        p.part_last= (tot_len + part_store_len >= key_tot_len[j]);
        p.key= keys[j];
        p.part_ptr= &p.key->key[tot_len];
        p.part_null= key_part->null_bit && *p.part_ptr;
        p.bound_ptr= (const char *)
          p.part_null ? 0 : key_part->null_bit ? p.part_ptr + 1 : p.part_ptr;

        if (j == 0)
        {
          switch (p.key->flag)
          {
            case HA_READ_KEY_EXACT:
              if (! rir)
                p.bound_type= NdbIndexScanOperation::BoundEQ;
              else // differs for records_in_range
                p.bound_type= NdbIndexScanOperation::BoundLE;
              break;
            // ascending
            case HA_READ_KEY_OR_NEXT:
              p.bound_type= NdbIndexScanOperation::BoundLE;
              break;
            case HA_READ_AFTER_KEY:
              if (! p.part_last)
                p.bound_type= NdbIndexScanOperation::BoundLE;
              else
                p.bound_type= NdbIndexScanOperation::BoundLT;
              break;
            // descending
            case HA_READ_PREFIX_LAST:           // weird
              p.bound_type= NdbIndexScanOperation::BoundEQ;
              break;
            case HA_READ_PREFIX_LAST_OR_PREV:   // weird
              p.bound_type= NdbIndexScanOperation::BoundGE;
              break;
            case HA_READ_BEFORE_KEY:
              if (! p.part_last)
                p.bound_type= NdbIndexScanOperation::BoundGE;
              else
                p.bound_type= NdbIndexScanOperation::BoundGT;
              break;
            default:
              break;
          }
        }
        if (j == 1) {
          switch (p.key->flag)
          {
            // ascending
            case HA_READ_BEFORE_KEY:
              if (! p.part_last)
                p.bound_type= NdbIndexScanOperation::BoundGE;
              else
                p.bound_type= NdbIndexScanOperation::BoundGT;
              break;
            case HA_READ_AFTER_KEY:     // weird
              p.bound_type= NdbIndexScanOperation::BoundGE;
              break;
            default:
              break;
            // descending strangely sets no end key
          }
        }

        if (p.bound_type == -1)
        {
          DBUG_PRINT("error", ("key %d unknown flag %d", j, p.key->flag));
          DBUG_ASSERT(FALSE);
          // Stop setting bounds but continue with what we have
          op->end_of_bound(range_no);
          DBUG_RETURN(0);
        }
      }
    }

    // Seen with e.g. b = 1 and c > 1
    if (part[0].bound_type == NdbIndexScanOperation::BoundLE &&
        part[1].bound_type == NdbIndexScanOperation::BoundGE &&
        memcmp(part[0].part_ptr, part[1].part_ptr, part_store_len) == 0)
    {
      DBUG_PRINT("info", ("replace LE/GE pair by EQ"));
      part[0].bound_type= NdbIndexScanOperation::BoundEQ;
      part[1].bound_type= -1;
    }
    // Not seen but was in previous version
    if (part[0].bound_type == NdbIndexScanOperation::BoundEQ &&
        part[1].bound_type == NdbIndexScanOperation::BoundGE &&
        memcmp(part[0].part_ptr, part[1].part_ptr, part_store_len) == 0)
    {
      DBUG_PRINT("info", ("remove GE from EQ/GE pair"));
      part[1].bound_type= -1;
    }

    for (j= 0; j <= 1; j++)
    {
      struct part_st &p= part[j];
      // Set bound if not done with this key
      if (p.key != NULL)
      {
        DBUG_PRINT("info", ("key %d:%d offset=%d length=%d last=%d bound=%d",
                            j, i, tot_len, part_len, p.part_last, p.bound_type));
        DBUG_DUMP("info", (const char*)p.part_ptr, part_store_len);

        // Set bound if not cancelled via type -1
        if (p.bound_type != -1)
        {
          const char* ptr= p.bound_ptr;
          char buf[256];
          shrink_varchar(field, ptr, buf);
          if (op->setBound(i, p.bound_type, ptr))
            ERR_RETURN(op->getNdbError());
        }
      }
    }

    tot_len+= part_store_len;
  }
  op->end_of_bound(range_no);
  DBUG_RETURN(0);
}

/*
  Start ordered index scan in NDB
*/

int ha_ndbcluster::ordered_index_scan(const key_range *start_key,
                                      const key_range *end_key,
                                      bool sorted, bool descending,
                                      byte* buf, part_id_range *part_spec)
{  
  int res;
  bool restart;
  NdbTransaction *trans= m_active_trans;
  NdbIndexScanOperation *op;

  DBUG_ENTER("ha_ndbcluster::ordered_index_scan");
  DBUG_PRINT("enter", ("index: %u, sorted: %d, descending: %d",
             active_index, sorted, descending));  
  DBUG_PRINT("enter", ("Starting new ordered scan on %s", m_tabname));
  m_write_op= FALSE;

  // Check that sorted seems to be initialised
  DBUG_ASSERT(sorted == 0 || sorted == 1);
  
  if (m_active_cursor == 0)
  {
    restart= FALSE;
    NdbOperation::LockMode lm=
      (NdbOperation::LockMode)get_ndb_lock_type(m_lock.type);
   bool need_pk = (lm == NdbOperation::LM_Read);
    if (!(op= trans->getNdbIndexScanOperation(m_index[active_index].index, 
                                              m_table)) ||
        op->readTuples(lm, 0, parallelism, sorted, descending, false, need_pk))
      ERR_RETURN(trans->getNdbError());
    if (m_use_partition_function && part_spec != NULL &&
        part_spec->start_part == part_spec->end_part)
      op->setPartitionId(part_spec->start_part);
    m_active_cursor= op;
  } else {
    restart= TRUE;
    op= (NdbIndexScanOperation*)m_active_cursor;
    
    if (m_use_partition_function && part_spec != NULL &&
        part_spec->start_part == part_spec->end_part)
      op->setPartitionId(part_spec->start_part);
    DBUG_ASSERT(op->getSorted() == sorted);
    DBUG_ASSERT(op->getLockMode() == 
                (NdbOperation::LockMode)get_ndb_lock_type(m_lock.type));
    if (op->reset_bounds(m_force_send))
      DBUG_RETURN(ndb_err(m_active_trans));
  }
  
  {
    const key_range *keys[2]= { start_key, end_key };
    res= set_bounds(op, active_index, false, keys);
    if (res)
      DBUG_RETURN(res);
  }

  if (!restart)
  {
    if (generate_scan_filter(m_cond_stack, op))
      DBUG_RETURN(ndb_err(trans));

    if ((res= define_read_attrs(buf, op)))
    {
      DBUG_RETURN(res);
    }
    
    // If table has user defined partitioning
    // and no primary key, we need to read the partition id
    // to support ORDER BY queries
    if (m_use_partition_function &&
        (table_share->primary_key == MAX_KEY) && 
        (get_ndb_partition_id(op)))
      ERR_RETURN(trans->getNdbError());
  }

  if (execute_no_commit(this,trans,false) != 0)
    DBUG_RETURN(ndb_err(trans));
  
  DBUG_RETURN(next_result(buf));
}

static
int
guess_scan_flags(NdbOperation::LockMode lm, 
		 const NDBTAB* tab, const MY_BITMAP* readset)
{
  int flags= 0;
  flags|= (lm == NdbOperation::LM_Read) ? NdbScanOperation::SF_KeyInfo : 0;
  if (tab->checkColumns(0, 0) & 2)
  {
    int ret = tab->checkColumns(readset->bitmap, no_bytes_in_map(readset));
    
    if (ret & 2)
    { // If disk columns...use disk scan
      flags |= NdbScanOperation::SF_DiskScan;
    }
    else if ((ret & 4) == 0 && (lm == NdbOperation::LM_Exclusive))
    {
      // If no mem column is set and exclusive...guess disk scan
      flags |= NdbScanOperation::SF_DiskScan;
    }
  }
  return flags;
}

/*
  Start full table scan in NDB
 */

int ha_ndbcluster::full_table_scan(byte *buf)
{
  int res;
  NdbScanOperation *op;
  NdbTransaction *trans= m_active_trans;
  part_id_range part_spec;

  DBUG_ENTER("full_table_scan");  
  DBUG_PRINT("enter", ("Starting new scan on %s", m_tabname));
  m_write_op= FALSE;

  NdbOperation::LockMode lm=
    (NdbOperation::LockMode)get_ndb_lock_type(m_lock.type);
  int flags= guess_scan_flags(lm, m_table, table->read_set);
  if (!(op=trans->getNdbScanOperation(m_table)) ||
      op->readTuples(lm, flags, parallelism))
    ERR_RETURN(trans->getNdbError());
  m_active_cursor= op;

  if (m_use_partition_function)
  {
    part_spec.start_part= 0;
    part_spec.end_part= m_part_info->get_tot_partitions() - 1;
    prune_partition_set(table, &part_spec);
    DBUG_PRINT("info", ("part_spec.start_part = %u, part_spec.end_part = %u",
                        part_spec.start_part, part_spec.end_part));
    /*
      If partition pruning has found no partition in set
      we can return HA_ERR_END_OF_FILE
      If partition pruning has found exactly one partition in set
      we can optimize scan to run towards that partition only.
    */
    if (part_spec.start_part > part_spec.end_part)
    {
      DBUG_RETURN(HA_ERR_END_OF_FILE);
    }
    else if (part_spec.start_part == part_spec.end_part)
    {
      /*
        Only one partition is required to scan, if sorted is required we
        don't need it any more since output from one ordered partitioned
        index is always sorted.
      */
      m_active_cursor->setPartitionId(part_spec.start_part);
    }
    // If table has user defined partitioning
    // and no primary key, we need to read the partition id
    // to support ORDER BY queries
    if ((table_share->primary_key == MAX_KEY) && 
        (get_ndb_partition_id(op)))
      ERR_RETURN(trans->getNdbError());
  }

  if (generate_scan_filter(m_cond_stack, op))
    DBUG_RETURN(ndb_err(trans));
  if ((res= define_read_attrs(buf, op)))
    DBUG_RETURN(res);

  if (execute_no_commit(this,trans,false) != 0)
    DBUG_RETURN(ndb_err(trans));
  DBUG_PRINT("exit", ("Scan started successfully"));
  DBUG_RETURN(next_result(buf));
}

/*
  Insert one record into NDB
*/
int ha_ndbcluster::write_row(byte *record)
{
  bool has_auto_increment;
  uint i;
  NdbTransaction *trans= m_active_trans;
  NdbOperation *op;
  int res;
  THD *thd= current_thd;
  longlong func_value= 0;
  DBUG_ENTER("ha_ndbcluster::write_row");

  m_write_op= TRUE;
  has_auto_increment= (table->next_number_field && record == table->record[0]);
  if (table_share->primary_key != MAX_KEY)
  {
    /*
     * Increase any auto_incremented primary key
     */
    if (has_auto_increment) 
    {
      THD *thd= table->in_use;
      int error;
<<<<<<< HEAD

      m_skip_auto_increment= FALSE;
      if ((error= update_auto_increment()))
        DBUG_RETURN(error);
      m_skip_auto_increment= (insert_id_for_cur_row == 0);
=======
      
      m_skip_auto_increment= FALSE;
      if ((error= update_auto_increment()))
        DBUG_RETURN(error);
      /* Ensure that handler is always called for auto_increment values */
      thd->next_insert_id= 0;
      m_skip_auto_increment= !auto_increment_column_changed;
>>>>>>> e2ea6f70
    }
  }

  /*
   * If IGNORE the ignore constraint violations on primary and unique keys
   */
  if (!m_use_write && m_ignore_dup_key)
  {
    /*
      compare if expression with that in start_bulk_insert()
      start_bulk_insert will set parameters to ensure that each
      write_row is committed individually
    */
    int peek_res= peek_indexed_rows(record);
    
    if (!peek_res) 
    {
      DBUG_RETURN(HA_ERR_FOUND_DUPP_KEY);
    }
    if (peek_res != HA_ERR_KEY_NOT_FOUND)
      DBUG_RETURN(peek_res);
  }

  statistic_increment(thd->status_var.ha_write_count, &LOCK_status);
  if (table->timestamp_field_type & TIMESTAMP_AUTO_SET_ON_INSERT)
    table->timestamp_field->set_time();

  if (!(op= trans->getNdbOperation(m_table)))
    ERR_RETURN(trans->getNdbError());

  res= (m_use_write) ? op->writeTuple() :op->insertTuple(); 
  if (res != 0)
    ERR_RETURN(trans->getNdbError());  
 
  if (m_use_partition_function)
  {
    uint32 part_id;
    int error;
    my_bitmap_map *old_map= dbug_tmp_use_all_columns(table, table->read_set);
    error= m_part_info->get_partition_id(m_part_info, &part_id, &func_value);
    dbug_tmp_restore_column_map(table->read_set, old_map);
    if (error)
    {
      m_part_info->err_value= func_value;
      DBUG_RETURN(error);
    }
    op->setPartitionId(part_id);
  }

  if (table_share->primary_key == MAX_KEY) 
  {
    // Table has hidden primary key
    Ndb *ndb= get_ndb();
    int ret;
    Uint64 auto_value;
    uint retries= NDB_AUTO_INCREMENT_RETRIES;
    do {
      Ndb_tuple_id_range_guard g(m_share);
      ret= ndb->getAutoIncrementValue(m_table, g.range, auto_value, 1);
    } while (ret == -1 && 
             --retries &&
             ndb->getNdbError().status == NdbError::TemporaryError);
    if (ret == -1)
      ERR_RETURN(ndb->getNdbError());
    if (set_hidden_key(op, table_share->fields, (const byte*)&auto_value))
      ERR_RETURN(op->getNdbError());
  } 
  else 
  {
    int error;
    if ((error= set_primary_key_from_record(op, record)))
      DBUG_RETURN(error);
  }

  // Set non-key attribute(s)
  bool set_blob_value= FALSE;
  my_bitmap_map *old_map= dbug_tmp_use_all_columns(table, table->read_set);
  for (i= 0; i < table_share->fields; i++) 
  {
    Field *field= table->field[i];
    if (!(field->flags & PRI_KEY_FLAG) &&
	(bitmap_is_set(table->write_set, i) || !m_use_write) &&
        set_ndb_value(op, field, i, record-table->record[0], &set_blob_value))
    {
      m_skip_auto_increment= TRUE;
      dbug_tmp_restore_column_map(table->read_set, old_map);
      ERR_RETURN(op->getNdbError());
    }
  }
  dbug_tmp_restore_column_map(table->read_set, old_map);

  if (m_use_partition_function)
  {
    /*
      We need to set the value of the partition function value in
      NDB since the NDB kernel doesn't have easy access to the function
      to calculate the value.
    */
    if (func_value >= INT_MAX32)
      func_value= INT_MAX32;
    uint32 part_func_value= (uint32)func_value;
    uint no_fields= table_share->fields;
    if (table_share->primary_key == MAX_KEY)
      no_fields++;
    op->setValue(no_fields, part_func_value);
  }

  m_rows_changed++;

  /*
    Execute write operation
    NOTE When doing inserts with many values in 
    each INSERT statement it should not be necessary
    to NoCommit the transaction between each row.
    Find out how this is detected!
  */
  m_rows_inserted++;
  no_uncommitted_rows_update(1);
  m_bulk_insert_not_flushed= TRUE;
  if ((m_rows_to_insert == (ha_rows) 1) || 
      ((m_rows_inserted % m_bulk_insert_rows) == 0) ||
      m_primary_key_update ||
      set_blob_value)
  {
    // Send rows to NDB
    DBUG_PRINT("info", ("Sending inserts to NDB, "\
                        "rows_inserted:%d, bulk_insert_rows: %d", 
                        (int)m_rows_inserted, (int)m_bulk_insert_rows));

    m_bulk_insert_not_flushed= FALSE;
    if (m_transaction_on)
    {
      if (execute_no_commit(this,trans,false) != 0)
      {
        m_skip_auto_increment= TRUE;
        no_uncommitted_rows_execute_failure();
        DBUG_RETURN(ndb_err(trans));
      }
    }
    else
    {
      if (execute_commit(this,trans) != 0)
      {
        m_skip_auto_increment= TRUE;
        no_uncommitted_rows_execute_failure();
        DBUG_RETURN(ndb_err(trans));
      }
      if (trans->restart() != 0)
      {
        DBUG_ASSERT(0);
        DBUG_RETURN(-1);
      }
    }
  }
  if ((has_auto_increment) && (m_skip_auto_increment))
  {
    Ndb *ndb= get_ndb();
    Uint64 next_val= (Uint64) table->next_number_field->val_int() + 1;
    char buff[22];
    DBUG_PRINT("info", 
               ("Trying to set next auto increment value to %s",
                llstr(next_val, buff)));
    Ndb_tuple_id_range_guard g(m_share);
    if (ndb->setAutoIncrementValue(m_table, g.range, next_val, TRUE)
        == -1)
      ERR_RETURN(ndb->getNdbError());
  }
  m_skip_auto_increment= TRUE;

  DBUG_PRINT("exit",("ok"));
  DBUG_RETURN(0);
}


/* Compare if a key in a row has changed */

int ha_ndbcluster::key_cmp(uint keynr, const byte * old_row,
                           const byte * new_row)
{
  KEY_PART_INFO *key_part=table->key_info[keynr].key_part;
  KEY_PART_INFO *end=key_part+table->key_info[keynr].key_parts;

  for (; key_part != end ; key_part++)
  {
    if (key_part->null_bit)
    {
      if ((old_row[key_part->null_offset] & key_part->null_bit) !=
          (new_row[key_part->null_offset] & key_part->null_bit))
        return 1;
    }
    if (key_part->key_part_flag & (HA_BLOB_PART | HA_VAR_LENGTH_PART))
    {

      if (key_part->field->cmp_binary((char*) (old_row + key_part->offset),
                                      (char*) (new_row + key_part->offset),
                                      (ulong) key_part->length))
        return 1;
    }
    else
    {
      if (memcmp(old_row+key_part->offset, new_row+key_part->offset,
                 key_part->length))
        return 1;
    }
  }
  return 0;
}

/*
  Update one record in NDB using primary key
*/

int ha_ndbcluster::update_row(const byte *old_data, byte *new_data)
{
  THD *thd= current_thd;
  NdbTransaction *trans= m_active_trans;
  NdbScanOperation* cursor= m_active_cursor;
  NdbOperation *op;
  uint i;
  uint32 old_part_id= 0, new_part_id= 0;
  int error;
  longlong func_value;
  DBUG_ENTER("update_row");
  m_write_op= TRUE;
  
  statistic_increment(thd->status_var.ha_update_count, &LOCK_status);
  if (table->timestamp_field_type & TIMESTAMP_AUTO_SET_ON_UPDATE)
  {
    table->timestamp_field->set_time();
    bitmap_set_bit(table->write_set, table->timestamp_field->field_index);
  }

  if (m_use_partition_function &&
      (error= get_parts_for_update(old_data, new_data, table->record[0],
                                   m_part_info, &old_part_id, &new_part_id,
                                   &func_value)))
  {
    m_part_info->err_value= func_value;
    DBUG_RETURN(error);
  }

  /*
   * Check for update of primary key or partition change
   * for special handling
   */  
  if (((table_share->primary_key != MAX_KEY) &&
       key_cmp(table_share->primary_key, old_data, new_data)) ||
      (old_part_id != new_part_id))
  {
    int read_res, insert_res, delete_res, undo_res;

    DBUG_PRINT("info", ("primary key update or partition change, "
                        "doing read+delete+insert"));
    // Get all old fields, since we optimize away fields not in query
    read_res= complemented_read(old_data, new_data, old_part_id);
    if (read_res)
    {
      DBUG_PRINT("info", ("read failed"));
      DBUG_RETURN(read_res);
    }
    // Delete old row
    m_primary_key_update= TRUE;
    delete_res= delete_row(old_data);
    m_primary_key_update= FALSE;
    if (delete_res)
    {
      DBUG_PRINT("info", ("delete failed"));
      DBUG_RETURN(delete_res);
    }     
    // Insert new row
    DBUG_PRINT("info", ("delete succeded"));
    m_primary_key_update= TRUE;
    insert_res= write_row(new_data);
    m_primary_key_update= FALSE;
    if (insert_res)
    {
      DBUG_PRINT("info", ("insert failed"));
      if (trans->commitStatus() == NdbConnection::Started)
      {
        // Undo delete_row(old_data)
        m_primary_key_update= TRUE;
        undo_res= write_row((byte *)old_data);
        if (undo_res)
          push_warning(current_thd, 
                       MYSQL_ERROR::WARN_LEVEL_WARN, 
                       undo_res, 
                       "NDB failed undoing delete at primary key update");
        m_primary_key_update= FALSE;
      }
      DBUG_RETURN(insert_res);
    }
    DBUG_PRINT("info", ("delete+insert succeeded"));
    DBUG_RETURN(0);
  }

  if (cursor)
  {
    /*
      We are scanning records and want to update the record
      that was just found, call updateTuple on the cursor 
      to take over the lock to a new update operation
      And thus setting the primary key of the record from 
      the active record in cursor
    */
    DBUG_PRINT("info", ("Calling updateTuple on cursor"));
    if (!(op= cursor->updateCurrentTuple()))
      ERR_RETURN(trans->getNdbError());
    m_lock_tuple= false;
    m_ops_pending++;
    if (uses_blob_value())
      m_blobs_pending= TRUE;
    if (m_use_partition_function)
      cursor->setPartitionId(new_part_id);
  }
  else
  {  
    if (!(op= trans->getNdbOperation(m_table)) ||
        op->updateTuple() != 0)
      ERR_RETURN(trans->getNdbError());  
    
    if (m_use_partition_function)
      op->setPartitionId(new_part_id);
    if (table_share->primary_key == MAX_KEY) 
    {
      // This table has no primary key, use "hidden" primary key
      DBUG_PRINT("info", ("Using hidden key"));
      
      // Require that the PK for this record has previously been 
      // read into m_ref
      DBUG_DUMP("key", m_ref, NDB_HIDDEN_PRIMARY_KEY_LENGTH);
      
      if (set_hidden_key(op, table->s->fields, m_ref))
        ERR_RETURN(op->getNdbError());
    } 
    else 
    {
      int res;
      if ((res= set_primary_key_from_record(op, old_data)))
        DBUG_RETURN(res);
    }
  }

  m_rows_changed++;

  // Set non-key attribute(s)
  my_bitmap_map *old_map= dbug_tmp_use_all_columns(table, table->read_set);
  for (i= 0; i < table_share->fields; i++) 
  {
    Field *field= table->field[i];
    if (bitmap_is_set(table->write_set, i) &&
        (!(field->flags & PRI_KEY_FLAG)) &&
        set_ndb_value(op, field, i, new_data - table->record[0]))
    {
      dbug_tmp_restore_column_map(table->read_set, old_map);
      ERR_RETURN(op->getNdbError());
    }
  }
  dbug_tmp_restore_column_map(table->read_set, old_map);

  if (m_use_partition_function)
  {
    if (func_value >= INT_MAX32)
      func_value= INT_MAX32;
    uint32 part_func_value= (uint32)func_value;
    uint no_fields= table_share->fields;
    if (table_share->primary_key == MAX_KEY)
      no_fields++;
    op->setValue(no_fields, part_func_value);
  }
  // Execute update operation
  if (!cursor && execute_no_commit(this,trans,false) != 0) {
    no_uncommitted_rows_execute_failure();
    DBUG_RETURN(ndb_err(trans));
  }
  
  DBUG_RETURN(0);
}


/*
  Delete one record from NDB, using primary key 
*/

int ha_ndbcluster::delete_row(const byte *record)
{
  THD *thd= current_thd;
  NdbTransaction *trans= m_active_trans;
  NdbScanOperation* cursor= m_active_cursor;
  NdbOperation *op;
  uint32 part_id;
  int error;
  DBUG_ENTER("delete_row");
  m_write_op= TRUE;

  statistic_increment(thd->status_var.ha_delete_count,&LOCK_status);
  m_rows_changed++;

  if (m_use_partition_function &&
      (error= get_part_for_delete(record, table->record[0], m_part_info,
                                  &part_id)))
  {
    DBUG_RETURN(error);
  }

  if (cursor)
  {
    /*
      We are scanning records and want to delete the record
      that was just found, call deleteTuple on the cursor 
      to take over the lock to a new delete operation
      And thus setting the primary key of the record from 
      the active record in cursor
    */
    DBUG_PRINT("info", ("Calling deleteTuple on cursor"));
    if (cursor->deleteCurrentTuple() != 0)
      ERR_RETURN(trans->getNdbError());     
    m_lock_tuple= false;
    m_ops_pending++;

    if (m_use_partition_function)
      cursor->setPartitionId(part_id);

    no_uncommitted_rows_update(-1);

    if (!m_primary_key_update)
      // If deleting from cursor, NoCommit will be handled in next_result
      DBUG_RETURN(0);
  }
  else
  {
    
    if (!(op=trans->getNdbOperation(m_table)) || 
        op->deleteTuple() != 0)
      ERR_RETURN(trans->getNdbError());
    
    if (m_use_partition_function)
      op->setPartitionId(part_id);

    no_uncommitted_rows_update(-1);
    
    if (table_share->primary_key == MAX_KEY) 
    {
      // This table has no primary key, use "hidden" primary key
      DBUG_PRINT("info", ("Using hidden key"));
      
      if (set_hidden_key(op, table->s->fields, m_ref))
        ERR_RETURN(op->getNdbError());
    } 
    else 
    {
      if ((error= set_primary_key_from_record(op, record)))
        DBUG_RETURN(error);
    }
  }

  // Execute delete operation
  if (execute_no_commit(this,trans,false) != 0) {
    no_uncommitted_rows_execute_failure();
    DBUG_RETURN(ndb_err(trans));
  }
  DBUG_RETURN(0);
}
  
/*
  Unpack a record read from NDB 

  SYNOPSIS
    unpack_record()
    buf                 Buffer to store read row

  NOTE
    The data for each row is read directly into the
    destination buffer. This function is primarily 
    called in order to check if any fields should be 
    set to null.
*/

void ndb_unpack_record(TABLE *table, NdbValue *value,
                       MY_BITMAP *defined, byte *buf)
{
  Field **p_field= table->field, *field= *p_field;
  my_ptrdiff_t row_offset= (my_ptrdiff_t) (buf - table->record[0]);
  my_bitmap_map *old_map= dbug_tmp_use_all_columns(table, table->write_set);
  DBUG_ENTER("ndb_unpack_record");

  // Set null flag(s)
  bzero(buf, table->s->null_bytes);
  for ( ; field;
       p_field++, value++, field= *p_field)
  {
    if ((*value).ptr)
    {
      if (!(field->flags & BLOB_FLAG))
      {
        int is_null= (*value).rec->isNULL();
        if (is_null)
        {
          if (is_null > 0)
          {
            DBUG_PRINT("info",("[%u] NULL",
                               (*value).rec->getColumn()->getColumnNo()));
            field->set_null(row_offset);
          }
          else
          {
            DBUG_PRINT("info",("[%u] UNDEFINED",
                               (*value).rec->getColumn()->getColumnNo()));
            bitmap_clear_bit(defined,
                             (*value).rec->getColumn()->getColumnNo());
          }
        }
        else if (field->type() == MYSQL_TYPE_BIT)
        {
          Field_bit *field_bit= static_cast<Field_bit*>(field);

          /*
            Move internal field pointer to point to 'buf'.  Calling
            the correct member function directly since we know the
            type of the object.
           */
          field_bit->Field_bit::move_field_offset(row_offset);
          if (field->pack_length() < 5)
          {
            DBUG_PRINT("info", ("bit field H'%.8X", 
                                (*value).rec->u_32_value()));
            field_bit->Field_bit::store((longlong) (*value).rec->u_32_value(),
                                        FALSE);
          }
          else
          {
            DBUG_PRINT("info", ("bit field H'%.8X%.8X",
                                *(Uint32*) (*value).rec->aRef(),
                                *((Uint32*) (*value).rec->aRef()+1)));
            field_bit->Field_bit::store((longlong) (*value).rec->u_64_value(), 
                                        TRUE);
          }
          /*
            Move back internal field pointer to point to original
            value (usually record[0]).
           */
          field_bit->Field_bit::move_field_offset(-row_offset);
          DBUG_PRINT("info",("[%u] SET",
                             (*value).rec->getColumn()->getColumnNo()));
          DBUG_DUMP("info", (const char*) field->ptr, field->pack_length());
        }
        else
        {
          DBUG_PRINT("info",("[%u] SET",
                             (*value).rec->getColumn()->getColumnNo()));
          DBUG_DUMP("info", (const char*) field->ptr, field->pack_length());
        }
      }
      else
      {
        NdbBlob *ndb_blob= (*value).blob;
        uint col_no = ndb_blob->getColumn()->getColumnNo();
        int isNull;
        ndb_blob->getDefined(isNull);
        if (isNull == 1)
        {
          DBUG_PRINT("info",("[%u] NULL", col_no));
          field->set_null(row_offset);
        }
        else if (isNull == -1)
        {
          DBUG_PRINT("info",("[%u] UNDEFINED", col_no));
          bitmap_clear_bit(defined, col_no);
        }
        else
        {
#ifndef DBUG_OFF
          // pointer vas set in get_ndb_blobs_value
          Field_blob *field_blob= (Field_blob*)field;
          char* ptr;
          field_blob->get_ptr(&ptr, row_offset);
          uint32 len= field_blob->get_length(row_offset);
          DBUG_PRINT("info",("[%u] SET ptr=%p len=%u", col_no, ptr, len));
#endif
        }
      }
    }
  }
  dbug_tmp_restore_column_map(table->write_set, old_map);
  DBUG_VOID_RETURN;
}

void ha_ndbcluster::unpack_record(byte *buf)
{
  ndb_unpack_record(table, m_value, 0, buf);
#ifndef DBUG_OFF
  // Read and print all values that was fetched
  if (table_share->primary_key == MAX_KEY)
  {
    // Table with hidden primary key
    int hidden_no= table_share->fields;
    const NDBTAB *tab= m_table;
    char buff[22];
    const NDBCOL *hidden_col= tab->getColumn(hidden_no);
    const NdbRecAttr* rec= m_value[hidden_no].rec;
    DBUG_ASSERT(rec);
    DBUG_PRINT("hidden", ("%d: %s \"%s\"", hidden_no,
			  hidden_col->getName(),
                          llstr(rec->u_64_value(), buff)));
  }
  //DBUG_EXECUTE("value", print_results(););
#endif
}

/*
  Utility function to print/dump the fetched field
  to avoid unnecessary work, wrap in DBUG_EXECUTE as in:

    DBUG_EXECUTE("value", print_results(););
 */

void ha_ndbcluster::print_results()
{
  DBUG_ENTER("print_results");

#ifndef DBUG_OFF

  char buf_type[MAX_FIELD_WIDTH], buf_val[MAX_FIELD_WIDTH];
  String type(buf_type, sizeof(buf_type), &my_charset_bin);
  String val(buf_val, sizeof(buf_val), &my_charset_bin);
  for (uint f= 0; f < table_share->fields; f++)
  {
    /* Use DBUG_PRINT since DBUG_FILE cannot be filtered out */
    char buf[2000];
    Field *field;
    void* ptr;
    NdbValue value;

    buf[0]= 0;
    field= table->field[f];
    if (!(value= m_value[f]).ptr)
    {
      strmov(buf, "not read");
      goto print_value;
    }

    ptr= field->ptr;

    if (! (field->flags & BLOB_FLAG))
    {
      if (value.rec->isNULL())
      {
        strmov(buf, "NULL");
        goto print_value;
      }
      type.length(0);
      val.length(0);
      field->sql_type(type);
      field->val_str(&val);
      my_snprintf(buf, sizeof(buf), "%s %s", type.c_ptr(), val.c_ptr());
    }
    else
    {
      NdbBlob *ndb_blob= value.blob;
      bool isNull= TRUE;
      ndb_blob->getNull(isNull);
      if (isNull)
        strmov(buf, "NULL");
    }

print_value:
    DBUG_PRINT("value", ("%u,%s: %s", f, field->field_name, buf));
  }
#endif
  DBUG_VOID_RETURN;
}


int ha_ndbcluster::index_init(uint index, bool sorted)
{
  DBUG_ENTER("ha_ndbcluster::index_init");
  DBUG_PRINT("enter", ("index: %u  sorted: %d", index, sorted));
  active_index= index;
  m_sorted= sorted;
  /*
    Locks are are explicitly released in scan
    unless m_lock.type == TL_READ_HIGH_PRIORITY
    and no sub-sequent call to unlock_row()
  */
  m_lock_tuple= false;
    m_lock_tuple= false;
  DBUG_RETURN(0);
}


int ha_ndbcluster::index_end()
{
  DBUG_ENTER("ha_ndbcluster::index_end");
  DBUG_RETURN(close_scan());
}

/**
 * Check if key contains null
 */
static
int
check_null_in_key(const KEY* key_info, const byte *key, uint key_len)
{
  KEY_PART_INFO *curr_part, *end_part;
  const byte* end_ptr= key + key_len;
  curr_part= key_info->key_part;
  end_part= curr_part + key_info->key_parts;
  

  for (; curr_part != end_part && key < end_ptr; curr_part++)
  {
    if (curr_part->null_bit && *key)
      return 1;

    key += curr_part->store_length;
  }
  return 0;
}

int ha_ndbcluster::index_read(byte *buf,
                              const byte *key, uint key_len, 
                              enum ha_rkey_function find_flag)
{
  key_range start_key;
  bool descending= FALSE;
  DBUG_ENTER("ha_ndbcluster::index_read");
  DBUG_PRINT("enter", ("active_index: %u, key_len: %u, find_flag: %d", 
                       active_index, key_len, find_flag));

  start_key.key= key;
  start_key.length= key_len;
  start_key.flag= find_flag;
  descending= FALSE;
  switch (find_flag) {
  case HA_READ_KEY_OR_PREV:
  case HA_READ_BEFORE_KEY:
  case HA_READ_PREFIX_LAST:
  case HA_READ_PREFIX_LAST_OR_PREV:
    descending= TRUE;
    break;
  default:
    break;
  }
  DBUG_RETURN(read_range_first_to_buf(&start_key, 0, descending,
                                      m_sorted, buf));
}


int ha_ndbcluster::index_read_idx(byte *buf, uint index_no, 
                              const byte *key, uint key_len, 
                              enum ha_rkey_function find_flag)
{
  statistic_increment(current_thd->status_var.ha_read_key_count, &LOCK_status);
  DBUG_ENTER("ha_ndbcluster::index_read_idx");
  DBUG_PRINT("enter", ("index_no: %u, key_len: %u", index_no, key_len));  
  close_scan();
  index_init(index_no, 0);  
  DBUG_RETURN(index_read(buf, key, key_len, find_flag));
}


int ha_ndbcluster::index_next(byte *buf)
{
  DBUG_ENTER("ha_ndbcluster::index_next");
  statistic_increment(current_thd->status_var.ha_read_next_count,
                      &LOCK_status);
  DBUG_RETURN(next_result(buf));
}


int ha_ndbcluster::index_prev(byte *buf)
{
  DBUG_ENTER("ha_ndbcluster::index_prev");
  statistic_increment(current_thd->status_var.ha_read_prev_count,
                      &LOCK_status);
  DBUG_RETURN(next_result(buf));
}


int ha_ndbcluster::index_first(byte *buf)
{
  DBUG_ENTER("ha_ndbcluster::index_first");
  statistic_increment(current_thd->status_var.ha_read_first_count,
                      &LOCK_status);
  // Start the ordered index scan and fetch the first row

  // Only HA_READ_ORDER indexes get called by index_first
  DBUG_RETURN(ordered_index_scan(0, 0, TRUE, FALSE, buf, NULL));
}


int ha_ndbcluster::index_last(byte *buf)
{
  DBUG_ENTER("ha_ndbcluster::index_last");
  statistic_increment(current_thd->status_var.ha_read_last_count,&LOCK_status);
  DBUG_RETURN(ordered_index_scan(0, 0, TRUE, TRUE, buf, NULL));
}

int ha_ndbcluster::index_read_last(byte * buf, const byte * key, uint key_len)
{
  DBUG_ENTER("ha_ndbcluster::index_read_last");
  DBUG_RETURN(index_read(buf, key, key_len, HA_READ_PREFIX_LAST));
}

int ha_ndbcluster::read_range_first_to_buf(const key_range *start_key,
                                           const key_range *end_key,
                                           bool desc, bool sorted,
                                           byte* buf)
{
  part_id_range part_spec;
  ndb_index_type type= get_index_type(active_index);
  const KEY* key_info= table->key_info+active_index;
  int error; 
  DBUG_ENTER("ha_ndbcluster::read_range_first_to_buf");
  DBUG_PRINT("info", ("desc: %d, sorted: %d", desc, sorted));

  if (m_use_partition_function)
  {
    get_partition_set(table, buf, active_index, start_key, &part_spec);
    DBUG_PRINT("info", ("part_spec.start_part = %u, part_spec.end_part = %u",
                        part_spec.start_part, part_spec.end_part));
    /*
      If partition pruning has found no partition in set
      we can return HA_ERR_END_OF_FILE
      If partition pruning has found exactly one partition in set
      we can optimize scan to run towards that partition only.
    */
    if (part_spec.start_part > part_spec.end_part)
    {
      DBUG_RETURN(HA_ERR_END_OF_FILE);
    }
    else if (part_spec.start_part == part_spec.end_part)
    {
      /*
        Only one partition is required to scan, if sorted is required we
        don't need it any more since output from one ordered partitioned
        index is always sorted.
      */
      sorted= FALSE;
    }
  }

  m_write_op= FALSE;
  switch (type){
  case PRIMARY_KEY_ORDERED_INDEX:
  case PRIMARY_KEY_INDEX:
    if (start_key && 
        start_key->length == key_info->key_length &&
        start_key->flag == HA_READ_KEY_EXACT)
    {
      if (m_active_cursor && (error= close_scan()))
        DBUG_RETURN(error);
      DBUG_RETURN(pk_read(start_key->key, start_key->length, buf,
                          part_spec.start_part));
    }
    break;
  case UNIQUE_ORDERED_INDEX:
  case UNIQUE_INDEX:
    if (start_key && start_key->length == key_info->key_length &&
        start_key->flag == HA_READ_KEY_EXACT && 
        !check_null_in_key(key_info, start_key->key, start_key->length))
    {
      if (m_active_cursor && (error= close_scan()))
        DBUG_RETURN(error);
      DBUG_RETURN(unique_index_read(start_key->key, start_key->length, buf));
    }
    break;
  default:
    break;
  }
  // Start the ordered index scan and fetch the first row
  DBUG_RETURN(ordered_index_scan(start_key, end_key, sorted, desc, buf,
                                 &part_spec));
}

int ha_ndbcluster::read_range_first(const key_range *start_key,
                                    const key_range *end_key,
                                    bool eq_r, bool sorted)
{
  byte* buf= table->record[0];
  DBUG_ENTER("ha_ndbcluster::read_range_first");
  DBUG_RETURN(read_range_first_to_buf(start_key, end_key, FALSE,
                                      sorted, buf));
}

int ha_ndbcluster::read_range_next()
{
  DBUG_ENTER("ha_ndbcluster::read_range_next");
  DBUG_RETURN(next_result(table->record[0]));
}


int ha_ndbcluster::rnd_init(bool scan)
{
  NdbScanOperation *cursor= m_active_cursor;
  DBUG_ENTER("rnd_init");
  DBUG_PRINT("enter", ("scan: %d", scan));
  // Check if scan is to be restarted
  if (cursor)
  {
    if (!scan)
      DBUG_RETURN(1);
    if (cursor->restart(m_force_send) != 0)
    {
      DBUG_ASSERT(0);
      DBUG_RETURN(-1);
    }
  }
  index_init(table_share->primary_key, 0);
  DBUG_RETURN(0);
}

int ha_ndbcluster::close_scan()
{
  NdbTransaction *trans= m_active_trans;
  DBUG_ENTER("close_scan");

  m_multi_cursor= 0;
  if (!m_active_cursor && !m_multi_cursor)
    DBUG_RETURN(1);

  NdbScanOperation *cursor= m_active_cursor ? m_active_cursor : m_multi_cursor;
  
  if (m_lock_tuple)
  {
    /*
      Lock level m_lock.type either TL_WRITE_ALLOW_WRITE
      (SELECT FOR UPDATE) or TL_READ_WITH_SHARED_LOCKS (SELECT
      LOCK WITH SHARE MODE) and row was not explictly unlocked 
      with unlock_row() call
    */
      NdbOperation *op;
      // Lock row
      DBUG_PRINT("info", ("Keeping lock on scanned row"));
      
      if (!(op= cursor->lockCurrentTuple()))
      {
	m_lock_tuple= false;
	ERR_RETURN(trans->getNdbError());
      }
      m_ops_pending++;      
  }
  m_lock_tuple= false;
  if (m_ops_pending)
  {
    /*
      Take over any pending transactions to the 
      deleteing/updating transaction before closing the scan    
    */
    DBUG_PRINT("info", ("ops_pending: %d", m_ops_pending));    
    if (execute_no_commit(this,trans,false) != 0) {
      no_uncommitted_rows_execute_failure();
      DBUG_RETURN(ndb_err(trans));
    }
    m_ops_pending= 0;
  }
  
  cursor->close(m_force_send, TRUE);
  m_active_cursor= m_multi_cursor= NULL;
  DBUG_RETURN(0);
}

int ha_ndbcluster::rnd_end()
{
  DBUG_ENTER("rnd_end");
  DBUG_RETURN(close_scan());
}


int ha_ndbcluster::rnd_next(byte *buf)
{
  DBUG_ENTER("rnd_next");
  statistic_increment(current_thd->status_var.ha_read_rnd_next_count,
                      &LOCK_status);

  if (!m_active_cursor)
    DBUG_RETURN(full_table_scan(buf));
  DBUG_RETURN(next_result(buf));
}


/*
  An "interesting" record has been found and it's pk 
  retrieved by calling position
  Now it's time to read the record from db once 
  again
*/

int ha_ndbcluster::rnd_pos(byte *buf, byte *pos)
{
  DBUG_ENTER("rnd_pos");
  statistic_increment(current_thd->status_var.ha_read_rnd_count,
                      &LOCK_status);
  // The primary key for the record is stored in pos
  // Perform a pk_read using primary key "index"
  {
    part_id_range part_spec;
    uint key_length= ref_length;
    if (m_use_partition_function)
    {
      if (table_share->primary_key == MAX_KEY)
      {
        /*
          The partition id has been fetched from ndb
          and has been stored directly after the hidden key
        */
        DBUG_DUMP("key+part", (char *)pos, key_length);
        key_length= ref_length - sizeof(m_part_id);
        part_spec.start_part= part_spec.end_part= *(uint32 *)(pos + key_length);
      }
      else
      {
        key_range key_spec;
        KEY *key_info= table->key_info + table_share->primary_key;
        key_spec.key= pos;
        key_spec.length= key_length;
        key_spec.flag= HA_READ_KEY_EXACT;
        get_full_part_id_from_key(table, buf, key_info, 
                                  &key_spec, &part_spec);
        DBUG_ASSERT(part_spec.start_part == part_spec.end_part);
      }
      DBUG_PRINT("info", ("partition id %u", part_spec.start_part));
    }
    DBUG_DUMP("key", (char *)pos, key_length);
    DBUG_RETURN(pk_read(pos, key_length, buf, part_spec.start_part));
  }
}


/*
  Store the primary key of this record in ref 
  variable, so that the row can be retrieved again later
  using "reference" in rnd_pos
*/

void ha_ndbcluster::position(const byte *record)
{
  KEY *key_info;
  KEY_PART_INFO *key_part;
  KEY_PART_INFO *end;
  byte *buff;
  uint key_length;

  DBUG_ENTER("position");

  if (table_share->primary_key != MAX_KEY) 
  {
    key_length= ref_length;
    key_info= table->key_info + table_share->primary_key;
    key_part= key_info->key_part;
    end= key_part + key_info->key_parts;
    buff= ref;
    
    for (; key_part != end; key_part++) 
    {
      if (key_part->null_bit) {
        /* Store 0 if the key part is a NULL part */      
        if (record[key_part->null_offset]
            & key_part->null_bit) {
          *buff++= 1;
          continue;
        }      
        *buff++= 0;
      }

      size_t len = key_part->length;
      const byte * ptr = record + key_part->offset;
      Field *field = key_part->field;
      if ((field->type() ==  MYSQL_TYPE_VARCHAR) &&
	  ((Field_varstring*)field)->length_bytes == 1)
      {
	/** 
	 * Keys always use 2 bytes length
	 */
	buff[0] = ptr[0];
	buff[1] = 0;
	memcpy(buff+2, ptr + 1, len);	
	len += 2;
      }
      else
      {
	memcpy(buff, ptr, len);
      }
      buff += len;
    }
  } 
  else 
  {
    // No primary key, get hidden key
    DBUG_PRINT("info", ("Getting hidden key"));
    // If table has user defined partition save the partition id as well
    if(m_use_partition_function)
    {
      DBUG_PRINT("info", ("Saving partition id %u", m_part_id));
      key_length= ref_length - sizeof(m_part_id);
      memcpy(ref+key_length, (void *)&m_part_id, sizeof(m_part_id));
    }
    else
      key_length= ref_length;
#ifndef DBUG_OFF
    int hidden_no= table->s->fields;
    const NDBTAB *tab= m_table;  
    const NDBCOL *hidden_col= tab->getColumn(hidden_no);
    DBUG_ASSERT(hidden_col->getPrimaryKey() && 
                hidden_col->getAutoIncrement() &&
                key_length == NDB_HIDDEN_PRIMARY_KEY_LENGTH);
#endif
    memcpy(ref, m_ref, key_length);
  }
#ifndef DBUG_OFF
  if (table_share->primary_key == MAX_KEY && m_use_partition_function) 
    DBUG_DUMP("key+part", (char*)ref, key_length+sizeof(m_part_id));
#endif
  DBUG_DUMP("ref", (char*)ref, key_length);
  DBUG_VOID_RETURN;
}


int ha_ndbcluster::info(uint flag)
{
  int result= 0;
  DBUG_ENTER("info");
  DBUG_PRINT("enter", ("flag: %d", flag));
  
  if (flag & HA_STATUS_POS)
    DBUG_PRINT("info", ("HA_STATUS_POS"));
  if (flag & HA_STATUS_NO_LOCK)
    DBUG_PRINT("info", ("HA_STATUS_NO_LOCK"));
  if (flag & HA_STATUS_TIME)
    DBUG_PRINT("info", ("HA_STATUS_TIME"));
  if (flag & HA_STATUS_VARIABLE)
  {
    DBUG_PRINT("info", ("HA_STATUS_VARIABLE"));
    if (m_table_info)
    {
      if (m_ha_not_exact_count)
        stats.records= 100;
      else
	result= records_update();
    }
    else
    {
      if ((my_errno= check_ndb_connection()))
        DBUG_RETURN(my_errno);
      Ndb *ndb= get_ndb();
      ndb->setDatabaseName(m_dbname);
      struct Ndb_statistics stat;
      ndb->setDatabaseName(m_dbname);
      if (current_thd->variables.ndb_use_exact_count &&
<<<<<<< HEAD
          (result= ndb_get_table_statistics(ndb, m_table, &stat)) == 0)
=======
          (result= ndb_get_table_statistics(this, true, ndb, m_tabname, &stat))
          == 0)
>>>>>>> e2ea6f70
      {
        stats.mean_rec_length= stat.row_size;
        stats.data_file_length= stat.fragment_memory;
        stats.records= stat.row_count;
      }
      else
      {
        stats.mean_rec_length= 0;
        stats.records= 100;
      }
    }
  }
  if (flag & HA_STATUS_CONST)
  {
    DBUG_PRINT("info", ("HA_STATUS_CONST"));
    set_rec_per_key();
  }
  if (flag & HA_STATUS_ERRKEY)
  {
    DBUG_PRINT("info", ("HA_STATUS_ERRKEY"));
    errkey= m_dupkey;
  }
  if (flag & HA_STATUS_AUTO)
  {
    DBUG_PRINT("info", ("HA_STATUS_AUTO"));
    if (m_table)
    {
      Ndb *ndb= get_ndb();
      Ndb_tuple_id_range_guard g(m_share);
      
      Uint64 auto_increment_value64;
      if (ndb->readAutoIncrementValue(m_table, g.range,
                                      auto_increment_value64) == -1)
      {
        const NdbError err= ndb->getNdbError();
        sql_print_error("Error %lu in readAutoIncrementValue(): %s",
                        (ulong) err.code, err.message);
        stats.auto_increment_value= ~(ulonglong)0;
      }
      else
        stats.auto_increment_value= (ulonglong)auto_increment_value64;
    }
  }

  if(result == -1)
    result= HA_ERR_NO_CONNECTION;

  DBUG_RETURN(result);
<<<<<<< HEAD
}


void ha_ndbcluster::get_dynamic_partition_info(PARTITION_INFO *stat_info,
                                               uint part_id)
{
  /* 
     This functions should be fixed. Suggested fix: to
     implement ndb function which retrives the statistics
     about ndb partitions.
  */
  bzero((char*) stat_info, sizeof(PARTITION_INFO));
  return;
=======
>>>>>>> e2ea6f70
}


int ha_ndbcluster::extra(enum ha_extra_function operation)
{
  DBUG_ENTER("extra");
  switch (operation) {
  case HA_EXTRA_IGNORE_DUP_KEY:       /* Dup keys don't rollback everything*/
    DBUG_PRINT("info", ("HA_EXTRA_IGNORE_DUP_KEY"));
    DBUG_PRINT("info", ("Ignoring duplicate key"));
    m_ignore_dup_key= TRUE;
    break;
  case HA_EXTRA_NO_IGNORE_DUP_KEY:
    DBUG_PRINT("info", ("HA_EXTRA_NO_IGNORE_DUP_KEY"));
    m_ignore_dup_key= FALSE;
    break;
  case HA_EXTRA_IGNORE_NO_KEY:
    DBUG_PRINT("info", ("HA_EXTRA_IGNORE_NO_KEY"));
    DBUG_PRINT("info", ("Turning on AO_IgnoreError at Commit/NoCommit"));
    m_ignore_no_key= TRUE;
    break;
  case HA_EXTRA_NO_IGNORE_NO_KEY:
    DBUG_PRINT("info", ("HA_EXTRA_NO_IGNORE_NO_KEY"));
    DBUG_PRINT("info", ("Turning on AO_IgnoreError at Commit/NoCommit"));
    m_ignore_no_key= FALSE;
    break;
  case HA_EXTRA_WRITE_CAN_REPLACE:
    DBUG_PRINT("info", ("HA_EXTRA_WRITE_CAN_REPLACE"));
    if (!m_has_unique_index)
    {
      DBUG_PRINT("info", ("Turning ON use of write instead of insert"));
      m_use_write= TRUE;
    }
    break;
  case HA_EXTRA_WRITE_CANNOT_REPLACE:
    DBUG_PRINT("info", ("HA_EXTRA_WRITE_CANNOT_REPLACE"));
    DBUG_PRINT("info", ("Turning OFF use of write instead of insert"));
    m_use_write= FALSE;
    break;
  default:
    break;
  }
  
  DBUG_RETURN(0);
}


int ha_ndbcluster::reset()
{
  DBUG_ENTER("ha_ndbcluster::reset");
  cond_clear();
  /*
    Regular partition pruning will set the bitmap appropriately.
    Some queries like ALTER TABLE doesn't use partition pruning and
    thus the 'used_partitions' bitmap needs to be initialized
  */
  if (m_part_info)
    bitmap_set_all(&m_part_info->used_partitions);
  DBUG_RETURN(0);
}


/* 
   Start of an insert, remember number of rows to be inserted, it will
   be used in write_row and get_autoincrement to send an optimal number
   of rows in each roundtrip to the server

   SYNOPSIS
   rows     number of rows to insert, 0 if unknown

*/

void ha_ndbcluster::start_bulk_insert(ha_rows rows)
{
  int bytes, batch;
  const NDBTAB *tab= m_table;    

  DBUG_ENTER("start_bulk_insert");
  DBUG_PRINT("enter", ("rows: %d", (int)rows));
  
  m_rows_inserted= (ha_rows) 0;
  if (!m_use_write && m_ignore_dup_key)
  {
    /*
      compare if expression with that in write_row
      we have a situation where peek_indexed_rows() will be called
      so we cannot batch
    */
    DBUG_PRINT("info", ("Batching turned off as duplicate key is "
                        "ignored by using peek_row"));
    m_rows_to_insert= 1;
    m_bulk_insert_rows= 1;
    DBUG_VOID_RETURN;
  }
  if (rows == (ha_rows) 0)
  {
    /* We don't know how many will be inserted, guess */
    m_rows_to_insert= m_autoincrement_prefetch;
  }
  else
    m_rows_to_insert= rows; 

  /* 
    Calculate how many rows that should be inserted
    per roundtrip to NDB. This is done in order to minimize the 
    number of roundtrips as much as possible. However performance will 
    degrade if too many bytes are inserted, thus it's limited by this 
    calculation.   
  */
  const int bytesperbatch= 8192;
  bytes= 12 + tab->getRowSizeInBytes() + 4 * tab->getNoOfColumns();
  batch= bytesperbatch/bytes;
  batch= batch == 0 ? 1 : batch;
  DBUG_PRINT("info", ("batch: %d, bytes: %d", batch, bytes));
  m_bulk_insert_rows= batch;

  DBUG_VOID_RETURN;
}

/*
  End of an insert
 */
int ha_ndbcluster::end_bulk_insert()
{
  int error= 0;

  DBUG_ENTER("end_bulk_insert");
  // Check if last inserts need to be flushed
  if (m_bulk_insert_not_flushed)
  {
    NdbTransaction *trans= m_active_trans;
    // Send rows to NDB
    DBUG_PRINT("info", ("Sending inserts to NDB, "\
                        "rows_inserted:%d, bulk_insert_rows: %d", 
                        (int) m_rows_inserted, (int) m_bulk_insert_rows)); 
    m_bulk_insert_not_flushed= FALSE;
    if (m_transaction_on)
    {
      if (execute_no_commit(this, trans,false) != 0)
      {
        no_uncommitted_rows_execute_failure();
        my_errno= error= ndb_err(trans);
      }
    }
    else
    {
      if (execute_commit(this, trans) != 0)
      {
        no_uncommitted_rows_execute_failure();
        my_errno= error= ndb_err(trans);
      }
      else
      {
        int res= trans->restart();
        DBUG_ASSERT(res == 0);
      }
    }
  }

  m_rows_inserted= (ha_rows) 0;
  m_rows_to_insert= (ha_rows) 1;
  DBUG_RETURN(error);
}


int ha_ndbcluster::extra_opt(enum ha_extra_function operation, ulong cache_size)
{
  DBUG_ENTER("extra_opt");
  DBUG_PRINT("enter", ("cache_size: %lu", cache_size));
  DBUG_RETURN(extra(operation));
}

static const char *ha_ndbcluster_exts[] = {
 ha_ndb_ext,
 NullS
};

const char** ha_ndbcluster::bas_ext() const
{
  return ha_ndbcluster_exts;
}

/*
  How many seeks it will take to read through the table
  This is to be comparable to the number returned by records_in_range so
  that we can decide if we should scan the table or use keys.
*/

double ha_ndbcluster::scan_time()
{
  DBUG_ENTER("ha_ndbcluster::scan_time()");
  double res= rows2double(stats.records*1000);
  DBUG_PRINT("exit", ("table: %s value: %f", 
                      m_tabname, res));
  DBUG_RETURN(res);
}

/*
  Convert MySQL table locks into locks supported by Ndb Cluster.
  Note that MySQL Cluster does currently not support distributed
  table locks, so to be safe one should set cluster in Single
  User Mode, before relying on table locks when updating tables
  from several MySQL servers
*/

THR_LOCK_DATA **ha_ndbcluster::store_lock(THD *thd,
                                          THR_LOCK_DATA **to,
                                          enum thr_lock_type lock_type)
{
  DBUG_ENTER("store_lock");
  if (lock_type != TL_IGNORE && m_lock.type == TL_UNLOCK) 
  {

    /* If we are not doing a LOCK TABLE, then allow multiple
       writers */
    
    /* Since NDB does not currently have table locks
       this is treated as a ordinary lock */

    if ((lock_type >= TL_WRITE_CONCURRENT_INSERT &&
         lock_type <= TL_WRITE) && !thd->in_lock_tables)      
      lock_type= TL_WRITE_ALLOW_WRITE;
    
    /* In queries of type INSERT INTO t1 SELECT ... FROM t2 ...
       MySQL would use the lock TL_READ_NO_INSERT on t2, and that
       would conflict with TL_WRITE_ALLOW_WRITE, blocking all inserts
       to t2. Convert the lock to a normal read lock to allow
       concurrent inserts to t2. */
    
    if (lock_type == TL_READ_NO_INSERT && !thd->in_lock_tables)
      lock_type= TL_READ;
    
    m_lock.type=lock_type;
  }
  *to++= &m_lock;

  DBUG_PRINT("exit", ("lock_type: %d", lock_type));
  
  DBUG_RETURN(to);
}

#ifndef DBUG_OFF
#define PRINT_OPTION_FLAGS(t) { \
      if (t->options & OPTION_NOT_AUTOCOMMIT) \
        DBUG_PRINT("thd->options", ("OPTION_NOT_AUTOCOMMIT")); \
      if (t->options & OPTION_BEGIN) \
        DBUG_PRINT("thd->options", ("OPTION_BEGIN")); \
      if (t->options & OPTION_TABLE_LOCK) \
        DBUG_PRINT("thd->options", ("OPTION_TABLE_LOCK")); \
}
#else
#define PRINT_OPTION_FLAGS(t)
#endif


/*
  As MySQL will execute an external lock for every new table it uses
  we can use this to start the transactions.
  If we are in auto_commit mode we just need to start a transaction
  for the statement, this will be stored in thd_ndb.stmt.
  If not, we have to start a master transaction if there doesn't exist
  one from before, this will be stored in thd_ndb.all
 
  When a table lock is held one transaction will be started which holds
  the table lock and for each statement a hupp transaction will be started  
  If we are locking the table then:
  - save the NdbDictionary::Table for easy access
  - save reference to table statistics
  - refresh list of the indexes for the table if needed (if altered)
 */

int ha_ndbcluster::external_lock(THD *thd, int lock_type)
{
  int error=0;
  NdbTransaction* trans= NULL;
  DBUG_ENTER("external_lock");

  /*
    Check that this handler instance has a connection
    set up to the Ndb object of thd
   */
  if (check_ndb_connection(thd))
    DBUG_RETURN(1);

  Thd_ndb *thd_ndb= get_thd_ndb(thd);
  Ndb *ndb= thd_ndb->ndb;

  DBUG_PRINT("enter", ("this: 0x%lx  thd: 0x%lx  thd_ndb: %lx  "
                       "thd_ndb->lock_count: %d",
                       (long) this, (long) thd, (long) thd_ndb,
                       thd_ndb->lock_count));

  if (lock_type != F_UNLCK)
  {
    DBUG_PRINT("info", ("lock_type != F_UNLCK"));
    if (thd->lex->sql_command == SQLCOM_LOAD)
    {
      m_transaction_on= FALSE;
      /* Would be simpler if has_transactions() didn't always say "yes" */
      thd->options|= OPTION_STATUS_NO_TRANS_UPDATE;
      thd->no_trans_update= TRUE;
    }
    else if (!thd->transaction.on)
      m_transaction_on= FALSE;
    else
      m_transaction_on= thd->variables.ndb_use_transactions;
    if (!thd_ndb->lock_count++)
    {
      PRINT_OPTION_FLAGS(thd);
      if (!(thd->options & (OPTION_NOT_AUTOCOMMIT | OPTION_BEGIN))) 
      {
        // Autocommit transaction
        DBUG_ASSERT(!thd_ndb->stmt);
        DBUG_PRINT("trans",("Starting transaction stmt"));      

        trans= ndb->startTransaction();
        if (trans == NULL)
          ERR_RETURN(ndb->getNdbError());
        thd_ndb->init_open_tables();
        thd_ndb->stmt= trans;
	thd_ndb->query_state&= NDB_QUERY_NORMAL;
<<<<<<< HEAD
        trans_register_ha(thd, FALSE, ndbcluster_hton);
=======
        trans_register_ha(thd, FALSE, &ndbcluster_hton);
>>>>>>> e2ea6f70
      } 
      else 
      { 
        if (!thd_ndb->all)
        {
          // Not autocommit transaction
          // A "master" transaction ha not been started yet
          DBUG_PRINT("trans",("starting transaction, all"));
          
          trans= ndb->startTransaction();
          if (trans == NULL)
            ERR_RETURN(ndb->getNdbError());
          thd_ndb->init_open_tables();
          thd_ndb->all= trans; 
	  thd_ndb->query_state&= NDB_QUERY_NORMAL;
<<<<<<< HEAD
          trans_register_ha(thd, TRUE, ndbcluster_hton);
=======
          trans_register_ha(thd, TRUE, &ndbcluster_hton);
>>>>>>> e2ea6f70

          /*
            If this is the start of a LOCK TABLE, a table look 
            should be taken on the table in NDB
           
            Check if it should be read or write lock
           */
          if (thd->options & (OPTION_TABLE_LOCK))
          {
            //lockThisTable();
            DBUG_PRINT("info", ("Locking the table..." ));
          }

        }
      }
    }
    /*
      This is the place to make sure this handler instance
      has a started transaction.
     
      The transaction is started by the first handler on which 
      MySQL Server calls external lock
     
      Other handlers in the same stmt or transaction should use 
      the same NDB transaction. This is done by setting up the m_active_trans
      pointer to point to the NDB transaction. 
     */

    // store thread specific data first to set the right context
    m_force_send=          thd->variables.ndb_force_send;
    m_ha_not_exact_count= !thd->variables.ndb_use_exact_count;
    m_autoincrement_prefetch= 
      (ha_rows) thd->variables.ndb_autoincrement_prefetch_sz;

    m_active_trans= thd_ndb->all ? thd_ndb->all : thd_ndb->stmt;
    DBUG_ASSERT(m_active_trans);
    // Start of transaction
    m_rows_changed= 0;
    m_ops_pending= 0;

    // TODO remove double pointers...
    m_thd_ndb_share= thd_ndb->get_open_table(thd, m_table);
    m_table_info= &m_thd_ndb_share->stat;
  }
  else
  {
    DBUG_PRINT("info", ("lock_type == F_UNLCK"));

    if (ndb_cache_check_time && m_rows_changed)
    {
      DBUG_PRINT("info", ("Rows has changed and util thread is running"));
      if (thd->options & (OPTION_NOT_AUTOCOMMIT | OPTION_BEGIN))
      {
        DBUG_PRINT("info", ("Add share to list of tables to be invalidated"));
        /* NOTE push_back allocates memory using transactions mem_root! */
        thd_ndb->changed_tables.push_back(m_share, &thd->transaction.mem_root);
      }

      pthread_mutex_lock(&m_share->mutex);
      DBUG_PRINT("info", ("Invalidating commit_count"));
      m_share->commit_count= 0;
      m_share->commit_count_lock++;
      pthread_mutex_unlock(&m_share->mutex);
    }

    if (!--thd_ndb->lock_count)
    {
      DBUG_PRINT("trans", ("Last external_lock"));
      PRINT_OPTION_FLAGS(thd);

      if (thd_ndb->stmt)
      {
        /*
          Unlock is done without a transaction commit / rollback.
          This happens if the thread didn't update any rows
          We must in this case close the transaction to release resources
        */
        DBUG_PRINT("trans",("ending non-updating transaction"));
        ndb->closeTransaction(m_active_trans);
        thd_ndb->stmt= NULL;
      }
    }
    m_table_info= NULL;

    /*
      This is the place to make sure this handler instance
      no longer are connected to the active transaction.

      And since the handler is no longer part of the transaction 
      it can't have open cursors, ops or blobs pending.
    */
    m_active_trans= NULL;    

    if (m_active_cursor)
      DBUG_PRINT("warning", ("m_active_cursor != NULL"));
    m_active_cursor= NULL;

    if (m_multi_cursor)
      DBUG_PRINT("warning", ("m_multi_cursor != NULL"));
    m_multi_cursor= NULL;
    
    if (m_blobs_pending)
      DBUG_PRINT("warning", ("blobs_pending != 0"));
    m_blobs_pending= 0;
    
    if (m_ops_pending)
      DBUG_PRINT("warning", ("ops_pending != 0L"));
    m_ops_pending= 0;
  }
  thd->set_current_stmt_binlog_row_based_if_mixed();
  DBUG_RETURN(error);
}

/*
  Unlock the last row read in an open scan.
  Rows are unlocked by default in ndb, but
  for SELECT FOR UPDATE and SELECT LOCK WIT SHARE MODE
  locks are kept if unlock_row() is not called.
*/

void ha_ndbcluster::unlock_row() 
{
  DBUG_ENTER("unlock_row");

  DBUG_PRINT("info", ("Unlocking row"));
  m_lock_tuple= false;
  DBUG_VOID_RETURN;
}

/*
  Start a transaction for running a statement if one is not
  already running in a transaction. This will be the case in
  a BEGIN; COMMIT; block
  When using LOCK TABLE's external_lock will start a transaction
  since ndb does not currently does not support table locking
*/

int ha_ndbcluster::start_stmt(THD *thd, thr_lock_type lock_type)
{
  int error=0;
  DBUG_ENTER("start_stmt");
  PRINT_OPTION_FLAGS(thd);

  Thd_ndb *thd_ndb= get_thd_ndb(thd);
  NdbTransaction *trans= (thd_ndb->stmt)?thd_ndb->stmt:thd_ndb->all;
  if (!trans){
    Ndb *ndb= thd_ndb->ndb;
    DBUG_PRINT("trans",("Starting transaction stmt"));  
    trans= ndb->startTransaction();
    if (trans == NULL)
      ERR_RETURN(ndb->getNdbError());
    no_uncommitted_rows_reset(thd);
    thd_ndb->stmt= trans;
    trans_register_ha(thd, FALSE, ndbcluster_hton);
  }
  thd_ndb->query_state&= NDB_QUERY_NORMAL;
  m_active_trans= trans;

  // Start of statement
  m_ops_pending= 0;    
  thd->set_current_stmt_binlog_row_based_if_mixed();

  DBUG_RETURN(error);
}


/*
  Commit a transaction started in NDB
 */

static int ndbcluster_commit(handlerton *hton, THD *thd, bool all)
{
  int res= 0;
  Thd_ndb *thd_ndb= get_thd_ndb(thd);
  Ndb *ndb= thd_ndb->ndb;
  NdbTransaction *trans= all ? thd_ndb->all : thd_ndb->stmt;

  DBUG_ENTER("ndbcluster_commit");
  DBUG_PRINT("transaction",("%s",
                            trans == thd_ndb->stmt ?
                            "stmt" : "all"));
  DBUG_ASSERT(ndb && trans);

  if (execute_commit(thd,trans) != 0)
  {
    const NdbError err= trans->getNdbError();
    const NdbOperation *error_op= trans->getNdbErrorOperation();
    ERR_PRINT(err);
    res= ndb_to_mysql_error(&err);
    if (res != -1)
      ndbcluster_print_error(res, error_op);
  }
  ndb->closeTransaction(trans);

  if (all)
    thd_ndb->all= NULL;
  else
    thd_ndb->stmt= NULL;

  /* Clear commit_count for tables changed by transaction */
  NDB_SHARE* share;
  List_iterator_fast<NDB_SHARE> it(thd_ndb->changed_tables);
  while ((share= it++))
  {
    pthread_mutex_lock(&share->mutex);
    DBUG_PRINT("info", ("Invalidate commit_count for %s, share->commit_count: %d ",
			share->key, share->commit_count));
    share->commit_count= 0;
    share->commit_count_lock++;
    pthread_mutex_unlock(&share->mutex);
  }
  thd_ndb->changed_tables.empty();

  DBUG_RETURN(res);
}


/*
  Rollback a transaction started in NDB
 */

static int ndbcluster_rollback(handlerton *hton, THD *thd, bool all)
{
  int res= 0;
  Thd_ndb *thd_ndb= get_thd_ndb(thd);
  Ndb *ndb= thd_ndb->ndb;
  NdbTransaction *trans= all ? thd_ndb->all : thd_ndb->stmt;

  DBUG_ENTER("ndbcluster_rollback");
  DBUG_PRINT("transaction",("%s",
                            trans == thd_ndb->stmt ? 
                            "stmt" : "all"));
  DBUG_ASSERT(ndb && trans);

  if (trans->execute(NdbTransaction::Rollback) != 0)
  {
    const NdbError err= trans->getNdbError();
    const NdbOperation *error_op= trans->getNdbErrorOperation();
    ERR_PRINT(err);     
    res= ndb_to_mysql_error(&err);
    if (res != -1) 
      ndbcluster_print_error(res, error_op);
  }
  ndb->closeTransaction(trans);

  if (all)
    thd_ndb->all= NULL;
  else
    thd_ndb->stmt= NULL;

  /* Clear list of tables changed by transaction */
  thd_ndb->changed_tables.empty();

  DBUG_RETURN(res);
}


/*
  Define NDB column based on Field.
  Returns 0 or mysql error code.
  Not member of ha_ndbcluster because NDBCOL cannot be declared.

  MySQL text types with character set "binary" are mapped to true
  NDB binary types without a character set.  This may change.
 */

static int create_ndb_column(NDBCOL &col,
                             Field *field,
                             HA_CREATE_INFO *info)
{
  // Set name
  col.setName(field->field_name);
  // Get char set
  CHARSET_INFO *cs= field->charset();
  // Set type and sizes
  const enum enum_field_types mysql_type= field->real_type();
  switch (mysql_type) {
  // Numeric types
  case MYSQL_TYPE_TINY:        
    if (field->flags & UNSIGNED_FLAG)
      col.setType(NDBCOL::Tinyunsigned);
    else
      col.setType(NDBCOL::Tinyint);
    col.setLength(1);
    break;
  case MYSQL_TYPE_SHORT:
    if (field->flags & UNSIGNED_FLAG)
      col.setType(NDBCOL::Smallunsigned);
    else
      col.setType(NDBCOL::Smallint);
    col.setLength(1);
    break;
  case MYSQL_TYPE_LONG:
    if (field->flags & UNSIGNED_FLAG)
      col.setType(NDBCOL::Unsigned);
    else
      col.setType(NDBCOL::Int);
    col.setLength(1);
    break;
  case MYSQL_TYPE_INT24:       
    if (field->flags & UNSIGNED_FLAG)
      col.setType(NDBCOL::Mediumunsigned);
    else
      col.setType(NDBCOL::Mediumint);
    col.setLength(1);
    break;
  case MYSQL_TYPE_LONGLONG:
    if (field->flags & UNSIGNED_FLAG)
      col.setType(NDBCOL::Bigunsigned);
    else
      col.setType(NDBCOL::Bigint);
    col.setLength(1);
    break;
  case MYSQL_TYPE_FLOAT:
    col.setType(NDBCOL::Float);
    col.setLength(1);
    break;
  case MYSQL_TYPE_DOUBLE:
    col.setType(NDBCOL::Double);
    col.setLength(1);
    break;
  case MYSQL_TYPE_DECIMAL:    
    {
      Field_decimal *f= (Field_decimal*)field;
      uint precision= f->pack_length();
      uint scale= f->decimals();
      if (field->flags & UNSIGNED_FLAG)
      {
        col.setType(NDBCOL::Olddecimalunsigned);
        precision-= (scale > 0);
      }
      else
      {
        col.setType(NDBCOL::Olddecimal);
        precision-= 1 + (scale > 0);
      }
      col.setPrecision(precision);
      col.setScale(scale);
      col.setLength(1);
    }
    break;
  case MYSQL_TYPE_NEWDECIMAL:    
    {
      Field_new_decimal *f= (Field_new_decimal*)field;
      uint precision= f->precision;
      uint scale= f->decimals();
      if (field->flags & UNSIGNED_FLAG)
      {
        col.setType(NDBCOL::Decimalunsigned);
      }
      else
      {
        col.setType(NDBCOL::Decimal);
      }
      col.setPrecision(precision);
      col.setScale(scale);
      col.setLength(1);
    }
    break;
  // Date types
  case MYSQL_TYPE_DATETIME:    
    col.setType(NDBCOL::Datetime);
    col.setLength(1);
    break;
  case MYSQL_TYPE_DATE: // ?
    col.setType(NDBCOL::Char);
    col.setLength(field->pack_length());
    break;
  case MYSQL_TYPE_NEWDATE:
    col.setType(NDBCOL::Date);
    col.setLength(1);
    break;
  case MYSQL_TYPE_TIME:        
    col.setType(NDBCOL::Time);
    col.setLength(1);
    break;
  case MYSQL_TYPE_YEAR:
    col.setType(NDBCOL::Year);
    col.setLength(1);
    break;
  case MYSQL_TYPE_TIMESTAMP:
    col.setType(NDBCOL::Timestamp);
    col.setLength(1);
    break;
  // Char types
  case MYSQL_TYPE_STRING:      
    if (field->pack_length() == 0)
    {
      col.setType(NDBCOL::Bit);
      col.setLength(1);
    }
    else if ((field->flags & BINARY_FLAG) && cs == &my_charset_bin)
    {
      col.setType(NDBCOL::Binary);
      col.setLength(field->pack_length());
    }
    else
    {
      col.setType(NDBCOL::Char);
      col.setCharset(cs);
      col.setLength(field->pack_length());
    }
    break;
  case MYSQL_TYPE_VAR_STRING: // ?
  case MYSQL_TYPE_VARCHAR:
    {
      Field_varstring* f= (Field_varstring*)field;
      if (f->length_bytes == 1)
      {
        if ((field->flags & BINARY_FLAG) && cs == &my_charset_bin)
          col.setType(NDBCOL::Varbinary);
        else {
          col.setType(NDBCOL::Varchar);
          col.setCharset(cs);
        }
      }
      else if (f->length_bytes == 2)
      {
        if ((field->flags & BINARY_FLAG) && cs == &my_charset_bin)
          col.setType(NDBCOL::Longvarbinary);
        else {
          col.setType(NDBCOL::Longvarchar);
          col.setCharset(cs);
        }
      }
      else
      {
        return HA_ERR_UNSUPPORTED;
      }
      col.setLength(field->field_length);
    }
    break;
  // Blob types (all come in as MYSQL_TYPE_BLOB)
  mysql_type_tiny_blob:
  case MYSQL_TYPE_TINY_BLOB:
    if ((field->flags & BINARY_FLAG) && cs == &my_charset_bin)
      col.setType(NDBCOL::Blob);
    else {
      col.setType(NDBCOL::Text);
      col.setCharset(cs);
    }
    col.setInlineSize(256);
    // No parts
    col.setPartSize(0);
    col.setStripeSize(0);
    break;
  //mysql_type_blob:
  case MYSQL_TYPE_GEOMETRY:
  case MYSQL_TYPE_BLOB:    
    if ((field->flags & BINARY_FLAG) && cs == &my_charset_bin)
      col.setType(NDBCOL::Blob);
    else {
      col.setType(NDBCOL::Text);
      col.setCharset(cs);
    }
    // Use "<=" even if "<" is the exact condition
    if (field->max_length() <= (1 << 8))
      goto mysql_type_tiny_blob;
    else if (field->max_length() <= (1 << 16))
    {
      col.setInlineSize(256);
      col.setPartSize(2000);
      col.setStripeSize(16);
    }
    else if (field->max_length() <= (1 << 24))
      goto mysql_type_medium_blob;
    else
      goto mysql_type_long_blob;
    break;
  mysql_type_medium_blob:
  case MYSQL_TYPE_MEDIUM_BLOB:   
    if ((field->flags & BINARY_FLAG) && cs == &my_charset_bin)
      col.setType(NDBCOL::Blob);
    else {
      col.setType(NDBCOL::Text);
      col.setCharset(cs);
    }
    col.setInlineSize(256);
    col.setPartSize(4000);
    col.setStripeSize(8);
    break;
  mysql_type_long_blob:
  case MYSQL_TYPE_LONG_BLOB:  
    if ((field->flags & BINARY_FLAG) && cs == &my_charset_bin)
      col.setType(NDBCOL::Blob);
    else {
      col.setType(NDBCOL::Text);
      col.setCharset(cs);
    }
    col.setInlineSize(256);
    col.setPartSize(8000);
    col.setStripeSize(4);
    break;
  // Other types
  case MYSQL_TYPE_ENUM:
    col.setType(NDBCOL::Char);
    col.setLength(field->pack_length());
    break;
  case MYSQL_TYPE_SET:         
    col.setType(NDBCOL::Char);
    col.setLength(field->pack_length());
    break;
  case MYSQL_TYPE_BIT:
  {
    int no_of_bits= field->field_length;
    col.setType(NDBCOL::Bit);
    if (!no_of_bits)
      col.setLength(1);
      else
        col.setLength(no_of_bits);
    break;
  }
  case MYSQL_TYPE_NULL:        
    goto mysql_type_unsupported;
  mysql_type_unsupported:
  default:
    return HA_ERR_UNSUPPORTED;
  }
  // Set nullable and pk
  col.setNullable(field->maybe_null());
  col.setPrimaryKey(field->flags & PRI_KEY_FLAG);
  // Set autoincrement
  if (field->flags & AUTO_INCREMENT_FLAG) 
  {
    char buff[22];
    col.setAutoIncrement(TRUE);
    ulonglong value= info->auto_increment_value ?
      info->auto_increment_value : (ulonglong) 1;
    DBUG_PRINT("info", ("Autoincrement key, initial: %s", llstr(value, buff)));
    col.setAutoIncrementInitialValue(value);
  }
  else
    col.setAutoIncrement(FALSE);
  return 0;
}

/*
  Create a table in NDB Cluster
<<<<<<< HEAD
*/
=======
 */

static void ndb_set_fragmentation(NDBTAB &tab, TABLE *form, uint pk_length)
{
  ha_rows max_rows= form->s->max_rows;
  ha_rows min_rows= form->s->min_rows;
  if (max_rows < min_rows)
    max_rows= min_rows;
  if (max_rows == (ha_rows)0) /* default setting, don't set fragmentation */
    return;
  /**
   * get the number of fragments right
   */
  uint no_fragments;
  {
#if MYSQL_VERSION_ID >= 50000
    uint acc_row_size= 25 + /*safety margin*/ 2;
#else
    uint acc_row_size= pk_length*4;
    /* add acc overhead */
    if (pk_length <= 8)  /* main page will set the limit */
      acc_row_size+= 25 + /*safety margin*/ 2;
    else                /* overflow page will set the limit */
      acc_row_size+= 4 + /*safety margin*/ 4;
#endif
    ulonglong acc_fragment_size= 512*1024*1024;
    /*
     * if not --with-big-tables then max_rows is ulong
     * the warning in this case is misleading though
     */
    ulonglong big_max_rows = (ulonglong)max_rows;
#if MYSQL_VERSION_ID >= 50100
    no_fragments= (big_max_rows*acc_row_size)/acc_fragment_size+1;
#else
    no_fragments= ((big_max_rows*acc_row_size)/acc_fragment_size+1
                   +1/*correct rounding*/)/2;
#endif
  }
  {
    uint no_nodes= g_ndb_cluster_connection->no_db_nodes();
    NDBTAB::FragmentType ftype;
    if (no_fragments > 2*no_nodes)
    {
      ftype= NDBTAB::FragAllLarge;
      if (no_fragments > 4*no_nodes)
        push_warning(current_thd, MYSQL_ERROR::WARN_LEVEL_WARN, ER_UNKNOWN_ERROR,
                     "Ndb might have problems storing the max amount of rows specified");
    }
    else if (no_fragments > no_nodes)
      ftype= NDBTAB::FragAllMedium;
    else
      ftype= NDBTAB::FragAllSmall;
    tab.setFragmentType(ftype);
  }
  tab.setMaxRows(max_rows);
  tab.setMinRows(min_rows);
}
>>>>>>> e2ea6f70

int ha_ndbcluster::create(const char *name, 
                          TABLE *form, 
                          HA_CREATE_INFO *info)
{
  THD *thd= current_thd;
  NDBTAB tab;
  NDBCOL col;
  uint pack_length, length, i, pk_length= 0;
  const void *data, *pack_data;
  bool create_from_engine= (info->table_options & HA_OPTION_CREATE_FROM_ENGINE);
  bool is_truncate= (thd->lex->sql_command == SQLCOM_TRUNCATE);

  DBUG_ENTER("ha_ndbcluster::create");
  DBUG_PRINT("enter", ("name: %s", name));

  DBUG_ASSERT(*fn_rext((char*)name) == 0);
  set_dbname(name);
  set_tabname(name);

  if (is_truncate)
  {
    DBUG_PRINT("info", ("Dropping and re-creating table for TRUNCATE"));
    if ((my_errno= delete_table(name)))
      DBUG_RETURN(my_errno);
  }
  table= form;
  if (create_from_engine)
  {
    /*
      Table already exists in NDB and frm file has been created by 
      caller.
      Do Ndb specific stuff, such as create a .ndb file
    */
    if ((my_errno= write_ndb_file(name)))
      DBUG_RETURN(my_errno);
#ifdef HAVE_NDB_BINLOG
    ndbcluster_create_binlog_setup(get_ndb(), name, strlen(name),
                                   m_dbname, m_tabname, FALSE);
#endif /* HAVE_NDB_BINLOG */
    DBUG_RETURN(my_errno);
  }

#ifdef HAVE_NDB_BINLOG
  /*
    Don't allow table creation unless
    schema distribution table is setup
    ( unless it is a creation of the schema dist table itself )
  */
  if (!schema_share &&
      !(strcmp(m_dbname, NDB_REP_DB) == 0 &&
        strcmp(m_tabname, NDB_SCHEMA_TABLE) == 0))
  {
    DBUG_PRINT("info", ("Schema distribution table not setup"));
    DBUG_RETURN(HA_ERR_NO_CONNECTION);
  }
#endif /* HAVE_NDB_BINLOG */

  DBUG_PRINT("table", ("name: %s", m_tabname));  
  tab.setName(m_tabname);
  tab.setLogging(!(info->options & HA_LEX_CREATE_TMP_TABLE));    
   
  // Save frm data for this table
  if (readfrm(name, &data, &length))
    DBUG_RETURN(1);
  if (packfrm(data, length, &pack_data, &pack_length))
  {
    my_free((char*)data, MYF(0));
    DBUG_RETURN(2);
  }

  DBUG_PRINT("info", ("setFrm data=%lx  len=%d", pack_data, pack_length));
  tab.setFrm(pack_data, pack_length);      
  my_free((char*)data, MYF(0));
  my_free((char*)pack_data, MYF(0));
  
  for (i= 0; i < form->s->fields; i++) 
  {
    Field *field= form->field[i];
    DBUG_PRINT("info", ("name: %s, type: %u, pack_length: %d", 
                        field->field_name, field->real_type(),
                        field->pack_length()));
    if ((my_errno= create_ndb_column(col, field, info)))
      DBUG_RETURN(my_errno);
 
    if (info->store_on_disk || getenv("NDB_DEFAULT_DISK"))
      col.setStorageType(NdbDictionary::Column::StorageTypeDisk);
    else
      col.setStorageType(NdbDictionary::Column::StorageTypeMemory);

    tab.addColumn(col);
    if (col.getPrimaryKey())
      pk_length += (field->pack_length() + 3) / 4;
  }

  KEY* key_info;
  for (i= 0, key_info= form->key_info; i < form->s->keys; i++, key_info++)
  {
    KEY_PART_INFO *key_part= key_info->key_part;
    KEY_PART_INFO *end= key_part + key_info->key_parts;
    for (; key_part != end; key_part++)
      tab.getColumn(key_part->fieldnr-1)->setStorageType(
                             NdbDictionary::Column::StorageTypeMemory);
  }

  if (info->store_on_disk)
    if (info->tablespace)
      tab.setTablespace(info->tablespace);
    else
      tab.setTablespace("DEFAULT-TS");
  // No primary key, create shadow key as 64 bit, auto increment  
  if (form->s->primary_key == MAX_KEY) 
  {
    DBUG_PRINT("info", ("Generating shadow key"));
    col.setName("$PK");
    col.setType(NdbDictionary::Column::Bigunsigned);
    col.setLength(1);
    col.setNullable(FALSE);
    col.setPrimaryKey(TRUE);
    col.setAutoIncrement(TRUE);
    tab.addColumn(col);
    pk_length += 2;
  }
 
  // Make sure that blob tables don't have to big part size
  for (i= 0; i < form->s->fields; i++) 
  {
    /**
     * The extra +7 concists
     * 2 - words from pk in blob table
     * 5 - from extra words added by tup/dict??
     */
    switch (form->field[i]->real_type()) {
    case MYSQL_TYPE_GEOMETRY:
    case MYSQL_TYPE_BLOB:    
    case MYSQL_TYPE_MEDIUM_BLOB:   
    case MYSQL_TYPE_LONG_BLOB: 
    {
      NdbDictionary::Column * col= tab.getColumn(i);
      int size= pk_length + (col->getPartSize()+3)/4 + 7;
      if (size > NDB_MAX_TUPLE_SIZE_IN_WORDS && 
         (pk_length+7) < NDB_MAX_TUPLE_SIZE_IN_WORDS)
      {
        size= NDB_MAX_TUPLE_SIZE_IN_WORDS - pk_length - 7;
        col->setPartSize(4*size);
      }
      /**
       * If size > NDB_MAX and pk_length+7 >= NDB_MAX
       *   then the table can't be created anyway, so skip
       *   changing part size, and have error later
       */ 
    }
    default:
      break;
    }
  }

  // Check partition info
  partition_info *part_info= form->part_info;
  if ((my_errno= set_up_partition_info(part_info, form, (void*)&tab)))
  {
    DBUG_RETURN(my_errno);
  }

  if ((my_errno= check_ndb_connection()))
    DBUG_RETURN(my_errno);
  
  // Create the table in NDB     
  Ndb *ndb= get_ndb();
  NDBDICT *dict= ndb->getDictionary();
  if (dict->createTable(tab) != 0) 
  {
    const NdbError err= dict->getNdbError();
    ERR_PRINT(err);
    my_errno= ndb_to_mysql_error(&err);
    DBUG_RETURN(my_errno);
  }

  Ndb_table_guard ndbtab_g(dict, m_tabname);
  // temporary set m_table during create
  // reset at return
  m_table= ndbtab_g.get_table();
  // TODO check also that we have the same frm...
  if (!m_table)
  {
    /* purecov: begin deadcode */
    const NdbError err= dict->getNdbError();
    ERR_PRINT(err);
    my_errno= ndb_to_mysql_error(&err);
    DBUG_RETURN(my_errno);
    /* purecov: end */
  }

  DBUG_PRINT("info", ("Table %s/%s created successfully", 
                      m_dbname, m_tabname));

  // Create secondary indexes
  my_errno= create_indexes(ndb, form);

  if (!my_errno)
    my_errno= write_ndb_file(name);
  else
  {
    /*
      Failed to create an index,
      drop the table (and all it's indexes)
    */
    while (dict->dropTableGlobal(*m_table))
    {
      switch (dict->getNdbError().status)
      {
        case NdbError::TemporaryError:
          if (!thd->killed) 
            continue; // retry indefinitly
          break;
        default:
          break;
      }
      break;
    }
    m_table = 0;
    DBUG_RETURN(my_errno);
  }

#ifdef HAVE_NDB_BINLOG
  if (!my_errno)
  {
    NDB_SHARE *share= 0;
    pthread_mutex_lock(&ndbcluster_mutex);
    /*
      First make sure we get a "fresh" share here, not an old trailing one...
    */
    {
      uint length= (uint) strlen(name);
      if ((share= (NDB_SHARE*) hash_search(&ndbcluster_open_tables,
                                           (byte*) name, length)))
        handle_trailing_share(share);
    }
    /*
      get a new share
    */

    if (!(share= get_share(name, form, true, true)))
    {
      sql_print_error("NDB: allocating table share for %s failed", name);
      /* my_errno is set */
    }
    pthread_mutex_unlock(&ndbcluster_mutex);

    while (!IS_TMP_PREFIX(m_tabname))
    {
      String event_name(INJECTOR_EVENT_LEN);
      ndb_rep_event_name(&event_name,m_dbname,m_tabname);
      int do_event_op= ndb_binlog_running;

      if (!schema_share &&
          strcmp(share->db, NDB_REP_DB) == 0 &&
          strcmp(share->table_name, NDB_SCHEMA_TABLE) == 0)
        do_event_op= 1;

      /*
        Always create an event for the table, as other mysql servers
        expect it to be there.
      */
      if (!ndbcluster_create_event(ndb, m_table, event_name.c_ptr(), share,
                                   share && do_event_op ? 2 : 1/* push warning */))
      {
        if (ndb_extra_logging)
          sql_print_information("NDB Binlog: CREATE TABLE Event: %s",
                                event_name.c_ptr());
        if (share && do_event_op &&
            ndbcluster_create_event_ops(share, m_table, event_name.c_ptr()))
        {
          sql_print_error("NDB Binlog: FAILED CREATE TABLE event operations."
                          " Event: %s", name);
          /* a warning has been issued to the client */
        }
      }
      /*
        warning has been issued if ndbcluster_create_event failed
        and (share && do_event_op)
      */
      if (share && !do_event_op)
        share->flags|= NSF_NO_BINLOG;
      ndbcluster_log_schema_op(thd, share,
                               thd->query, thd->query_length,
                               share->db, share->table_name,
                               m_table->getObjectId(),
                               m_table->getObjectVersion(),
                               (is_truncate) ?
			       SOT_TRUNCATE_TABLE : SOT_CREATE_TABLE, 
			       0, 0, 1);
      break;
    }
  }
#endif /* HAVE_NDB_BINLOG */

  m_table= 0;
  DBUG_RETURN(my_errno);
}

int ha_ndbcluster::create_handler_files(const char *file,
                                        const char *old_name,
                                        int action_flag,
                                        HA_CREATE_INFO *info) 
{ 
  char path[FN_REFLEN];
  const char *name;
  Ndb* ndb;
  const NDBTAB *tab;
  const void *data, *pack_data;
  uint length, pack_length;
  int error= 0;

  DBUG_ENTER("create_handler_files");

  if (action_flag != CHF_INDEX_FLAG)
  {
    DBUG_RETURN(FALSE);
  }
  DBUG_PRINT("enter", ("file: %s", file));
  if (!(ndb= get_ndb()))
    DBUG_RETURN(HA_ERR_NO_CONNECTION);

  NDBDICT *dict= ndb->getDictionary();
  if (!info->frm_only)
    DBUG_RETURN(0); // Must be a create, ignore since frm is saved in create

  // TODO handle this
  DBUG_ASSERT(m_table != 0);

  set_dbname(file);
  set_tabname(file);
  Ndb_table_guard ndbtab_g(dict, m_tabname);
  DBUG_PRINT("info", ("m_dbname: %s, m_tabname: %s", m_dbname, m_tabname));
  if (!(tab= ndbtab_g.get_table()))
    DBUG_RETURN(0); // Unkown table, must be temporary table

  DBUG_ASSERT(get_ndb_share_state(m_share) == NSS_ALTERED);
  if (readfrm(file, &data, &length) ||
      packfrm(data, length, &pack_data, &pack_length))
  {
    DBUG_PRINT("info", ("Missing frm for %s", m_tabname));
    my_free((char*)data, MYF(MY_ALLOW_ZERO_PTR));
    my_free((char*)pack_data, MYF(MY_ALLOW_ZERO_PTR));
    error= 1;
  }
  else
  {
    DBUG_PRINT("info", ("Table %s has changed, altering frm in ndb", 
                        m_tabname));
    NdbDictionary::Table new_tab= *tab;
    new_tab.setFrm(pack_data, pack_length);
    if (dict->alterTableGlobal(*tab, new_tab))
    {
      error= ndb_to_mysql_error(&dict->getNdbError());
    }
    my_free((char*)data, MYF(MY_ALLOW_ZERO_PTR));
    my_free((char*)pack_data, MYF(MY_ALLOW_ZERO_PTR));
  }
  
  set_ndb_share_state(m_share, NSS_INITIAL);
  free_share(&m_share); // Decrease ref_count

  DBUG_RETURN(error);
}

int ha_ndbcluster::create_index(const char *name, KEY *key_info, 
                                NDB_INDEX_TYPE idx_type, uint idx_no)
{
  int error= 0;
  char unique_name[FN_LEN];
  static const char* unique_suffix= "$unique";
  DBUG_ENTER("ha_ndbcluster::create_ordered_index");
  DBUG_PRINT("info", ("Creating index %u: %s", idx_no, name));  

  if (idx_type == UNIQUE_ORDERED_INDEX || idx_type == UNIQUE_INDEX)
  {
    strxnmov(unique_name, FN_LEN, name, unique_suffix, NullS);
    DBUG_PRINT("info", ("Created unique index name \'%s\' for index %d",
                        unique_name, idx_no));
  }
    
  switch (idx_type){
  case PRIMARY_KEY_INDEX:
    // Do nothing, already created
    break;
  case PRIMARY_KEY_ORDERED_INDEX:
    error= create_ordered_index(name, key_info);
    break;
  case UNIQUE_ORDERED_INDEX:
    if (!(error= create_ordered_index(name, key_info)))
      error= create_unique_index(unique_name, key_info);
    break;
  case UNIQUE_INDEX:
    if (!(error= check_index_fields_not_null(key_info)))
      error= create_unique_index(unique_name, key_info);
    break;
  case ORDERED_INDEX:
    error= create_ordered_index(name, key_info);
    break;
  default:
    DBUG_ASSERT(FALSE);
    break;
  }
  
  DBUG_RETURN(error);
}

int ha_ndbcluster::create_ordered_index(const char *name, 
                                        KEY *key_info)
{
  DBUG_ENTER("ha_ndbcluster::create_ordered_index");
  DBUG_RETURN(create_ndb_index(name, key_info, FALSE));
}

int ha_ndbcluster::create_unique_index(const char *name, 
                                       KEY *key_info)
{

  DBUG_ENTER("ha_ndbcluster::create_unique_index");
  DBUG_RETURN(create_ndb_index(name, key_info, TRUE));
}


/*
  Create an index in NDB Cluster
 */

int ha_ndbcluster::create_ndb_index(const char *name, 
                                     KEY *key_info,
                                     bool unique)
{
  Ndb *ndb= get_ndb();
  NdbDictionary::Dictionary *dict= ndb->getDictionary();
  KEY_PART_INFO *key_part= key_info->key_part;
  KEY_PART_INFO *end= key_part + key_info->key_parts;
  
  DBUG_ENTER("ha_ndbcluster::create_index");
  DBUG_PRINT("enter", ("name: %s ", name));

  NdbDictionary::Index ndb_index(name);
  if (unique)
    ndb_index.setType(NdbDictionary::Index::UniqueHashIndex);
  else 
  {
    ndb_index.setType(NdbDictionary::Index::OrderedIndex);
    // TODO Only temporary ordered indexes supported
    ndb_index.setLogging(FALSE); 
  }
  ndb_index.setTable(m_tabname);

  for (; key_part != end; key_part++) 
  {
    Field *field= key_part->field;
    DBUG_PRINT("info", ("attr: %s", field->field_name));
    ndb_index.addColumnName(field->field_name);
  }
  
  if (dict->createIndex(ndb_index, *m_table))
    ERR_RETURN(dict->getNdbError());

  // Success
  DBUG_PRINT("info", ("Created index %s", name));
  DBUG_RETURN(0);  
}

/*
 Prepare for an on-line alter table
*/ 
void ha_ndbcluster::prepare_for_alter()
{
  ndbcluster_get_share(m_share); // Increase ref_count
  set_ndb_share_state(m_share, NSS_ALTERED);
}

/*
  Add an index on-line to a table
*/
int ha_ndbcluster::add_index(TABLE *table_arg, 
                             KEY *key_info, uint num_of_keys)
{
  DBUG_ENTER("ha_ndbcluster::add_index");
  DBUG_PRINT("info", ("ha_ndbcluster::add_index to table %s", 
                      table_arg->s->table_name));
  int error= 0;
  uint idx;

  DBUG_ASSERT(m_share->state == NSS_ALTERED);
  for (idx= 0; idx < num_of_keys; idx++)
  {
    KEY *key= key_info + idx;
    KEY_PART_INFO *key_part= key->key_part;
    KEY_PART_INFO *end= key_part + key->key_parts;
    NDB_INDEX_TYPE idx_type= get_index_type_from_key(idx, key, false);
    DBUG_PRINT("info", ("Adding index: '%s'", key_info[idx].name));
    // Add fields to key_part struct
    for (; key_part != end; key_part++)
      key_part->field= table->field[key_part->fieldnr];
    // Check index type
    // Create index in ndb
    if((error= create_index(key_info[idx].name, key, idx_type, idx)))
      break;
  }
  if (error)
  {
    set_ndb_share_state(m_share, NSS_INITIAL);
    free_share(&m_share); // Decrease ref_count
  }
  DBUG_RETURN(error);  
}

/*
  Mark one or several indexes for deletion. and
  renumber the remaining indexes
*/
int ha_ndbcluster::prepare_drop_index(TABLE *table_arg, 
                                      uint *key_num, uint num_of_keys)
{
  DBUG_ENTER("ha_ndbcluster::prepare_drop_index");
  DBUG_ASSERT(m_share->state == NSS_ALTERED);
  // Mark indexes for deletion
  uint idx;
  for (idx= 0; idx < num_of_keys; idx++)
  {
    DBUG_PRINT("info", ("ha_ndbcluster::prepare_drop_index %u", *key_num));
    m_index[*key_num++].status= TO_BE_DROPPED;
  }
  // Renumber indexes
  THD *thd= current_thd;
  Thd_ndb *thd_ndb= get_thd_ndb(thd);
  Ndb *ndb= thd_ndb->ndb;
  renumber_indexes(ndb, table_arg);
  DBUG_RETURN(0);
}
 
/*
  Really drop all indexes marked for deletion
*/
int ha_ndbcluster::final_drop_index(TABLE *table_arg)
{
  int error;
  DBUG_ENTER("ha_ndbcluster::final_drop_index");
  DBUG_PRINT("info", ("ha_ndbcluster::final_drop_index"));
  // Really drop indexes
  THD *thd= current_thd;
  Thd_ndb *thd_ndb= get_thd_ndb(thd);
  Ndb *ndb= thd_ndb->ndb;
  if((error= drop_indexes(ndb, table_arg)))
  {
    m_share->state= NSS_INITIAL;
    free_share(&m_share); // Decrease ref_count
  }
  DBUG_RETURN(error);
}

/*
  Rename a table in NDB Cluster
*/

int ha_ndbcluster::rename_table(const char *from, const char *to)
{
  NDBDICT *dict;
  char old_dbname[FN_HEADLEN];
  char new_dbname[FN_HEADLEN];
  char new_tabname[FN_HEADLEN];
  const NDBTAB *orig_tab;
  int result;
  bool recreate_indexes= FALSE;
  NDBDICT::List index_list;

  DBUG_ENTER("ha_ndbcluster::rename_table");
  DBUG_PRINT("info", ("Renaming %s to %s", from, to));
  set_dbname(from, old_dbname);
  set_dbname(to, new_dbname);
  set_tabname(from);
  set_tabname(to, new_tabname);

  if (check_ndb_connection())
    DBUG_RETURN(my_errno= HA_ERR_NO_CONNECTION);

  Ndb *ndb= get_ndb();
  ndb->setDatabaseName(old_dbname);
  dict= ndb->getDictionary();
  Ndb_table_guard ndbtab_g(dict, m_tabname);
  if (!(orig_tab= ndbtab_g.get_table()))
    ERR_RETURN(dict->getNdbError());

#ifdef HAVE_NDB_BINLOG
  int ndb_table_id= orig_tab->getObjectId();
  int ndb_table_version= orig_tab->getObjectVersion();

  NDB_SHARE *share= get_share(from, 0, false);
  if (share)
  {
    int r= rename_share(share, to);
    DBUG_ASSERT(r == 0);
  }
#endif
  if (my_strcasecmp(system_charset_info, new_dbname, old_dbname))
  {
    dict->listIndexes(index_list, *orig_tab);    
    recreate_indexes= TRUE;
  }
  // Change current database to that of target table
  set_dbname(to);
  ndb->setDatabaseName(m_dbname);

  NdbDictionary::Table new_tab= *orig_tab;
  new_tab.setName(new_tabname);
  if (dict->alterTableGlobal(*orig_tab, new_tab) != 0)
  {
    NdbError ndb_error= dict->getNdbError();
#ifdef HAVE_NDB_BINLOG
    if (share)
    {
      int r= rename_share(share, from);
      DBUG_ASSERT(r == 0);
      free_share(&share);
    }
#endif
    ERR_RETURN(ndb_error);
  }
  
  // Rename .ndb file
  if ((result= handler::rename_table(from, to)))
  {
    // ToDo in 4.1 should rollback alter table...
#ifdef HAVE_NDB_BINLOG
    if (share)
      free_share(&share);
#endif
    DBUG_RETURN(result);
  }

#ifdef HAVE_NDB_BINLOG
  int is_old_table_tmpfile= 1;
  if (share && share->op)
    dict->forceGCPWait();

  /* handle old table */
  if (!IS_TMP_PREFIX(m_tabname))
  {
    is_old_table_tmpfile= 0;
    String event_name(INJECTOR_EVENT_LEN);
    ndb_rep_event_name(&event_name, from + sizeof(share_prefix) - 1, 0);
    ndbcluster_handle_drop_table(ndb, event_name.c_ptr(), share,
                                 "rename table");
  }

  if (!result && !IS_TMP_PREFIX(new_tabname))
  {
    /* always create an event for the table */
    String event_name(INJECTOR_EVENT_LEN);
    ndb_rep_event_name(&event_name, to + sizeof(share_prefix) - 1, 0);
    Ndb_table_guard ndbtab_g2(dict, new_tabname);
    const NDBTAB *ndbtab= ndbtab_g2.get_table();

    if (!ndbcluster_create_event(ndb, ndbtab, event_name.c_ptr(), share,
                                 share && ndb_binlog_running ? 2 : 1/* push warning */))
    {
      if (ndb_extra_logging)
        sql_print_information("NDB Binlog: RENAME Event: %s",
                              event_name.c_ptr());
      if (share && ndb_binlog_running &&
          ndbcluster_create_event_ops(share, ndbtab, event_name.c_ptr()))
      {
        sql_print_error("NDB Binlog: FAILED create event operations "
                        "during RENAME. Event %s", event_name.c_ptr());
        /* a warning has been issued to the client */
      }
    }
    /*
      warning has been issued if ndbcluster_create_event failed
      and (share && ndb_binlog_running)
    */
    if (!is_old_table_tmpfile)
      ndbcluster_log_schema_op(current_thd, share,
                               current_thd->query, current_thd->query_length,
                               old_dbname, m_tabname,
                               ndb_table_id, ndb_table_version,
                               SOT_RENAME_TABLE,
                               m_dbname, new_tabname, 1);
  }

  // If we are moving tables between databases, we need to recreate
  // indexes
  if (recreate_indexes)
  {
    for (unsigned i = 0; i < index_list.count; i++) 
    {
        NDBDICT::List::Element& index_el = index_list.elements[i];
	// Recreate any indexes not stored in the system database
	if (my_strcasecmp(system_charset_info, 
			  index_el.database, NDB_SYSTEM_DATABASE))
	{
	  set_dbname(from);
	  ndb->setDatabaseName(m_dbname);
	  const NDBINDEX * index= dict->getIndexGlobal(index_el.name,  new_tab);
	  DBUG_PRINT("info", ("Creating index %s/%s",
			      index_el.database, index->getName()));
	  dict->createIndex(*index, new_tab);
	  DBUG_PRINT("info", ("Dropping index %s/%s",
			      index_el.database, index->getName()));
	  set_dbname(from);
	  ndb->setDatabaseName(m_dbname);
	  dict->dropIndexGlobal(*index);
	}
    }
  }
  if (share)
    free_share(&share);
#endif

  DBUG_RETURN(result);
}


/*
  Delete table from NDB Cluster

 */

/* static version which does not need a handler */

int
ha_ndbcluster::delete_table(ha_ndbcluster *h, Ndb *ndb,
                            const char *path,
                            const char *db,
                            const char *table_name)
{
  THD *thd= current_thd;
  DBUG_ENTER("ha_ndbcluster::ndbcluster_delete_table");
  NDBDICT *dict= ndb->getDictionary();
  int ndb_table_id= 0;
  int ndb_table_version= 0;
#ifdef HAVE_NDB_BINLOG
  /*
    Don't allow drop table unless
    schema distribution table is setup
  */
  if (!schema_share)
  {
    DBUG_PRINT("info", ("Schema distribution table not setup"));
    DBUG_RETURN(HA_ERR_NO_CONNECTION);
  }
  NDB_SHARE *share= get_share(path, 0, false);
#endif

  /* Drop the table from NDB */
  
  int res= 0;
  if (h && h->m_table)
  {
retry_temporary_error1:
    if (dict->dropTableGlobal(*h->m_table) == 0)
    {
      ndb_table_id= h->m_table->getObjectId();
      ndb_table_version= h->m_table->getObjectVersion();
    }
    else
    {
      switch (dict->getNdbError().status)
      {
        case NdbError::TemporaryError:
          if (!thd->killed) 
            goto retry_temporary_error1; // retry indefinitly
          break;
        default:
          break;
      }
      res= ndb_to_mysql_error(&dict->getNdbError());
    }
    h->release_metadata(thd, ndb);
  }
  else
  {
    ndb->setDatabaseName(db);
    while (1)
    {
      Ndb_table_guard ndbtab_g(dict, table_name);
      if (ndbtab_g.get_table())
      {
    retry_temporary_error2:
        if (dict->dropTableGlobal(*ndbtab_g.get_table()) == 0)
        {
          ndb_table_id= ndbtab_g.get_table()->getObjectId();
          ndb_table_version= ndbtab_g.get_table()->getObjectVersion();
        }
        else
        {
          switch (dict->getNdbError().status)
          {
            case NdbError::TemporaryError:
              if (!thd->killed) 
                goto retry_temporary_error2; // retry indefinitly
              break;
            default:
              if (dict->getNdbError().code == NDB_INVALID_SCHEMA_OBJECT)
              {
                ndbtab_g.invalidate();
                continue;
              }
              break;
          }
        }
      }
      else
        res= ndb_to_mysql_error(&dict->getNdbError());
      break;
    }
  }

  if (res)
  {
#ifdef HAVE_NDB_BINLOG
    /* the drop table failed for some reason, drop the share anyways */
    if (share)
    {
      pthread_mutex_lock(&ndbcluster_mutex);
      if (share->state != NSS_DROPPED)
      {
        /*
          The share kept by the server has not been freed, free it
        */
        share->state= NSS_DROPPED;
        free_share(&share, TRUE);
      }
      /* free the share taken above */
      free_share(&share, TRUE);
      pthread_mutex_unlock(&ndbcluster_mutex);
    }
#endif
    DBUG_RETURN(res);
  }

#ifdef HAVE_NDB_BINLOG
  /* stop the logging of the dropped table, and cleanup */

  /*
    drop table is successful even if table does not exist in ndb
    and in case table was actually not dropped, there is no need
    to force a gcp, and setting the event_name to null will indicate
    that there is no event to be dropped
  */
  int table_dropped= dict->getNdbError().code != 709;

  if (!IS_TMP_PREFIX(table_name) && share &&
      current_thd->lex->sql_command != SQLCOM_TRUNCATE)
  {
    ndbcluster_log_schema_op(thd, share,
                             thd->query, thd->query_length,
                             share->db, share->table_name,
                             ndb_table_id, ndb_table_version,
                             SOT_DROP_TABLE, 0, 0, 1);
  }
  else if (table_dropped && share && share->op) /* ndbcluster_log_schema_op
                                                   will do a force GCP */
    dict->forceGCPWait();

  if (!IS_TMP_PREFIX(table_name))
  {
    String event_name(INJECTOR_EVENT_LEN);
    ndb_rep_event_name(&event_name, path + sizeof(share_prefix) - 1, 0);
    ndbcluster_handle_drop_table(ndb,
                                 table_dropped ? event_name.c_ptr() : 0,
                                 share, "delete table");
  }

  if (share)
  {
    pthread_mutex_lock(&ndbcluster_mutex);
    if (share->state != NSS_DROPPED)
    {
      /*
        The share kept by the server has not been freed, free it
      */
      share->state= NSS_DROPPED;
      free_share(&share, TRUE);
    }
    /* free the share taken above */
    free_share(&share, TRUE);
    pthread_mutex_unlock(&ndbcluster_mutex);
  }
#endif
  DBUG_RETURN(0);
}

int ha_ndbcluster::delete_table(const char *name)
{
  DBUG_ENTER("ha_ndbcluster::delete_table");
  DBUG_PRINT("enter", ("name: %s", name));
  set_dbname(name);
  set_tabname(name);

#ifdef HAVE_NDB_BINLOG
  /*
    Don't allow drop table unless
    schema distribution table is setup
  */
  if (!schema_share)
  {
    DBUG_PRINT("info", ("Schema distribution table not setup"));
    DBUG_RETURN(HA_ERR_NO_CONNECTION);
  }
#endif

  if (check_ndb_connection())
    DBUG_RETURN(HA_ERR_NO_CONNECTION);

  /* Call ancestor function to delete .ndb file */
  handler::delete_table(name);

  DBUG_RETURN(delete_table(this, get_ndb(),name, m_dbname, m_tabname));
}


void ha_ndbcluster::get_auto_increment(ulonglong offset, ulonglong increment,
                                       ulonglong nb_desired_values,
                                       ulonglong *first_value,
                                       ulonglong *nb_reserved_values)
{  
  int cache_size;
  Uint64 auto_value;
  DBUG_ENTER("get_auto_increment");
  DBUG_PRINT("enter", ("m_tabname: %s", m_tabname));
  Ndb *ndb= get_ndb();
   
  if (m_rows_inserted > m_rows_to_insert)
  {
    /* We guessed too low */
    m_rows_to_insert+= m_autoincrement_prefetch;
  }
  cache_size= 
    (int) ((m_rows_to_insert - m_rows_inserted < m_autoincrement_prefetch) ?
           m_rows_to_insert - m_rows_inserted :
           ((m_rows_to_insert > m_autoincrement_prefetch) ?
            m_rows_to_insert : m_autoincrement_prefetch));
  int ret;
  uint retries= NDB_AUTO_INCREMENT_RETRIES;
  do {
    Ndb_tuple_id_range_guard g(m_share);
    ret=
      m_skip_auto_increment ? 
      ndb->readAutoIncrementValue(m_table, g.range, auto_value) :
      ndb->getAutoIncrementValue(m_table, g.range, auto_value, cache_size);
  } while (ret == -1 && 
           --retries &&
           ndb->getNdbError().status == NdbError::TemporaryError);
  if (ret == -1)
  {
    const NdbError err= ndb->getNdbError();
    sql_print_error("Error %lu in ::get_auto_increment(): %s",
                    (ulong) err.code, err.message);
    *first_value= ~(ulonglong) 0;
    DBUG_VOID_RETURN;
  }
  *first_value= (longlong)auto_value;
  /* From the point of view of MySQL, NDB reserves one row at a time */
  *nb_reserved_values= 1;
  DBUG_VOID_RETURN;
}


/*
  Constructor for the NDB Cluster table handler 
 */

#define HA_NDBCLUSTER_TABLE_FLAGS \
                HA_REC_NOT_IN_SEQ | \
                HA_NULL_IN_KEY | \
                HA_AUTO_PART_KEY | \
                HA_NO_PREFIX_CHAR_KEYS | \
                HA_NEED_READ_RANGE_BUFFER | \
                HA_CAN_GEOMETRY | \
                HA_CAN_BIT_FIELD | \
                HA_PRIMARY_KEY_REQUIRED_FOR_POSITION | \
                HA_PRIMARY_KEY_REQUIRED_FOR_DELETE | \
                HA_PARTIAL_COLUMN_READ | \
                HA_HAS_OWN_BINLOGGING | \
                HA_HAS_RECORDS

ha_ndbcluster::ha_ndbcluster(handlerton *hton, TABLE_SHARE *table_arg):
  handler(hton, table_arg),
  m_active_trans(NULL),
  m_active_cursor(NULL),
  m_table(NULL),
  m_table_info(NULL),
  m_table_flags(HA_NDBCLUSTER_TABLE_FLAGS),
  m_share(0),
  m_part_info(NULL),
  m_use_partition_function(FALSE),
  m_sorted(FALSE),
  m_use_write(FALSE),
  m_ignore_dup_key(FALSE),
  m_has_unique_index(FALSE),
  m_primary_key_update(FALSE),
  m_ignore_no_key(FALSE),
  m_rows_to_insert((ha_rows) 1),
  m_rows_inserted((ha_rows) 0),
  m_bulk_insert_rows((ha_rows) 1024),
  m_rows_changed((ha_rows) 0),
  m_bulk_insert_not_flushed(FALSE),
  m_ops_pending(0),
  m_skip_auto_increment(TRUE),
  m_blobs_pending(0),
  m_blobs_offset(0),
  m_blobs_buffer(0),
  m_blobs_buffer_size(0),
  m_dupkey((uint) -1),
  m_ha_not_exact_count(FALSE),
  m_force_send(TRUE),
  m_autoincrement_prefetch((ha_rows) 32),
  m_transaction_on(TRUE),
  m_cond_stack(NULL),
  m_multi_cursor(NULL)
{
  int i;
 
  DBUG_ENTER("ha_ndbcluster");

  m_tabname[0]= '\0';
  m_dbname[0]= '\0';

  stats.records= ~(ha_rows)0; // uninitialized
  stats.block_size= 1024;

  for (i= 0; i < MAX_KEY; i++)
    ndb_init_index(m_index[i]);

  DBUG_VOID_RETURN;
}


int ha_ndbcluster::ha_initialise()
{
  DBUG_ENTER("ha_ndbcluster::ha_initialise");
  if (check_ndb_in_thd(current_thd))
  {
    DBUG_RETURN(FALSE);
  }
  DBUG_RETURN(TRUE);
}

/*
  Destructor for NDB Cluster table handler
 */

ha_ndbcluster::~ha_ndbcluster() 
{
  THD *thd= current_thd;
  Ndb *ndb= thd ? check_ndb_in_thd(thd) : g_ndb;
  DBUG_ENTER("~ha_ndbcluster");

  if (m_share)
  {
    free_share(&m_share);
  }
  release_metadata(thd, ndb);
  my_free(m_blobs_buffer, MYF(MY_ALLOW_ZERO_PTR));
  m_blobs_buffer= 0;

  // Check for open cursor/transaction
  if (m_active_cursor) {
  }
  DBUG_ASSERT(m_active_cursor == NULL);
  if (m_active_trans) {
  }
  DBUG_ASSERT(m_active_trans == NULL);

  // Discard the condition stack
  DBUG_PRINT("info", ("Clearing condition stack"));
  cond_clear();

  DBUG_VOID_RETURN;
}



/*
  Open a table for further use
  - fetch metadata for this table from NDB
  - check that table exists

  RETURN
    0    ok
    < 0  Table has changed
*/

int ha_ndbcluster::open(const char *name, int mode, uint test_if_locked)
{
  int res;
  KEY *key;
  DBUG_ENTER("ha_ndbcluster::open");
  DBUG_PRINT("enter", ("name: %s  mode: %d  test_if_locked: %d",
                       name, mode, test_if_locked));
  
  /*
    Setup ref_length to make room for the whole 
    primary key to be written in the ref variable
  */
  
  if (table_share->primary_key != MAX_KEY) 
  {
    key= table->key_info+table_share->primary_key;
    ref_length= key->key_length;
  }
  else // (table_share->primary_key == MAX_KEY) 
  {
    if (m_use_partition_function)
    {
      ref_length+= sizeof(m_part_id);
    }
  }

  DBUG_PRINT("info", ("ref_length: %d", ref_length));

  // Init table lock structure 
  if (!(m_share=get_share(name, table)))
    DBUG_RETURN(1);
  thr_lock_data_init(&m_share->lock,&m_lock,(void*) 0);
  
  set_dbname(name);
  set_tabname(name);
  
  if (check_ndb_connection()) {
    free_share(&m_share);
    m_share= 0;
    DBUG_RETURN(HA_ERR_NO_CONNECTION);
  }
  
  res= get_metadata(name);
  if (!res)
  {
    Ndb *ndb= get_ndb();
    ndb->setDatabaseName(m_dbname);
    struct Ndb_statistics stat;
    res= ndb_get_table_statistics(NULL, false, ndb, m_tabname, &stat);
    records= stat.row_count;
    if(!res)
      res= info(HA_STATUS_CONST);
  }

#ifdef HAVE_NDB_BINLOG
  if (!ndb_binlog_tables_inited && ndb_binlog_running)
    table->db_stat|= HA_READ_ONLY;
#endif

  DBUG_RETURN(res);
}

/*
  Set partition info

  SYNOPSIS
    set_part_info()
    part_info

  RETURN VALUE
    NONE

  DESCRIPTION
    Set up partition info when handler object created
*/

void ha_ndbcluster::set_part_info(partition_info *part_info)
{
  m_part_info= part_info;
  if (!(m_part_info->part_type == HASH_PARTITION &&
        m_part_info->list_of_part_fields &&
        !m_part_info->is_sub_partitioned()))
    m_use_partition_function= TRUE;
}

/*
  Close the table
  - release resources setup by open()
 */

int ha_ndbcluster::close(void)
{
  DBUG_ENTER("close");
  THD *thd= current_thd;
  Ndb *ndb= thd ? check_ndb_in_thd(thd) : g_ndb;
  free_share(&m_share);
  m_share= 0;
  release_metadata(thd, ndb);
  DBUG_RETURN(0);
}


Thd_ndb* ha_ndbcluster::seize_thd_ndb()
{
  Thd_ndb *thd_ndb;
  DBUG_ENTER("seize_thd_ndb");

  thd_ndb= new Thd_ndb();
  if (thd_ndb->ndb->init(max_transactions) != 0)
  {
    ERR_PRINT(thd_ndb->ndb->getNdbError());
    /*
      TODO 
      Alt.1 If init fails because to many allocated Ndb 
      wait on condition for a Ndb object to be released.
      Alt.2 Seize/release from pool, wait until next release 
    */
    delete thd_ndb;
    thd_ndb= NULL;
  }
  DBUG_RETURN(thd_ndb);
}


void ha_ndbcluster::release_thd_ndb(Thd_ndb* thd_ndb)
{
  DBUG_ENTER("release_thd_ndb");
  delete thd_ndb;
  DBUG_VOID_RETURN;
}


/*
  If this thread already has a Thd_ndb object allocated
  in current THD, reuse it. Otherwise
  seize a Thd_ndb object, assign it to current THD and use it.
 
*/

Ndb* check_ndb_in_thd(THD* thd)
{
  Thd_ndb *thd_ndb= get_thd_ndb(thd);
  if (!thd_ndb)
  {
    if (!(thd_ndb= ha_ndbcluster::seize_thd_ndb()))
      return NULL;
    set_thd_ndb(thd, thd_ndb);
  }
  return thd_ndb->ndb;
}



int ha_ndbcluster::check_ndb_connection(THD* thd)
{
  Ndb *ndb;
  DBUG_ENTER("check_ndb_connection");
  
  if (!(ndb= check_ndb_in_thd(thd)))
    DBUG_RETURN(HA_ERR_NO_CONNECTION);
  ndb->setDatabaseName(m_dbname);
  DBUG_RETURN(0);
}


static int ndbcluster_close_connection(handlerton *hton, THD *thd)
{
  Thd_ndb *thd_ndb= get_thd_ndb(thd);
  DBUG_ENTER("ndbcluster_close_connection");
  if (thd_ndb)
  {
    ha_ndbcluster::release_thd_ndb(thd_ndb);
    set_thd_ndb(thd, NULL); // not strictly required but does not hurt either
  }
  DBUG_RETURN(0);
}


/*
  Try to discover one table from NDB
 */

int ndbcluster_discover(handlerton *hton, THD* thd, const char *db, 
                        const char *name,
                        const void** frmblob, 
                        uint* frmlen)
{
  int error= 0;
  NdbError ndb_error;
  uint len;
  const void* data;
  Ndb* ndb;
  char key[FN_REFLEN];
  DBUG_ENTER("ndbcluster_discover");
  DBUG_PRINT("enter", ("db: %s, name: %s", db, name)); 

  if (!(ndb= check_ndb_in_thd(thd)))
    DBUG_RETURN(HA_ERR_NO_CONNECTION);  
  ndb->setDatabaseName(db);
  NDBDICT* dict= ndb->getDictionary();
  build_table_filename(key, sizeof(key), db, name, "", 0);
  NDB_SHARE *share= get_share(key, 0, false);
  if (share && get_ndb_share_state(share) == NSS_ALTERED)
  {
    // Frm has been altered on disk, but not yet written to ndb
    if (readfrm(key, &data, &len))
    {
      DBUG_PRINT("error", ("Could not read frm"));
      error= 1;
      goto err;
    }
  }
  else
  {
    Ndb_table_guard ndbtab_g(dict, name);
    const NDBTAB *tab= ndbtab_g.get_table();
    if (!tab)
    {
      const NdbError err= dict->getNdbError();
      if (err.code == 709 || err.code == 723)
        error= -1;
      else
        ndb_error= err;
      goto err;
    }
    DBUG_PRINT("info", ("Found table %s", tab->getName()));
    
    len= tab->getFrmLength();  
    if (len == 0 || tab->getFrmData() == NULL)
    {
      DBUG_PRINT("error", ("No frm data found."));
      error= 1;
      goto err;
    }
    
    if (unpackfrm(&data, &len, tab->getFrmData()))
    {
      DBUG_PRINT("error", ("Could not unpack table"));
      error= 1;
      goto err;
    }
  }

  *frmlen= len;
  *frmblob= data;
  
  if (share)
    free_share(&share);

  DBUG_RETURN(0);
err:
  if (share)
    free_share(&share);
  if (ndb_error.code)
  {
    ERR_RETURN(ndb_error);
  }
  DBUG_RETURN(error);
}

/*
  Check if a table exists in NDB

 */

int ndbcluster_table_exists_in_engine(handlerton *hton, THD* thd, 
                                      const char *db,
                                      const char *name)
{
  Ndb* ndb;
  DBUG_ENTER("ndbcluster_table_exists_in_engine");
  DBUG_PRINT("enter", ("db: %s  name: %s", db, name));

  if (!(ndb= check_ndb_in_thd(thd)))
    DBUG_RETURN(HA_ERR_NO_CONNECTION);

  NDBDICT* dict= ndb->getDictionary();
  NdbDictionary::Dictionary::List list;
  if (dict->listObjects(list, NdbDictionary::Object::UserTable) != 0)
    ERR_RETURN(dict->getNdbError());
  for (uint i= 0 ; i < list.count ; i++)
  {
    NdbDictionary::Dictionary::List::Element& elmt= list.elements[i];
    if (my_strcasecmp(system_charset_info, elmt.database, db))
      continue;
    if (my_strcasecmp(system_charset_info, elmt.name, name))
      continue;
    DBUG_PRINT("info", ("Found table"));
    DBUG_RETURN(1);
  }
  DBUG_RETURN(0);
}



extern "C" byte* tables_get_key(const char *entry, uint *length,
                                my_bool not_used __attribute__((unused)))
{
  *length= strlen(entry);
  return (byte*) entry;
}


/*
  Drop a database in NDB Cluster
  NOTE add a dummy void function, since stupid handlerton is returning void instead of int...
*/

int ndbcluster_drop_database_impl(const char *path)
{
  DBUG_ENTER("ndbcluster_drop_database");
  THD *thd= current_thd;
  char dbname[FN_HEADLEN];
  Ndb* ndb;
  NdbDictionary::Dictionary::List list;
  uint i;
  char *tabname;
  List<char> drop_list;
  int ret= 0;
  ha_ndbcluster::set_dbname(path, (char *)&dbname);
  DBUG_PRINT("enter", ("db: %s", dbname));
  
  if (!(ndb= check_ndb_in_thd(thd)))
    DBUG_RETURN(-1);
  
  // List tables in NDB
  NDBDICT *dict= ndb->getDictionary();
  if (dict->listObjects(list, 
                        NdbDictionary::Object::UserTable) != 0)
    DBUG_RETURN(-1);
  for (i= 0 ; i < list.count ; i++)
  {
    NdbDictionary::Dictionary::List::Element& elmt= list.elements[i];
    DBUG_PRINT("info", ("Found %s/%s in NDB", elmt.database, elmt.name));     
    
    // Add only tables that belongs to db
    if (my_strcasecmp(system_charset_info, elmt.database, dbname))
      continue;
    DBUG_PRINT("info", ("%s must be dropped", elmt.name));     
    drop_list.push_back(thd->strdup(elmt.name));
  }
  // Drop any tables belonging to database
  char full_path[FN_REFLEN];
  char *tmp= full_path +
    build_table_filename(full_path, sizeof(full_path), dbname, "", "", 0);

  ndb->setDatabaseName(dbname);
  List_iterator_fast<char> it(drop_list);
  while ((tabname=it++))
  {
    tablename_to_filename(tabname, tmp, FN_REFLEN - (tmp - full_path)-1);
    VOID(pthread_mutex_lock(&LOCK_open));
    if (ha_ndbcluster::delete_table(0, ndb, full_path, dbname, tabname))
    {
      const NdbError err= dict->getNdbError();
      if (err.code != 709 && err.code != 723)
      {
        ERR_PRINT(err);
        ret= ndb_to_mysql_error(&err);
      }
    }
    VOID(pthread_mutex_unlock(&LOCK_open));
  }
  DBUG_RETURN(ret);      
}

static void ndbcluster_drop_database(handlerton *hton, char *path)
{
  THD *thd= current_thd;
  DBUG_ENTER("ndbcluster_drop_database");
#ifdef HAVE_NDB_BINLOG
  /*
    Don't allow drop database unless
    schema distribution table is setup
  */
  if (!schema_share)
  {
    DBUG_PRINT("info", ("Schema distribution table not setup"));
    DBUG_VOID_RETURN;
    //DBUG_RETURN(HA_ERR_NO_CONNECTION);
  }
#endif
  ndbcluster_drop_database_impl(path);
#ifdef HAVE_NDB_BINLOG
  char db[FN_REFLEN];
  ha_ndbcluster::set_dbname(path, db);
  ndbcluster_log_schema_op(thd, 0,
                           thd->query, thd->query_length,
                           db, "", 0, 0, SOT_DROP_DB, 0, 0, 0);
#endif
  DBUG_VOID_RETURN;
}
/*
  find all tables in ndb and discover those needed
*/
int ndb_create_table_from_engine(THD *thd, const char *db,
                                 const char *table_name)
{
  LEX *old_lex= thd->lex, newlex;
  thd->lex= &newlex;
  newlex.current_select= NULL;
  lex_start(thd, (const uchar*) "", 0);
  int res= ha_create_table_from_engine(thd, db, table_name);
  thd->lex= old_lex;
  return res;
}

int ndbcluster_find_all_files(THD *thd)
{
  DBUG_ENTER("ndbcluster_find_all_files");
  Ndb* ndb;
  char key[FN_REFLEN];

  if (!(ndb= check_ndb_in_thd(thd)))
    DBUG_RETURN(HA_ERR_NO_CONNECTION);

  NDBDICT *dict= ndb->getDictionary();

  int unhandled, retries= 5, skipped;
  LINT_INIT(unhandled);
  LINT_INIT(skipped);
  do
  {
    NdbDictionary::Dictionary::List list;
    if (dict->listObjects(list, NdbDictionary::Object::UserTable) != 0)
      ERR_RETURN(dict->getNdbError());
    unhandled= 0;
    skipped= 0;
    retries--;
    for (uint i= 0 ; i < list.count ; i++)
    {
      NDBDICT::List::Element& elmt= list.elements[i];
      if (IS_TMP_PREFIX(elmt.name) || IS_NDB_BLOB_PREFIX(elmt.name))
      {
        DBUG_PRINT("info", ("Skipping %s.%s in NDB", elmt.database, elmt.name));
        continue;
      }
      DBUG_PRINT("info", ("Found %s.%s in NDB", elmt.database, elmt.name));
      if (elmt.state != NDBOBJ::StateOnline &&
          elmt.state != NDBOBJ::StateBackup &&
          elmt.state != NDBOBJ::StateBuilding)
      {
        sql_print_information("NDB: skipping setup table %s.%s, in state %d",
                              elmt.database, elmt.name, elmt.state);
        skipped++;
        continue;
      }

      ndb->setDatabaseName(elmt.database);
      Ndb_table_guard ndbtab_g(dict, elmt.name);
      const NDBTAB *ndbtab= ndbtab_g.get_table();
      if (!ndbtab)
      {
        if (retries == 0)
          sql_print_error("NDB: failed to setup table %s.%s, error: %d, %s",
                          elmt.database, elmt.name,
                          dict->getNdbError().code,
                          dict->getNdbError().message);
        unhandled++;
        continue;
      }

      if (ndbtab->getFrmLength() == 0)
        continue;
    
      /* check if database exists */
      char *end= key +
        build_table_filename(key, sizeof(key), elmt.database, "", "", 0);
      if (my_access(key, F_OK))
      {
        /* no such database defined, skip table */
        continue;
      }
      /* finalize construction of path */
      end+= tablename_to_filename(elmt.name, end,
                                  sizeof(key)-(end-key));
      const void *data= 0, *pack_data= 0;
      uint length, pack_length;
      int discover= 0;
      if (readfrm(key, &data, &length) ||
          packfrm(data, length, &pack_data, &pack_length))
      {
        discover= 1;
        sql_print_information("NDB: missing frm for %s.%s, discovering...",
                              elmt.database, elmt.name);
      }
      else if (cmp_frm(ndbtab, pack_data, pack_length))
      {
        NDB_SHARE *share= get_share(key, 0, false);
        if (!share || get_ndb_share_state(share) != NSS_ALTERED)
        {
          discover= 1;
          sql_print_information("NDB: mismatch in frm for %s.%s, discovering...",
                                elmt.database, elmt.name);
        }
        if (share)
          free_share(&share);
      }
      my_free((char*) data, MYF(MY_ALLOW_ZERO_PTR));
      my_free((char*) pack_data, MYF(MY_ALLOW_ZERO_PTR));

      pthread_mutex_lock(&LOCK_open);
      if (discover)
      {
        /* ToDo 4.1 database needs to be created if missing */
        if (ndb_create_table_from_engine(thd, elmt.database, elmt.name))
        {
          /* ToDo 4.1 handle error */
        }
      }
#ifdef HAVE_NDB_BINLOG
      else
      {
        /* set up replication for this table */
        ndbcluster_create_binlog_setup(ndb, key, end-key,
                                       elmt.database, elmt.name,
                                       TRUE);
      }
#endif
      pthread_mutex_unlock(&LOCK_open);
    }
  }
  while (unhandled && retries);

  DBUG_RETURN(-(skipped + unhandled));
}

int ndbcluster_find_files(handlerton *hton, THD *thd,
                          const char *db,
                          const char *path,
                          const char *wild, bool dir, List<char> *files)
{
  DBUG_ENTER("ndbcluster_find_files");
  DBUG_PRINT("enter", ("db: %s", db));
  { // extra bracket to avoid gcc 2.95.3 warning
  uint i;
  Ndb* ndb;
  char name[FN_REFLEN];
  HASH ndb_tables, ok_tables;
  NDBDICT::List list;

  if (!(ndb= check_ndb_in_thd(thd)))
    DBUG_RETURN(HA_ERR_NO_CONNECTION);

  if (dir)
    DBUG_RETURN(0); // Discover of databases not yet supported

  // List tables in NDB
  NDBDICT *dict= ndb->getDictionary();
  if (dict->listObjects(list, 
                        NdbDictionary::Object::UserTable) != 0)
    ERR_RETURN(dict->getNdbError());

  if (hash_init(&ndb_tables, system_charset_info,list.count,0,0,
                (hash_get_key)tables_get_key,0,0))
  {
    DBUG_PRINT("error", ("Failed to init HASH ndb_tables"));
    DBUG_RETURN(-1);
  }

  if (hash_init(&ok_tables, system_charset_info,32,0,0,
                (hash_get_key)tables_get_key,0,0))
  {
    DBUG_PRINT("error", ("Failed to init HASH ok_tables"));
    hash_free(&ndb_tables);
    DBUG_RETURN(-1);
  }  

  for (i= 0 ; i < list.count ; i++)
  {
    NDBDICT::List::Element& elmt= list.elements[i];
    if (IS_TMP_PREFIX(elmt.name) || IS_NDB_BLOB_PREFIX(elmt.name))
    {
      DBUG_PRINT("info", ("Skipping %s.%s in NDB", elmt.database, elmt.name));
      continue;
    }
    DBUG_PRINT("info", ("Found %s/%s in NDB", elmt.database, elmt.name));

    // Add only tables that belongs to db
    if (my_strcasecmp(system_charset_info, elmt.database, db))
      continue;

    // Apply wildcard to list of tables in NDB
    if (wild)
    {
      if (lower_case_table_names)
      {
        if (wild_case_compare(files_charset_info, elmt.name, wild))
          continue;
      }
      else if (wild_compare(elmt.name,wild,0))
        continue;
    }
    DBUG_PRINT("info", ("Inserting %s into ndb_tables hash", elmt.name));     
    my_hash_insert(&ndb_tables, (byte*)thd->strdup(elmt.name));
  }

  char *file_name;
  List_iterator<char> it(*files);
  List<char> delete_list;
  while ((file_name=it++))
  {
    bool file_on_disk= false;
    DBUG_PRINT("info", ("%s", file_name));     
    if (hash_search(&ndb_tables, file_name, strlen(file_name)))
    {
      DBUG_PRINT("info", ("%s existed in NDB _and_ on disk ", file_name));
      file_on_disk= true;
    }
    
    // Check for .ndb file with this name
<<<<<<< HEAD
    build_table_filename(name, sizeof(name), db, file_name, ha_ndb_ext, 0);
=======
    (void)strxnmov(name, FN_REFLEN, 
                   mysql_data_home,"/",db,"/",file_name,ha_ndb_ext,NullS);
>>>>>>> e2ea6f70
    DBUG_PRINT("info", ("Check access for %s", name));
    if (my_access(name, F_OK))
    {
      DBUG_PRINT("info", ("%s did not exist on disk", name));     
      // .ndb file did not exist on disk, another table type
      if (file_on_disk)
      {
	// Ignore this ndb table
	gptr record=  hash_search(&ndb_tables, file_name, strlen(file_name));
	DBUG_ASSERT(record);
	hash_delete(&ndb_tables, record);
	push_warning_printf(current_thd, MYSQL_ERROR::WARN_LEVEL_WARN,
			    ER_TABLE_EXISTS_ERROR,
			    "Local table %s.%s shadows ndb table",
			    db, file_name);
      }
      continue;
    }
    if (file_on_disk) 
    {
      // File existed in NDB and as frm file, put in ok_tables list
      my_hash_insert(&ok_tables, (byte*)file_name);
      continue;
    }
    DBUG_PRINT("info", ("%s existed on disk", name));     
    // The .ndb file exists on disk, but it's not in list of tables in ndb
    // Verify that handler agrees table is gone.
    if (ndbcluster_table_exists_in_engine(hton, thd, db, file_name) == 0)    
    {
      DBUG_PRINT("info", ("NDB says %s does not exists", file_name));     
      it.remove();
      // Put in list of tables to remove from disk
      delete_list.push_back(thd->strdup(file_name));
    }
  }

#ifdef HAVE_NDB_BINLOG
  /* setup logging to binlog for all discovered tables */
  {
    char *end, *end1= name +
      build_table_filename(name, sizeof(name), db, "", "", 0);
    for (i= 0; i < ok_tables.records; i++)
    {
      file_name= (char*)hash_element(&ok_tables, i);
      end= end1 +
        tablename_to_filename(file_name, end1, sizeof(name) - (end1 - name));
      pthread_mutex_lock(&LOCK_open);
      ndbcluster_create_binlog_setup(ndb, name, end-name,
                                     db, file_name, TRUE);
      pthread_mutex_unlock(&LOCK_open);
    }
  }
#endif

  // Check for new files to discover
  DBUG_PRINT("info", ("Checking for new files to discover"));       
  List<char> create_list;
  for (i= 0 ; i < ndb_tables.records ; i++)
  {
    file_name= hash_element(&ndb_tables, i);
    if (!hash_search(&ok_tables, file_name, strlen(file_name)))
    {
      build_table_filename(name, sizeof(name), db, file_name, reg_ext, 0);
      if (my_access(name, F_OK))
      {
        DBUG_PRINT("info", ("%s must be discovered", file_name));
        // File is in list of ndb tables and not in ok_tables
        // This table need to be created
        create_list.push_back(thd->strdup(file_name));
      }
    }
  }

  // Lock mutex before deleting and creating frm files
  pthread_mutex_lock(&LOCK_open);

  if (!global_read_lock)
  {
    // Delete old files
    List_iterator_fast<char> it3(delete_list);
    while ((file_name=it3++))
    {
      DBUG_PRINT("info", ("Remove table %s/%s", db, file_name));
      // Delete the table and all related files
      TABLE_LIST table_list;
      bzero((char*) &table_list,sizeof(table_list));
      table_list.db= (char*) db;
      table_list.alias= table_list.table_name= (char*)file_name;
      (void)mysql_rm_table_part2(thd, &table_list,
                                                                 /* if_exists */ FALSE,
                                                                 /* drop_temporary */ FALSE,
                                                                 /* drop_view */ FALSE,
                                                                 /* dont_log_query*/ TRUE);
      /* Clear error message that is returned when table is deleted */
      thd->clear_error();
    }
  }

  // Create new files
  List_iterator_fast<char> it2(create_list);
  while ((file_name=it2++))
  {  
    DBUG_PRINT("info", ("Table %s need discovery", file_name));
    if (ndb_create_table_from_engine(thd, db, file_name) == 0)
      files->push_back(thd->strdup(file_name)); 
  }

  pthread_mutex_unlock(&LOCK_open);
  
  hash_free(&ok_tables);
  hash_free(&ndb_tables);
  } // extra bracket to avoid gcc 2.95.3 warning
  DBUG_RETURN(0);    
}


/*
  Initialise all gloal variables before creating 
  a NDB Cluster table handler
 */

/* Call back after cluster connect */
static int connect_callback()
{
  update_status_variables(g_ndb_cluster_connection);

  uint node_id, i= 0;
  Ndb_cluster_connection_node_iter node_iter;
  memset((void *)g_node_id_map, 0xFFFF, sizeof(g_node_id_map));
  while ((node_id= g_ndb_cluster_connection->get_next_node(node_iter)))
    g_node_id_map[node_id]= i++;

  pthread_cond_signal(&COND_ndb_util_thread);
  return 0;
}

extern int ndb_dictionary_is_mysqld;

static int ndbcluster_init(void *p)
{
  int res;
  DBUG_ENTER("ndbcluster_init");

  ndb_dictionary_is_mysqld= 1;
  ndbcluster_hton= (handlerton *)p;

  {
    handlerton *h= ndbcluster_hton;
    h->state=            have_ndbcluster;
    h->db_type=          DB_TYPE_NDBCLUSTER;
    h->close_connection= ndbcluster_close_connection;
    h->commit=           ndbcluster_commit;
    h->rollback=         ndbcluster_rollback;
    h->create=           ndbcluster_create_handler; /* Create a new handler */
    h->drop_database=    ndbcluster_drop_database;  /* Drop a database */
    h->panic=            ndbcluster_end;            /* Panic call */
    h->show_status=      ndbcluster_show_status;    /* Show status */
    h->alter_tablespace= ndbcluster_alter_tablespace;    /* Show status */
    h->partition_flags=  ndbcluster_partition_flags; /* Partition flags */
    h->alter_table_flags=ndbcluster_alter_table_flags; /* Alter table flags */
    h->fill_files_table= ndbcluster_fill_files_table;
#ifdef HAVE_NDB_BINLOG
    ndbcluster_binlog_init_handlerton();
#endif
    h->flags=            HTON_CAN_RECREATE | HTON_TEMPORARY_NOT_SUPPORTED;
    h->discover=         ndbcluster_discover;
    h->find_files= ndbcluster_find_files;
    h->table_exists_in_engine= ndbcluster_table_exists_in_engine;
  }

  if (have_ndbcluster != SHOW_OPTION_YES)
    DBUG_RETURN(0); // nothing else to do

  // Initialize ndb interface
  ndb_init_internal();

  // Set connectstring if specified
  if (opt_ndbcluster_connectstring != 0)
    DBUG_PRINT("connectstring", ("%s", opt_ndbcluster_connectstring));     
  if ((g_ndb_cluster_connection=
       new Ndb_cluster_connection(opt_ndbcluster_connectstring)) == 0)
  {
    DBUG_PRINT("error",("Ndb_cluster_connection(%s)",
                        opt_ndbcluster_connectstring));
    goto ndbcluster_init_error;
  }
  {
    char buf[128];
    my_snprintf(buf, sizeof(buf), "mysqld --server-id=%d", server_id);
    g_ndb_cluster_connection->set_name(buf);
  }
  g_ndb_cluster_connection->set_optimized_node_selection
    (opt_ndb_optimized_node_selection);

  // Create a Ndb object to open the connection  to NDB
  if ( (g_ndb= new Ndb(g_ndb_cluster_connection, "sys")) == 0 )
  {
    DBUG_PRINT("error", ("failed to create global ndb object"));
    goto ndbcluster_init_error;
  }
  if (g_ndb->init() != 0)
  {
    ERR_PRINT (g_ndb->getNdbError());
    goto ndbcluster_init_error;
  }

  if ((res= g_ndb_cluster_connection->connect(0,0,0)) == 0)
  {
    connect_callback();
    DBUG_PRINT("info",("NDBCLUSTER storage engine at %s on port %d",
                       g_ndb_cluster_connection->get_connected_host(),
                       g_ndb_cluster_connection->get_connected_port()));
    g_ndb_cluster_connection->wait_until_ready(10,3);
  } 
  else if (res == 1)
  {
    if (g_ndb_cluster_connection->start_connect_thread(connect_callback)) 
    {
      DBUG_PRINT("error", ("g_ndb_cluster_connection->start_connect_thread()"));
      goto ndbcluster_init_error;
    }
#ifndef DBUG_OFF
    {
      char buf[1024];
      DBUG_PRINT("info",
                 ("NDBCLUSTER storage engine not started, "
                  "will connect using %s",
                  g_ndb_cluster_connection->
                  get_connectstring(buf,sizeof(buf))));
    }
#endif
  }
  else
  {
    DBUG_ASSERT(res == -1);
    DBUG_PRINT("error", ("permanent error"));
    goto ndbcluster_init_error;
  }
  
  (void) hash_init(&ndbcluster_open_tables,system_charset_info,32,0,0,
                   (hash_get_key) ndbcluster_get_key,0,0);
  pthread_mutex_init(&ndbcluster_mutex,MY_MUTEX_INIT_FAST);
#ifdef HAVE_NDB_BINLOG
  /* start the ndb injector thread */
  if (ndbcluster_binlog_start())
    goto ndbcluster_init_error;
#endif /* HAVE_NDB_BINLOG */

  pthread_mutex_init(&LOCK_ndb_util_thread, MY_MUTEX_INIT_FAST);
  pthread_cond_init(&COND_ndb_util_thread, NULL);


  ndb_cache_check_time = opt_ndb_cache_check_time;
  // Create utility thread
  pthread_t tmp;
  if (pthread_create(&tmp, &connection_attrib, ndb_util_thread_func, 0))
  {
    DBUG_PRINT("error", ("Could not create ndb utility thread"));
    hash_free(&ndbcluster_open_tables);
    pthread_mutex_destroy(&ndbcluster_mutex);
    pthread_mutex_destroy(&LOCK_ndb_util_thread);
    pthread_cond_destroy(&COND_ndb_util_thread);
    goto ndbcluster_init_error;
  }

  ndbcluster_inited= 1;
  DBUG_RETURN(FALSE);

ndbcluster_init_error:
  if (g_ndb)
    delete g_ndb;
  g_ndb= NULL;
  if (g_ndb_cluster_connection)
    delete g_ndb_cluster_connection;
  g_ndb_cluster_connection= NULL;
  have_ndbcluster= SHOW_OPTION_DISABLED;	// If we couldn't use handler
  ndbcluster_hton->state= SHOW_OPTION_DISABLED;               // If we couldn't use handler

  DBUG_RETURN(TRUE);
}

static int ndbcluster_end(handlerton *hton, ha_panic_function type)
{
  DBUG_ENTER("ndbcluster_end");

  if (!ndbcluster_inited)
    DBUG_RETURN(0);

#ifdef HAVE_NDB_BINLOG
  {
    pthread_mutex_lock(&ndbcluster_mutex);
    while (ndbcluster_open_tables.records)
    {
      NDB_SHARE *share=
        (NDB_SHARE*) hash_element(&ndbcluster_open_tables, 0);
#ifndef DBUG_OFF
      fprintf(stderr, "NDB: table share %s with use_count %d not freed\n",
              share->key, share->use_count);
#endif
      real_free_share(&share);
    }
    pthread_mutex_unlock(&ndbcluster_mutex);
  }
#endif
  hash_free(&ndbcluster_open_tables);

  if (g_ndb)
  {
#ifndef DBUG_OFF
    Ndb::Free_list_usage tmp;
    tmp.m_name= 0;
    while (g_ndb->get_free_list_usage(&tmp))
    {
      uint leaked= (uint) tmp.m_created - tmp.m_free;
      if (leaked)
        fprintf(stderr, "NDB: Found %u %s%s that %s not been released\n",
                leaked, tmp.m_name,
                (leaked == 1)?"":"'s",
                (leaked == 1)?"has":"have");
    }
#endif
    delete g_ndb;
    g_ndb= NULL;
  }
  delete g_ndb_cluster_connection;
  g_ndb_cluster_connection= NULL;

  // cleanup ndb interface
  ndb_end_internal();

  pthread_mutex_destroy(&ndbcluster_mutex);
  pthread_mutex_destroy(&LOCK_ndb_util_thread);
  pthread_cond_destroy(&COND_ndb_util_thread);
  ndbcluster_inited= 0;
  DBUG_RETURN(0);
}

void ha_ndbcluster::print_error(int error, myf errflag)
{
  DBUG_ENTER("ha_ndbcluster::print_error");
  DBUG_PRINT("enter", ("error = %d", error));

  if (error == HA_ERR_NO_PARTITION_FOUND)
    m_part_info->print_no_partition_found(table);
  else
    handler::print_error(error, errflag);
  DBUG_VOID_RETURN;
}


/*
  Static error print function called from
  static handler method ndbcluster_commit
  and ndbcluster_rollback
*/

void ndbcluster_print_error(int error, const NdbOperation *error_op)
{
  DBUG_ENTER("ndbcluster_print_error");
  TABLE_SHARE share;
  const char *tab_name= (error_op) ? error_op->getTableName() : "";
  share.db.str= (char*) "";
  share.db.length= 0;
  share.table_name.str= (char *) tab_name;
  share.table_name.length= strlen(tab_name);
  ha_ndbcluster error_handler(ndbcluster_hton, &share);
  error_handler.print_error(error, MYF(0));
  DBUG_VOID_RETURN;
}

/**
 * Set a given location from full pathname to database name
 *
 */
void ha_ndbcluster::set_dbname(const char *path_name, char *dbname)
{
  char *end, *ptr, *tmp_name;
  char tmp_buff[FN_REFLEN];
 
  tmp_name= tmp_buff;
  /* Scan name from the end */
  ptr= strend(path_name)-1;
  while (ptr >= path_name && *ptr != '\\' && *ptr != '/') {
    ptr--;
  }
  ptr--;
  end= ptr;
  while (ptr >= path_name && *ptr != '\\' && *ptr != '/') {
    ptr--;
  }
  uint name_len= end - ptr;
  memcpy(tmp_name, ptr + 1, name_len);
  tmp_name[name_len]= '\0';
#ifdef __WIN__
  /* Put to lower case */
  
  ptr= tmp_name;
  
  while (*ptr != '\0') {
    *ptr= tolower(*ptr);
    ptr++;
  }
#endif
  filename_to_tablename(tmp_name, dbname, FN_REFLEN);
}

/*
  Set m_dbname from full pathname to table file
 */

void ha_ndbcluster::set_dbname(const char *path_name)
{
  set_dbname(path_name, m_dbname);
}

/**
 * Set a given location from full pathname to table file
 *
 */
void
ha_ndbcluster::set_tabname(const char *path_name, char * tabname)
{
  char *end, *ptr, *tmp_name;
  char tmp_buff[FN_REFLEN];

  tmp_name= tmp_buff;
  /* Scan name from the end */
  end= strend(path_name)-1;
  ptr= end;
  while (ptr >= path_name && *ptr != '\\' && *ptr != '/') {
    ptr--;
  }
  uint name_len= end - ptr;
  memcpy(tmp_name, ptr + 1, end - ptr);
  tmp_name[name_len]= '\0';
#ifdef __WIN__
  /* Put to lower case */
  ptr= tmp_name;
  
  while (*ptr != '\0') {
    *ptr= tolower(*ptr);
    ptr++;
  }
#endif
  filename_to_tablename(tmp_name, tabname, FN_REFLEN);
}

/*
  Set m_tabname from full pathname to table file 
 */

void ha_ndbcluster::set_tabname(const char *path_name)
{
  set_tabname(path_name, m_tabname);
}


ha_rows 
ha_ndbcluster::records_in_range(uint inx, key_range *min_key,
                                key_range *max_key)
{
  KEY *key_info= table->key_info + inx;
  uint key_length= key_info->key_length;
  NDB_INDEX_TYPE idx_type= get_index_type(inx);  

  DBUG_ENTER("records_in_range");
  // Prevent partial read of hash indexes by returning HA_POS_ERROR
  if ((idx_type == UNIQUE_INDEX || idx_type == PRIMARY_KEY_INDEX) &&
      ((min_key && min_key->length < key_length) ||
       (max_key && max_key->length < key_length)))
    DBUG_RETURN(HA_POS_ERROR);
  
  // Read from hash index with full key
  // This is a "const" table which returns only one record!      
  if ((idx_type != ORDERED_INDEX) &&
      ((min_key && min_key->length == key_length) || 
       (max_key && max_key->length == key_length)))
    DBUG_RETURN(1);
  
  if ((idx_type == PRIMARY_KEY_ORDERED_INDEX ||
       idx_type == UNIQUE_ORDERED_INDEX ||
       idx_type == ORDERED_INDEX) &&
    m_index[inx].index_stat != NULL)
  {
    NDB_INDEX_DATA& d=m_index[inx];
    const NDBINDEX* index= d.index;
    Ndb* ndb=get_ndb();
    NdbTransaction* trans=NULL;
    NdbIndexScanOperation* op=NULL;
    int res=0;
    Uint64 rows;

    do
    {
      // We must provide approx table rows
      Uint64 table_rows=0;
      Ndb_local_table_statistics *info= m_table_info;
      if (info->records != ~(ha_rows)0 && info->records != 0)
      {
        table_rows = info->records;
        DBUG_PRINT("info", ("use info->records: %llu", table_rows));
      }
      else
      {
        Ndb_statistics stat;
        if ((res=ndb_get_table_statistics(ndb, m_table, &stat)) != 0)
          break;
        table_rows=stat.row_count;
        DBUG_PRINT("info", ("use db row_count: %llu", table_rows));
        if (table_rows == 0) {
          // Problem if autocommit=0
#ifdef ndb_get_table_statistics_uses_active_trans
          rows=0;
          break;
#endif
        }
      }

      // Define scan op for the range
      if ((trans=m_active_trans) == NULL || 
	  trans->commitStatus() != NdbTransaction::Started)
      {
        DBUG_PRINT("info", ("no active trans"));
        if (! (trans=ndb->startTransaction()))
          ERR_BREAK(ndb->getNdbError(), res);
      }
      if (! (op=trans->getNdbIndexScanOperation(index, (NDBTAB*)m_table)))
        ERR_BREAK(trans->getNdbError(), res);
      if ((op->readTuples(NdbOperation::LM_CommittedRead)) == -1)
        ERR_BREAK(op->getNdbError(), res);
      const key_range *keys[2]={ min_key, max_key };
      if ((res=set_bounds(op, inx, true, keys)) != 0)
        break;

      // Decide if db should be contacted
      int flags=0;
      if (d.index_stat_query_count < d.index_stat_cache_entries ||
          (d.index_stat_update_freq != 0 &&
           d.index_stat_query_count % d.index_stat_update_freq == 0))
      {
        DBUG_PRINT("info", ("force stat from db"));
        flags|=NdbIndexStat::RR_UseDb;
      }
      if (d.index_stat->records_in_range(index, op, table_rows, &rows, flags) == -1)
        ERR_BREAK(d.index_stat->getNdbError(), res);
      d.index_stat_query_count++;
    } while (0);

    if (trans != m_active_trans && rows == 0)
      rows = 1;
    if (trans != m_active_trans && trans != NULL)
      ndb->closeTransaction(trans);
    if (res != 0)
      DBUG_RETURN(HA_POS_ERROR);
    DBUG_RETURN(rows);
  }

  DBUG_RETURN(10); /* Good guess when you don't know anything */
}

ulonglong ha_ndbcluster::table_flags(void) const
{
  if (m_ha_not_exact_count)
    return m_table_flags & ~HA_STATS_RECORDS_IS_EXACT;
  return m_table_flags;
}
const char * ha_ndbcluster::table_type() const 
{
  return("NDBCLUSTER");
}
uint ha_ndbcluster::max_supported_record_length() const
{ 
  return NDB_MAX_TUPLE_SIZE;
}
uint ha_ndbcluster::max_supported_keys() const
{
  return MAX_KEY;
}
uint ha_ndbcluster::max_supported_key_parts() const 
{
  return NDB_MAX_NO_OF_ATTRIBUTES_IN_KEY;
}
uint ha_ndbcluster::max_supported_key_length() const
{
  return NDB_MAX_KEY_SIZE;
}
uint ha_ndbcluster::max_supported_key_part_length() const
{
  return NDB_MAX_KEY_SIZE;
}
bool ha_ndbcluster::low_byte_first() const
{ 
#ifdef WORDS_BIGENDIAN
  return FALSE;
#else
  return TRUE;
#endif
}
const char* ha_ndbcluster::index_type(uint key_number)
{
  switch (get_index_type(key_number)) {
  case ORDERED_INDEX:
  case UNIQUE_ORDERED_INDEX:
  case PRIMARY_KEY_ORDERED_INDEX:
    return "BTREE";
  case UNIQUE_INDEX:
  case PRIMARY_KEY_INDEX:
  default:
    return "HASH";
  }
}

uint8 ha_ndbcluster::table_cache_type()
{
  DBUG_ENTER("ha_ndbcluster::table_cache_type=HA_CACHE_TBL_ASKTRANSACT");
  DBUG_RETURN(HA_CACHE_TBL_ASKTRANSACT);
}


uint ndb_get_commitcount(THD *thd, char *dbname, char *tabname,
                         Uint64 *commit_count)
{
  char name[FN_REFLEN];
  NDB_SHARE *share;
  DBUG_ENTER("ndb_get_commitcount");

  build_table_filename(name, sizeof(name), dbname, tabname, "", 0);
  DBUG_PRINT("enter", ("name: %s", name));
  pthread_mutex_lock(&ndbcluster_mutex);
  if (!(share=(NDB_SHARE*) hash_search(&ndbcluster_open_tables,
                                       (byte*) name,
                                       strlen(name))))
  {
    pthread_mutex_unlock(&ndbcluster_mutex);
    DBUG_PRINT("info", ("Table %s not found in ndbcluster_open_tables", name));
    DBUG_RETURN(1);
  }
  share->use_count++;
  pthread_mutex_unlock(&ndbcluster_mutex);

  pthread_mutex_lock(&share->mutex);
  if (ndb_cache_check_time > 0)
  {
    if (share->commit_count != 0)
    {
      *commit_count= share->commit_count;
      char buff[22];
      DBUG_PRINT("info", ("Getting commit_count: %s from share",
                          llstr(share->commit_count, buff)));
      pthread_mutex_unlock(&share->mutex);
      free_share(&share);
      DBUG_RETURN(0);
    }
  }
  DBUG_PRINT("info", ("Get commit_count from NDB"));
  Ndb *ndb;
  if (!(ndb= check_ndb_in_thd(thd)))
    DBUG_RETURN(1);
  ndb->setDatabaseName(dbname);
  uint lock= share->commit_count_lock;
  pthread_mutex_unlock(&share->mutex);

  struct Ndb_statistics stat;
<<<<<<< HEAD
=======
  if (ndb_get_table_statistics(NULL, false, ndb, tabname, &stat))
>>>>>>> e2ea6f70
  {
    Ndb_table_guard ndbtab_g(ndb->getDictionary(), tabname);
    if (ndbtab_g.get_table() == 0
        || ndb_get_table_statistics(ndb, ndbtab_g.get_table(), &stat))
    {
      free_share(&share);
      DBUG_RETURN(1);
    }
  }

  pthread_mutex_lock(&share->mutex);
  if (share->commit_count_lock == lock)
  {
    char buff[22];
    DBUG_PRINT("info", ("Setting commit_count to %s",
                        llstr(stat.commit_count, buff)));
    share->commit_count= stat.commit_count;
    *commit_count= stat.commit_count;
  }
  else
  {
    DBUG_PRINT("info", ("Discarding commit_count, comit_count_lock changed"));
    *commit_count= 0;
  }
  pthread_mutex_unlock(&share->mutex);
  free_share(&share);
  DBUG_RETURN(0);
}


/*
  Check if a cached query can be used.
  This is done by comparing the supplied engine_data to commit_count of
  the table.
  The commit_count is either retrieved from the share for the table, where
  it has been cached by the util thread. If the util thread is not started,
  NDB has to be contacetd to retrieve the commit_count, this will introduce
  a small delay while waiting for NDB to answer.


  SYNOPSIS
  ndbcluster_cache_retrieval_allowed
    thd            thread handle
    full_name      concatenation of database name,
                   the null character '\0', and the table
                   name
    full_name_len  length of the full name,
                   i.e. len(dbname) + len(tablename) + 1

    engine_data    parameter retrieved when query was first inserted into
                   the cache. If the value of engine_data is changed,
                   all queries for this table should be invalidated.

  RETURN VALUE
    TRUE  Yes, use the query from cache
    FALSE No, don't use the cached query, and if engine_data
          has changed, all queries for this table should be invalidated

*/

static my_bool
ndbcluster_cache_retrieval_allowed(THD *thd,
                                   char *full_name, uint full_name_len,
                                   ulonglong *engine_data)
{
  Uint64 commit_count;
  bool is_autocommit= !(thd->options & (OPTION_NOT_AUTOCOMMIT | OPTION_BEGIN));
  char *dbname= full_name;
  char *tabname= dbname+strlen(dbname)+1;
  char buff[22], buff2[22];
  DBUG_ENTER("ndbcluster_cache_retrieval_allowed");
  DBUG_PRINT("enter", ("dbname: %s, tabname: %s, is_autocommit: %d",
                       dbname, tabname, is_autocommit));

  if (!is_autocommit)
  {
    DBUG_PRINT("exit", ("No, don't use cache in transaction"));
    DBUG_RETURN(FALSE);
  }

  if (ndb_get_commitcount(thd, dbname, tabname, &commit_count))
  {
    *engine_data= 0; /* invalidate */
    DBUG_PRINT("exit", ("No, could not retrieve commit_count"));
    DBUG_RETURN(FALSE);
  }
  DBUG_PRINT("info", ("*engine_data: %s, commit_count: %s",
                      llstr(*engine_data, buff), llstr(commit_count, buff2)));
  if (commit_count == 0)
  {
    *engine_data= 0; /* invalidate */
    DBUG_PRINT("exit", ("No, local commit has been performed"));
    DBUG_RETURN(FALSE);
  }
  else if (*engine_data != commit_count)
  {
    *engine_data= commit_count; /* invalidate */
     DBUG_PRINT("exit", ("No, commit_count has changed"));
     DBUG_RETURN(FALSE);
   }

  DBUG_PRINT("exit", ("OK to use cache, engine_data: %s",
                      llstr(*engine_data, buff)));
  DBUG_RETURN(TRUE);
}


/**
   Register a table for use in the query cache. Fetch the commit_count
   for the table and return it in engine_data, this will later be used
   to check if the table has changed, before the cached query is reused.

   SYNOPSIS
   ha_ndbcluster::can_query_cache_table
    thd            thread handle
    full_name      concatenation of database name,
                   the null character '\0', and the table
                   name
    full_name_len  length of the full name,
                   i.e. len(dbname) + len(tablename) + 1
    qc_engine_callback  function to be called before using cache on this table
    engine_data    out, commit_count for this table

  RETURN VALUE
    TRUE  Yes, it's ok to cahce this query
    FALSE No, don't cach the query

*/

my_bool
ha_ndbcluster::register_query_cache_table(THD *thd,
                                          char *full_name, uint full_name_len,
                                          qc_engine_callback *engine_callback,
                                          ulonglong *engine_data)
{
  Uint64 commit_count;
  char buff[22];
  bool is_autocommit= !(thd->options & (OPTION_NOT_AUTOCOMMIT | OPTION_BEGIN));
  DBUG_ENTER("ha_ndbcluster::register_query_cache_table");
  DBUG_PRINT("enter",("dbname: %s, tabname: %s, is_autocommit: %d",
		      m_dbname, m_tabname, is_autocommit));

  if (!is_autocommit)
  {
    DBUG_PRINT("exit", ("Can't register table during transaction"));
    DBUG_RETURN(FALSE);
  }

  if (ndb_get_commitcount(thd, m_dbname, m_tabname, &commit_count))
  {
    *engine_data= 0;
    DBUG_PRINT("exit", ("Error, could not get commitcount"));
    DBUG_RETURN(FALSE);
  }
  *engine_data= commit_count;
  *engine_callback= ndbcluster_cache_retrieval_allowed;
  DBUG_PRINT("exit", ("commit_count: %s", llstr(commit_count, buff)));
  DBUG_RETURN(commit_count > 0);
}


/*
  Handling the shared NDB_SHARE structure that is needed to
  provide table locking.
  It's also used for sharing data with other NDB handlers
  in the same MySQL Server. There is currently not much
  data we want to or can share.
 */

static byte *ndbcluster_get_key(NDB_SHARE *share,uint *length,
                                my_bool not_used __attribute__((unused)))
{
  *length= share->key_length;
  return (byte*) share->key;
}

#ifndef DBUG_OFF
static void dbug_print_open_tables()
{
  DBUG_ENTER("dbug_print_open_tables");
  for (uint i= 0; i < ndbcluster_open_tables.records; i++)
  {
    NDB_SHARE *share= (NDB_SHARE*) hash_element(&ndbcluster_open_tables, i);
    DBUG_PRINT("share",
               ("[%d] 0x%lx key: %s  key_length: %d",
                i, share, share->key, share->key_length));
    DBUG_PRINT("share",
               ("db.tablename: %s.%s  use_count: %d  commit_count: %d",
                share->db, share->table_name,
                share->use_count, share->commit_count));
#ifdef HAVE_NDB_BINLOG
    if (share->table)
      DBUG_PRINT("share",
                 ("table->s->db.table_name: %s.%s",
                  share->table->s->db.str, share->table->s->table_name.str));
#endif
  }
  DBUG_VOID_RETURN;
}
#else
#define dbug_print_open_tables()
#endif

#ifdef HAVE_NDB_BINLOG
/*
  For some reason a share is still around, try to salvage the situation
  by closing all cached tables. If the share still exists, there is an
  error somewhere but only report this to the error log.  Keep this
  "trailing share" but rename it since there are still references to it
  to avoid segmentation faults.  There is a risk that the memory for
  this trailing share leaks.
  
  Must be called with previous pthread_mutex_lock(&ndbcluster_mutex)
*/
int handle_trailing_share(NDB_SHARE *share)
{
  THD *thd= current_thd;
  static ulong trailing_share_id= 0;
  DBUG_ENTER("handle_trailing_share");

  ++share->use_count;
  pthread_mutex_unlock(&ndbcluster_mutex);

  TABLE_LIST table_list;
  bzero((char*) &table_list,sizeof(table_list));
  table_list.db= share->db;
  table_list.alias= table_list.table_name= share->table_name;
  close_cached_tables(thd, 0, &table_list, TRUE);

  pthread_mutex_lock(&ndbcluster_mutex);
  if (!--share->use_count)
  {
    DBUG_PRINT("info", ("NDB_SHARE: close_cashed_tables %s freed share.",
               share->key)); 
    real_free_share(&share);
    DBUG_RETURN(0);
  }

  /*
    share still exists, if share has not been dropped by server
    release that share
  */
  if (share->state != NSS_DROPPED && !--share->use_count)
  {
    DBUG_PRINT("info", ("NDB_SHARE: %s already exists, "
                        "use_count=%d  state != NSS_DROPPED.",
                        share->key, share->use_count)); 
    real_free_share(&share);
    DBUG_RETURN(0);
  }
  DBUG_PRINT("error", ("NDB_SHARE: %s already exists  use_count=%d.",
                       share->key, share->use_count));

  sql_print_error("NDB_SHARE: %s already exists  use_count=%d."
                  " Moving away for safety, but possible memleak.",
                  share->key, share->use_count);
  dbug_print_open_tables();

  /*
    Ndb share has not been released as it should
  */
  DBUG_ASSERT(FALSE);

  /*
    This is probably an error.  We can however save the situation
    at the cost of a possible mem leak, by "renaming" the share
    - First remove from hash
  */
  hash_delete(&ndbcluster_open_tables, (byte*) share);

  /*
    now give it a new name, just a running number
    if space is not enough allocate some more
  */
  {
    const uint min_key_length= 10;
    if (share->key_length < min_key_length)
    {
      share->key= alloc_root(&share->mem_root, min_key_length + 1);
      share->key_length= min_key_length;
    }
    share->key_length=
      my_snprintf(share->key, min_key_length + 1, "#leak%d",
                  trailing_share_id++);
  }
  /* Keep it for possible the future trailing free */
  my_hash_insert(&ndbcluster_open_tables, (byte*) share);

  DBUG_RETURN(0);
}

/*
  Rename share is used during rename table.
*/
static int rename_share(NDB_SHARE *share, const char *new_key)
{
  NDB_SHARE *tmp;
  pthread_mutex_lock(&ndbcluster_mutex);
  uint new_length= (uint) strlen(new_key);
  DBUG_PRINT("rename_share", ("old_key: %s  old__length: %d",
                              share->key, share->key_length));
  if ((tmp= (NDB_SHARE*) hash_search(&ndbcluster_open_tables,
                                     (byte*) new_key, new_length)))
    handle_trailing_share(tmp);

  /* remove the share from hash */
  hash_delete(&ndbcluster_open_tables, (byte*) share);
  dbug_print_open_tables();

  /* save old stuff if insert should fail */
  uint old_length= share->key_length;
  char *old_key= share->key;

  /*
    now allocate and set the new key, db etc
    enough space for key, db, and table_name
  */
  share->key= alloc_root(&share->mem_root, 2 * (new_length + 1));
  strmov(share->key, new_key);
  share->key_length= new_length;

  if (my_hash_insert(&ndbcluster_open_tables, (byte*) share))
  {
    // ToDo free the allocated stuff above?
    DBUG_PRINT("error", ("rename_share: my_hash_insert %s failed",
                         share->key));
    share->key= old_key;
    share->key_length= old_length;
    if (my_hash_insert(&ndbcluster_open_tables, (byte*) share))
    {
      sql_print_error("rename_share: failed to recover %s", share->key);
      DBUG_PRINT("error", ("rename_share: my_hash_insert %s failed",
                           share->key));
    }
    dbug_print_open_tables();
    pthread_mutex_unlock(&ndbcluster_mutex);
    return -1;
  }
  dbug_print_open_tables();

  share->db= share->key + new_length + 1;
  ha_ndbcluster::set_dbname(new_key, share->db);
  share->table_name= share->db + strlen(share->db) + 1;
  ha_ndbcluster::set_tabname(new_key, share->table_name);

  DBUG_PRINT("rename_share",
             ("0x%lx key: %s  key_length: %d",
              share, share->key, share->key_length));
  DBUG_PRINT("rename_share",
             ("db.tablename: %s.%s  use_count: %d  commit_count: %d",
              share->db, share->table_name,
              share->use_count, share->commit_count));
  if (share->table)
  {
    DBUG_PRINT("rename_share",
               ("table->s->db.table_name: %s.%s",
                share->table->s->db.str, share->table->s->table_name.str));

    if (share->op == 0)
    {
      share->table->s->db.str= share->db;
      share->table->s->db.length= strlen(share->db);
      share->table->s->table_name.str= share->table_name;
      share->table->s->table_name.length= strlen(share->table_name);
    }
  }
  /* else rename will be handled when the ALTER event comes */
  share->old_names= old_key;
  // ToDo free old_names after ALTER EVENT

  pthread_mutex_unlock(&ndbcluster_mutex);
  return 0;
}
#endif

/*
  Increase refcount on existing share.
  Always returns share and cannot fail.
*/
NDB_SHARE *ndbcluster_get_share(NDB_SHARE *share)
{
  pthread_mutex_lock(&ndbcluster_mutex);
  share->use_count++;

  dbug_print_open_tables();

  DBUG_PRINT("get_share",
             ("0x%lx key: %s  key_length: %d",
              share, share->key, share->key_length));
  DBUG_PRINT("get_share",
             ("db.tablename: %s.%s  use_count: %d  commit_count: %d",
              share->db, share->table_name,
              share->use_count, share->commit_count));
  pthread_mutex_unlock(&ndbcluster_mutex);
  return share;
}


/*
  Get a share object for key

  Returns share for key, and increases the refcount on the share.

  create_if_not_exists == TRUE:
    creates share if it does not alreade exist
    returns 0 only due to out of memory, and then sets my_error

  create_if_not_exists == FALSE:
    returns 0 if share does not exist

  have_lock == TRUE, pthread_mutex_lock(&ndbcluster_mutex) already taken
*/

NDB_SHARE *ndbcluster_get_share(const char *key, TABLE *table,
                                bool create_if_not_exists,
                                bool have_lock)
{
  THD *thd= current_thd;
  NDB_SHARE *share;
  uint length= (uint) strlen(key);
  DBUG_ENTER("ndbcluster_get_share");
  DBUG_PRINT("enter", ("key: '%s'", key));

  if (!have_lock)
    pthread_mutex_lock(&ndbcluster_mutex);
  if (!(share= (NDB_SHARE*) hash_search(&ndbcluster_open_tables,
                                        (byte*) key,
                                        length)))
  {
    if (!create_if_not_exists)
    {
      DBUG_PRINT("error", ("get_share: %s does not exist", key));
      if (!have_lock)
        pthread_mutex_unlock(&ndbcluster_mutex);
      DBUG_RETURN(0);
    }
    if ((share= (NDB_SHARE*) my_malloc(sizeof(*share),
                                       MYF(MY_WME | MY_ZEROFILL))))
    {
      MEM_ROOT **root_ptr=
        my_pthread_getspecific_ptr(MEM_ROOT**, THR_MALLOC);
      MEM_ROOT *old_root= *root_ptr;
      init_sql_alloc(&share->mem_root, 1024, 0);
      *root_ptr= &share->mem_root; // remember to reset before return
      share->state= NSS_INITIAL;
      /* enough space for key, db, and table_name */
      share->key= alloc_root(*root_ptr, 2 * (length + 1));
      share->key_length= length;
      strmov(share->key, key);
      if (my_hash_insert(&ndbcluster_open_tables, (byte*) share))
      {
        free_root(&share->mem_root, MYF(0));
        my_free((gptr) share, 0);
        *root_ptr= old_root;
        if (!have_lock)
          pthread_mutex_unlock(&ndbcluster_mutex);
        DBUG_RETURN(0);
      }
      thr_lock_init(&share->lock);
      pthread_mutex_init(&share->mutex, MY_MUTEX_INIT_FAST);
      share->commit_count= 0;
      share->commit_count_lock= 0;
      share->db= share->key + length + 1;
      ha_ndbcluster::set_dbname(key, share->db);
      share->table_name= share->db + strlen(share->db) + 1;
      ha_ndbcluster::set_tabname(key, share->table_name);
#ifdef HAVE_NDB_BINLOG
      ndbcluster_binlog_init_share(share, table);
#endif
      *root_ptr= old_root;
    }
    else
    {
      DBUG_PRINT("error", ("get_share: failed to alloc share"));
      if (!have_lock)
        pthread_mutex_unlock(&ndbcluster_mutex);
      my_error(ER_OUTOFMEMORY, MYF(0), sizeof(*share));
      DBUG_RETURN(0);
    }
  }
  share->use_count++;

  dbug_print_open_tables();

  DBUG_PRINT("info",
             ("0x%lx key: %s  key_length: %d  key: %s",
              share, share->key, share->key_length, key));
  DBUG_PRINT("info",
             ("db.tablename: %s.%s  use_count: %d  commit_count: %d",
              share->db, share->table_name,
              share->use_count, share->commit_count));
  if (!have_lock)
    pthread_mutex_unlock(&ndbcluster_mutex);
  DBUG_RETURN(share);
}


void ndbcluster_real_free_share(NDB_SHARE **share)
{
  DBUG_ENTER("ndbcluster_real_free_share");
  DBUG_PRINT("real_free_share",
             ("0x%lx key: %s  key_length: %d",
              (*share), (*share)->key, (*share)->key_length));
  DBUG_PRINT("real_free_share",
             ("db.tablename: %s.%s  use_count: %d  commit_count: %d",
              (*share)->db, (*share)->table_name,
              (*share)->use_count, (*share)->commit_count));

  hash_delete(&ndbcluster_open_tables, (byte*) *share);
  thr_lock_delete(&(*share)->lock);
  pthread_mutex_destroy(&(*share)->mutex);

#ifdef HAVE_NDB_BINLOG
  if ((*share)->table)
  {
    // (*share)->table->mem_root is freed by closefrm
    closefrm((*share)->table, 0);
    // (*share)->table_share->mem_root is freed by free_table_share
    free_table_share((*share)->table_share);
#ifndef DBUG_OFF
    bzero((gptr)(*share)->table_share, sizeof(*(*share)->table_share));
    bzero((gptr)(*share)->table, sizeof(*(*share)->table));
    (*share)->table_share= 0;
    (*share)->table= 0;
#endif
  }
#endif
  free_root(&(*share)->mem_root, MYF(0));
  my_free((gptr) *share, MYF(0));
  *share= 0;

  dbug_print_open_tables();
  DBUG_VOID_RETURN;
}

/*
  decrease refcount of share
  calls real_free_share when refcount reaches 0

  have_lock == TRUE, pthread_mutex_lock(&ndbcluster_mutex) already taken
*/
void ndbcluster_free_share(NDB_SHARE **share, bool have_lock)
{
  if (!have_lock)
    pthread_mutex_lock(&ndbcluster_mutex);
  if ((*share)->util_lock == current_thd)
    (*share)->util_lock= 0;
  if (!--(*share)->use_count)
  {
    real_free_share(share);
  }
  else
  {
    dbug_print_open_tables();
    DBUG_PRINT("free_share",
               ("0x%lx key: %s  key_length: %d",
                *share, (*share)->key, (*share)->key_length));
    DBUG_PRINT("free_share",
               ("db.tablename: %s.%s  use_count: %d  commit_count: %d",
                (*share)->db, (*share)->table_name,
                (*share)->use_count, (*share)->commit_count));
  }
  if (!have_lock)
    pthread_mutex_unlock(&ndbcluster_mutex);
}


static 
int
<<<<<<< HEAD
ndb_get_table_statistics(Ndb* ndb, const NDBTAB *ndbtab,
=======
ndb_get_table_statistics(ha_ndbcluster* file, bool report_error, Ndb* ndb,
                         const char* table,
>>>>>>> e2ea6f70
                         struct Ndb_statistics * ndbstat)
{
  NdbTransaction* pTrans;
  NdbError error;
  int retries= 10;
  int reterr= 0;
  int retry_sleep= 30 * 1000; /* 30 milliseconds */
  char buff[22], buff2[22], buff3[22], buff4[22];
  DBUG_ENTER("ndb_get_table_statistics");
  DBUG_PRINT("enter", ("table: %s", ndbtab->getName()));

  DBUG_ASSERT(ndbtab != 0);

  do
  {
    Uint64 rows, commits, fixed_mem, var_mem;
    Uint32 size;
    Uint32 count= 0;
    Uint64 sum_rows= 0;
    Uint64 sum_commits= 0;
    Uint64 sum_row_size= 0;
    Uint64 sum_mem= 0;
    NdbScanOperation*pOp;
    NdbResultSet *rs;
    int check;

    if ((pTrans= ndb->startTransaction()) == NULL)
    {
      error= ndb->getNdbError();
      goto retry;
    }
      
    if ((pOp= pTrans->getNdbScanOperation(ndbtab)) == NULL)
    {
      error= pTrans->getNdbError();
      goto retry;
    }
    
    if (pOp->readTuples(NdbOperation::LM_CommittedRead))
    {
      error= pOp->getNdbError();
      goto retry;
    }
    
    if (pOp->interpret_exit_last_row() == -1)
    {
      error= pOp->getNdbError();
      goto retry;
    }
    
    pOp->getValue(NdbDictionary::Column::ROW_COUNT, (char*)&rows);
    pOp->getValue(NdbDictionary::Column::COMMIT_COUNT, (char*)&commits);
    pOp->getValue(NdbDictionary::Column::ROW_SIZE, (char*)&size);
    pOp->getValue(NdbDictionary::Column::FRAGMENT_FIXED_MEMORY, 
		  (char*)&fixed_mem);
    pOp->getValue(NdbDictionary::Column::FRAGMENT_VARSIZED_MEMORY, 
		  (char*)&var_mem);
    
    if (pTrans->execute(NdbTransaction::NoCommit,
                        NdbTransaction::AbortOnError,
                        TRUE) == -1)
    {
      error= pTrans->getNdbError();
      goto retry;
    }
    
    while ((check= pOp->nextResult(TRUE, TRUE)) == 0)
    {
      sum_rows+= rows;
      sum_commits+= commits;
      if (sum_row_size < size)
        sum_row_size= size;
      sum_mem+= fixed_mem + var_mem;
      count++;
    }
    
    if (check == -1)
    {
      error= pOp->getNdbError();
      goto retry;
    }

    pOp->close(TRUE);

    ndb->closeTransaction(pTrans);

    ndbstat->row_count= sum_rows;
    ndbstat->commit_count= sum_commits;
    ndbstat->row_size= sum_row_size;
    ndbstat->fragment_memory= sum_mem;

    DBUG_PRINT("exit", ("records: %s  commits: %s "
                        "row_size: %s  mem: %s count: %u",
			llstr(sum_rows, buff),
                        llstr(sum_commits, buff2),
                        llstr(sum_row_size, buff3),
                        llstr(sum_mem, buff4),
                        count));

    DBUG_RETURN(0);
retry:
    if(report_error)
    {
      if (file)
      {
        reterr= file->ndb_err(pTrans);
      }
      else
      {
        const NdbError& tmp= error;
        ERR_PRINT(tmp);
        reterr= ndb_to_mysql_error(&tmp);
      }
    }
    else
      reterr= error.code;

    if (pTrans)
    {
      ndb->closeTransaction(pTrans);
      pTrans= NULL;
    }
    if (error.status == NdbError::TemporaryError && retries--)
    {
      my_sleep(retry_sleep);
      continue;
    }
    break;
  } while(1);
  DBUG_PRINT("exit", ("failed, reterr: %u, NdbError %u(%s)", reterr,
                      error.code, error.message));
  DBUG_RETURN(reterr);
}

/*
  Create a .ndb file to serve as a placeholder indicating 
  that the table with this name is a ndb table
*/

int ha_ndbcluster::write_ndb_file(const char *name)
{
  File file;
  bool error=1;
  char path[FN_REFLEN];
  
  DBUG_ENTER("write_ndb_file");
  DBUG_PRINT("enter", ("name: %s", name));

  (void)strxnmov(path, FN_REFLEN-1, 
                 mysql_data_home,"/",name,ha_ndb_ext,NullS);

  if ((file=my_create(path, CREATE_MODE,O_RDWR | O_TRUNC,MYF(MY_WME))) >= 0)
  {
    // It's an empty file
    error=0;
    my_close(file,MYF(0));
  }
  DBUG_RETURN(error);
}

void 
ha_ndbcluster::release_completed_operations(NdbTransaction *trans,
					    bool force_release)
{
  if (trans->hasBlobOperation())
  {
    /* We are reading/writing BLOB fields, 
       releasing operation records is unsafe
    */
    return;
  }
  if (!force_release)
  {
    if (get_thd_ndb(current_thd)->query_state & NDB_QUERY_MULTI_READ_RANGE)
    {
      /* We are batching reads and have not consumed all fetched
	 rows yet, releasing operation records is unsafe 
      */
      return;
    }
  }
  trans->releaseCompletedOperations();
}

int
ha_ndbcluster::read_multi_range_first(KEY_MULTI_RANGE **found_range_p,
                                      KEY_MULTI_RANGE *ranges, 
                                      uint range_count,
                                      bool sorted, 
                                      HANDLER_BUFFER *buffer)
{
  DBUG_ENTER("ha_ndbcluster::read_multi_range_first");
  m_write_op= FALSE;
  
  int res;
  KEY* key_info= table->key_info + active_index;
  NDB_INDEX_TYPE index_type= get_index_type(active_index);
  ulong reclength= table_share->reclength;
  NdbOperation* op;
  Thd_ndb *thd_ndb= get_thd_ndb(current_thd);

  if (uses_blob_value())
  {
    /**
     * blobs can't be batched currently
     */
    m_disable_multi_read= TRUE;
    DBUG_RETURN(handler::read_multi_range_first(found_range_p, 
                                                ranges, 
                                                range_count,
                                                sorted, 
                                                buffer));
  }
  thd_ndb->query_state|= NDB_QUERY_MULTI_READ_RANGE;
  m_disable_multi_read= FALSE;

  /**
   * Copy arguments into member variables
   */
  m_multi_ranges= ranges;
  multi_range_curr= ranges;
  multi_range_end= ranges+range_count;
  multi_range_sorted= sorted;
  multi_range_buffer= buffer;

  /**
   * read multi range will read ranges as follows (if not ordered)
   *
   * input    read order
   * ======   ==========
   * pk-op 1  pk-op 1
   * pk-op 2  pk-op 2
   * range 3  range (3,5) NOTE result rows will be intermixed
   * pk-op 4  pk-op 4
   * range 5
   * pk-op 6  pk-ok 6
   */   

  /**
   * Variables for loop
   */
  byte *curr= (byte*)buffer->buffer;
  byte *end_of_buffer= (byte*)buffer->buffer_end;
  NdbOperation::LockMode lm= 
    (NdbOperation::LockMode)get_ndb_lock_type(m_lock.type);
  bool need_pk = (lm == NdbOperation::LM_Read);
  const NDBTAB *tab= m_table;
  const NDBINDEX *unique_idx= m_index[active_index].unique_index;
  const NDBINDEX *idx= m_index[active_index].index; 
  const NdbOperation* lastOp= m_active_trans->getLastDefinedOperation();
  NdbIndexScanOperation* scanOp= 0;
  for (; multi_range_curr<multi_range_end && curr+reclength <= end_of_buffer; 
       multi_range_curr++)
  {
    part_id_range part_spec;
    if (m_use_partition_function)
    {
      get_partition_set(table, curr, active_index,
                        &multi_range_curr->start_key,
                        &part_spec);
      DBUG_PRINT("info", ("part_spec.start_part = %u, part_spec.end_part = %u",
                          part_spec.start_part, part_spec.end_part));
      /*
        If partition pruning has found no partition in set
        we can skip this scan
      */
      if (part_spec.start_part > part_spec.end_part)
      {
        /*
          We can skip this partition since the key won't fit into any
          partition
        */
        curr += reclength;
        multi_range_curr->range_flag |= SKIP_RANGE;
        continue;
      }
    }
    switch(index_type){
    case PRIMARY_KEY_ORDERED_INDEX:
      if (!(multi_range_curr->start_key.length == key_info->key_length &&
          multi_range_curr->start_key.flag == HA_READ_KEY_EXACT))
        goto range;
      // else fall through
    case PRIMARY_KEY_INDEX:
    {
      multi_range_curr->range_flag |= UNIQUE_RANGE;
      if ((op= m_active_trans->getNdbOperation(tab)) && 
          !op->readTuple(lm) && 
          !set_primary_key(op, multi_range_curr->start_key.key) &&
          !define_read_attrs(curr, op) &&
          (op->setAbortOption(AO_IgnoreError), TRUE) &&
          (!m_use_partition_function ||
           (op->setPartitionId(part_spec.start_part), true)))
        curr += reclength;
      else
        ERR_RETURN(op ? op->getNdbError() : m_active_trans->getNdbError());
      break;
    }
    break;
    case UNIQUE_ORDERED_INDEX:
      if (!(multi_range_curr->start_key.length == key_info->key_length &&
          multi_range_curr->start_key.flag == HA_READ_KEY_EXACT &&
          !check_null_in_key(key_info, multi_range_curr->start_key.key,
                             multi_range_curr->start_key.length)))
        goto range;
      // else fall through
    case UNIQUE_INDEX:
    {
      multi_range_curr->range_flag |= UNIQUE_RANGE;
      if ((op= m_active_trans->getNdbIndexOperation(unique_idx, tab)) && 
          !op->readTuple(lm) && 
          !set_index_key(op, key_info, multi_range_curr->start_key.key) &&
          !define_read_attrs(curr, op) &&
          (op->setAbortOption(AO_IgnoreError), TRUE))
        curr += reclength;
      else
        ERR_RETURN(op ? op->getNdbError() : m_active_trans->getNdbError());
      break;
    }
    case ORDERED_INDEX: {
  range:
      multi_range_curr->range_flag &= ~(uint)UNIQUE_RANGE;
      if (scanOp == 0)
      {
        if (m_multi_cursor)
        {
          scanOp= m_multi_cursor;
          DBUG_ASSERT(scanOp->getSorted() == sorted);
          DBUG_ASSERT(scanOp->getLockMode() == 
                      (NdbOperation::LockMode)get_ndb_lock_type(m_lock.type));
          if (scanOp->reset_bounds(m_force_send))
            DBUG_RETURN(ndb_err(m_active_trans));
          
          end_of_buffer -= reclength;
        }
        else if ((scanOp= m_active_trans->getNdbIndexScanOperation(idx, tab)) 
                 &&!scanOp->readTuples(lm, 0, parallelism, sorted, 
				       FALSE, TRUE, need_pk)
                 &&!generate_scan_filter(m_cond_stack, scanOp)
                 &&!define_read_attrs(end_of_buffer-reclength, scanOp))
        {
          m_multi_cursor= scanOp;
          m_multi_range_cursor_result_ptr= end_of_buffer-reclength;
        }
        else
        {
          ERR_RETURN(scanOp ? scanOp->getNdbError() : 
                     m_active_trans->getNdbError());
        }
      }

      const key_range *keys[2]= { &multi_range_curr->start_key, 
                                  &multi_range_curr->end_key };
      if ((res= set_bounds(scanOp, active_index, false, keys,
                           multi_range_curr-ranges)))
        DBUG_RETURN(res);
      break;
    }
    case UNDEFINED_INDEX:
      DBUG_ASSERT(FALSE);
      DBUG_RETURN(1);
      break;
    }
  }
  
  if (multi_range_curr != multi_range_end)
  {
    /**
     * Mark that we're using entire buffer (even if might not) as
     *   we haven't read all ranges for some reason
     * This as we don't want mysqld to reuse the buffer when we read
     *   the remaining ranges
     */
    buffer->end_of_used_area= (byte*)buffer->buffer_end;
  }
  else
  {
    buffer->end_of_used_area= curr;
  }
  
  /**
   * Set first operation in multi range
   */
  m_current_multi_operation= 
    lastOp ? lastOp->next() : m_active_trans->getFirstDefinedOperation();
<<<<<<< HEAD
  if (!(res= execute_no_commit_ie(this, m_active_trans,true)))
=======
  if (!(res= execute_no_commit_ie(this, m_active_trans, true)))
>>>>>>> e2ea6f70
  {
    m_multi_range_defined= multi_range_curr;
    multi_range_curr= ranges;
    m_multi_range_result_ptr= (byte*)buffer->buffer;
    DBUG_RETURN(read_multi_range_next(found_range_p));
  }
  ERR_RETURN(m_active_trans->getNdbError());
}

#if 0
#define DBUG_MULTI_RANGE(x) DBUG_PRINT("info", ("read_multi_range_next: case %d\n", x));
#else
#define DBUG_MULTI_RANGE(x)
#endif

int
ha_ndbcluster::read_multi_range_next(KEY_MULTI_RANGE ** multi_range_found_p)
{
  DBUG_ENTER("ha_ndbcluster::read_multi_range_next");
  if (m_disable_multi_read)
  {
    DBUG_MULTI_RANGE(11);
    DBUG_RETURN(handler::read_multi_range_next(multi_range_found_p));
  }
  
  int res;
  int range_no;
  ulong reclength= table_share->reclength;
  const NdbOperation* op= m_current_multi_operation;
  for (;multi_range_curr < m_multi_range_defined; multi_range_curr++)
  {
    DBUG_MULTI_RANGE(12);
    if (multi_range_curr->range_flag & SKIP_RANGE)
      continue;
    if (multi_range_curr->range_flag & UNIQUE_RANGE)
    {
      if (op->getNdbError().code == 0)
      {
        DBUG_MULTI_RANGE(13);
        goto found_next;
      }
      
      op= m_active_trans->getNextCompletedOperation(op);
      m_multi_range_result_ptr += reclength;
      continue;
    } 
    else if (m_multi_cursor && !multi_range_sorted)
    {
      DBUG_MULTI_RANGE(1);
      if ((res= fetch_next(m_multi_cursor)) == 0)
      {
        DBUG_MULTI_RANGE(2);
        range_no= m_multi_cursor->get_range_no();
        goto found;
      } 
      else
      {
        DBUG_MULTI_RANGE(14);
        goto close_scan;
      }
    }
    else if (m_multi_cursor && multi_range_sorted)
    {
      if (m_active_cursor && (res= fetch_next(m_multi_cursor)))
      {
        DBUG_MULTI_RANGE(3);
        goto close_scan;
      }
      
      range_no= m_multi_cursor->get_range_no();
      uint current_range_no= multi_range_curr - m_multi_ranges;
      if ((uint) range_no == current_range_no)
      {
        DBUG_MULTI_RANGE(4);
        // return current row
        goto found;
      }
      else if (range_no > (int)current_range_no)
      {
        DBUG_MULTI_RANGE(5);
        // wait with current row
        m_active_cursor= 0;
        continue;
      }
      else 
      {
        DBUG_MULTI_RANGE(6);
        // First fetch from cursor
        DBUG_ASSERT(range_no == -1);
        if ((res= m_multi_cursor->nextResult(true)))
        {
          DBUG_MULTI_RANGE(15);
          goto close_scan;
        }
        multi_range_curr--; // Will be increased in for-loop
        continue;
      }
    }
    else /** m_multi_cursor == 0 */
    {
      DBUG_MULTI_RANGE(7);
      /**
       * Corresponds to range 5 in example in read_multi_range_first
       */
      (void)1;
      continue;
    }
    
    DBUG_ASSERT(FALSE); // Should only get here via goto's
close_scan:
    if (res == 1)
    {
      m_multi_cursor->close(FALSE, TRUE);
      m_active_cursor= m_multi_cursor= 0;
      DBUG_MULTI_RANGE(8);
      continue;
    } 
    else 
    {
      DBUG_MULTI_RANGE(9);
      DBUG_RETURN(ndb_err(m_active_trans));
    }
  }
  
  if (multi_range_curr == multi_range_end)
  {
    DBUG_MULTI_RANGE(16);
    DBUG_RETURN(HA_ERR_END_OF_FILE);
  }
  
  /**
   * Read remaining ranges
   */
  DBUG_RETURN(read_multi_range_first(multi_range_found_p, 
                                     multi_range_curr,
                                     multi_range_end - multi_range_curr, 
                                     multi_range_sorted,
                                     multi_range_buffer));
  
found:
  /**
   * Found a record belonging to a scan
   */
  m_active_cursor= m_multi_cursor;
  * multi_range_found_p= m_multi_ranges + range_no;
  memcpy(table->record[0], m_multi_range_cursor_result_ptr, reclength);
  setup_recattr(m_active_cursor->getFirstRecAttr());
  unpack_record(table->record[0]);
  table->status= 0;     
  DBUG_RETURN(0);
  
found_next:
  /**
   * Found a record belonging to a pk/index op,
   *   copy result and move to next to prepare for next call
   */
  * multi_range_found_p= multi_range_curr;
  memcpy(table->record[0], m_multi_range_result_ptr, reclength);
  setup_recattr(op->getFirstRecAttr());
  unpack_record(table->record[0]);
  table->status= 0;
  
  multi_range_curr++;
  m_current_multi_operation= m_active_trans->getNextCompletedOperation(op);
  m_multi_range_result_ptr += reclength;
  DBUG_RETURN(0);
}

int
ha_ndbcluster::setup_recattr(const NdbRecAttr* curr)
{
  DBUG_ENTER("setup_recattr");

  Field **field, **end;
  NdbValue *value= m_value;
  
  end= table->field + table_share->fields;
  
  for (field= table->field; field < end; field++, value++)
  {
    if ((* value).ptr)
    {
      DBUG_ASSERT(curr != 0);
      NdbValue* val= m_value + curr->getColumn()->getColumnNo();
      DBUG_ASSERT(val->ptr);
      val->rec= curr;
      curr= curr->next();
    }
  }
  
  DBUG_RETURN(0);
}

char*
ha_ndbcluster::update_table_comment(
                                /* out: table comment + additional */
        const char*     comment)/* in:  table comment defined by user */
{
  uint length= strlen(comment);
  if (length > 64000 - 3)
  {
    return((char*)comment); /* string too long */
  }

  Ndb* ndb;
  if (!(ndb= get_ndb()))
  {
    return((char*)comment);
  }

  ndb->setDatabaseName(m_dbname);
  NDBDICT* dict= ndb->getDictionary();
  const NDBTAB* tab= m_table;
  DBUG_ASSERT(tab != NULL);

  char *str;
  const char *fmt="%s%snumber_of_replicas: %d";
  const unsigned fmt_len_plus_extra= length + strlen(fmt);
  if ((str= my_malloc(fmt_len_plus_extra, MYF(0))) == NULL)
  {
    return (char*)comment;
  }

  my_snprintf(str,fmt_len_plus_extra,fmt,comment,
              length > 0 ? " ":"",
              tab->getReplicaCount());
  return str;
}


// Utility thread main loop
pthread_handler_t ndb_util_thread_func(void *arg __attribute__((unused)))
{
  THD *thd; /* needs to be first for thread_stack */
  Ndb* ndb;
  struct timespec abstime;
  List<NDB_SHARE> util_open_tables;

  my_thread_init();
  DBUG_ENTER("ndb_util_thread");
  DBUG_PRINT("enter", ("ndb_cache_check_time: %d", ndb_cache_check_time));

  thd= new THD; /* note that contructor of THD uses DBUG_ */
  THD_CHECK_SENTRY(thd);
  ndb= new Ndb(g_ndb_cluster_connection, "");

  pthread_detach_this_thread();
  ndb_util_thread= pthread_self();

  thd->thread_stack= (char*)&thd; /* remember where our stack is */
  if (thd->store_globals() || (ndb->init() != 0))
  {
    thd->cleanup();
    delete thd;
    delete ndb;
    DBUG_RETURN(NULL);
  }
  thd->init_for_queries();
  thd->version=refresh_version;
  thd->set_time();
  thd->main_security_ctx.host_or_ip= "";
  thd->client_capabilities = 0;
  my_net_init(&thd->net, 0);
  thd->main_security_ctx.master_access= ~0;
  thd->main_security_ctx.priv_user = 0;
  thd->current_stmt_binlog_row_based= TRUE;     // If in mixed mode

  /*
    wait for mysql server to start
  */
  pthread_mutex_lock(&LOCK_server_started);
  while (!mysqld_server_started)
    pthread_cond_wait(&COND_server_started, &LOCK_server_started);
  pthread_mutex_unlock(&LOCK_server_started);

  ndbcluster_util_inited= 1;

  /*
    Wait for cluster to start
  */
  pthread_mutex_lock(&LOCK_ndb_util_thread);
  while (!ndb_cluster_node_id && (ndbcluster_hton->slot != ~(uint)0))
  {
    /* ndb not connected yet */
    set_timespec(abstime, 1);
    pthread_cond_timedwait(&COND_ndb_util_thread,
                           &LOCK_ndb_util_thread,
                           &abstime);
    if (abort_loop)
    {
      pthread_mutex_unlock(&LOCK_ndb_util_thread);
      goto ndb_util_thread_end;
    }
  }
  pthread_mutex_unlock(&LOCK_ndb_util_thread);

  {
    Thd_ndb *thd_ndb;
    if (!(thd_ndb= ha_ndbcluster::seize_thd_ndb()))
    {
      sql_print_error("Could not allocate Thd_ndb object");
      goto ndb_util_thread_end;
    }
    set_thd_ndb(thd, thd_ndb);
    thd_ndb->options|= TNO_NO_LOG_SCHEMA_OP;
  }

#ifdef HAVE_NDB_BINLOG
  if (ndb_extra_logging && ndb_binlog_running)
    sql_print_information("NDB Binlog: Ndb tables initially read only.");
  /* create tables needed by the replication */
  ndbcluster_setup_binlog_table_shares(thd);
#else
  /*
    Get all table definitions from the storage node
  */
  ndbcluster_find_all_files(thd);
#endif

  set_timespec(abstime, 0);
  for (;!abort_loop;)
  {
    pthread_mutex_lock(&LOCK_ndb_util_thread);
    pthread_cond_timedwait(&COND_ndb_util_thread,
                           &LOCK_ndb_util_thread,
                           &abstime);
    pthread_mutex_unlock(&LOCK_ndb_util_thread);
#ifdef NDB_EXTRA_DEBUG_UTIL_THREAD
    DBUG_PRINT("ndb_util_thread", ("Started, ndb_cache_check_time: %d",
                                   ndb_cache_check_time));
#endif
    if (abort_loop)
      break; /* Shutting down server */

#ifdef HAVE_NDB_BINLOG
    /*
      Check that the apply_status_share and schema_share has been created.
      If not try to create it
    */
    if (!ndb_binlog_tables_inited)
      ndbcluster_setup_binlog_table_shares(thd);
#endif

    if (ndb_cache_check_time == 0)
    {
      /* Wake up in 1 second to check if value has changed */
      set_timespec(abstime, 1);
      continue;
    }

    /* Lock mutex and fill list with pointers to all open tables */
    NDB_SHARE *share;
    pthread_mutex_lock(&ndbcluster_mutex);
    for (uint i= 0; i < ndbcluster_open_tables.records; i++)
    {
      share= (NDB_SHARE *)hash_element(&ndbcluster_open_tables, i);
#ifdef HAVE_NDB_BINLOG
      if ((share->use_count - (int) (share->op != 0) - (int) (share->op != 0))
          <= 0)
        continue; // injector thread is the only user, skip statistics
      share->util_lock= current_thd; // Mark that util thread has lock
#endif /* HAVE_NDB_BINLOG */
      share->use_count++; /* Make sure the table can't be closed */
      DBUG_PRINT("ndb_util_thread",
                 ("Found open table[%d]: %s, use_count: %d",
                  i, share->table_name, share->use_count));

      /* Store pointer to table */
      util_open_tables.push_back(share);
    }
    pthread_mutex_unlock(&ndbcluster_mutex);

    /* Iterate through the  open files list */
    List_iterator_fast<NDB_SHARE> it(util_open_tables);
    while ((share= it++))
    {
#ifdef HAVE_NDB_BINLOG
      if ((share->use_count - (int) (share->op != 0) - (int) (share->op != 0))
          <= 1)
      {
        /*
          Util thread and injector thread is the only user, skip statistics
	*/
        free_share(&share);
        continue;
      }
#endif /* HAVE_NDB_BINLOG */
      DBUG_PRINT("ndb_util_thread",
                 ("Fetching commit count for: %s",
                  share->key));

      /* Contact NDB to get commit count for table */
      ndb->setDatabaseName(share->db);
      struct Ndb_statistics stat;

      uint lock;
      pthread_mutex_lock(&share->mutex);
      lock= share->commit_count_lock;
      pthread_mutex_unlock(&share->mutex);

<<<<<<< HEAD
=======
      if (ndb_get_table_statistics(NULL, false, ndb, tabname, &stat) == 0)
      {
        char buff[22], buff2[22];
        DBUG_PRINT("ndb_util_thread",
                   ("Table: %s  commit_count: %s  rows: %s",
                    share->table_name,
                    llstr(stat.commit_count, buff),
                    llstr(stat.row_count, buff2)));
      }
      else
>>>>>>> e2ea6f70
      {
        Ndb_table_guard ndbtab_g(ndb->getDictionary(), share->table_name);
        if (ndbtab_g.get_table() &&
            ndb_get_table_statistics(ndb, ndbtab_g.get_table(), &stat) == 0)
        {
          char buff[22], buff2[22];
          DBUG_PRINT("ndb_util_thread",
                     ("Table: %s, commit_count: %llu, rows: %llu",
                      share->key,
                      llstr(stat.commit_count, buff),
                      llstr(stat.row_count, buff2)));
        }
        else
        {
          DBUG_PRINT("ndb_util_thread",
                     ("Error: Could not get commit count for table %s",
                      share->key));
          stat.commit_count= 0;
        }
      }

      pthread_mutex_lock(&share->mutex);
      if (share->commit_count_lock == lock)
        share->commit_count= stat.commit_count;
      pthread_mutex_unlock(&share->mutex);

      /* Decrease the use count and possibly free share */
      free_share(&share);
    }

    /* Clear the list of open tables */
    util_open_tables.empty();

    /* Calculate new time to wake up */
    int secs= 0;
    int msecs= ndb_cache_check_time;

    struct timeval tick_time;
    gettimeofday(&tick_time, 0);
    abstime.tv_sec=  tick_time.tv_sec;
    abstime.tv_nsec= tick_time.tv_usec * 1000;

    if (msecs >= 1000){
      secs=  msecs / 1000;
      msecs= msecs % 1000;
    }

    abstime.tv_sec+=  secs;
    abstime.tv_nsec+= msecs * 1000000;
    if (abstime.tv_nsec >= 1000000000) {
      abstime.tv_sec+=  1;
      abstime.tv_nsec-= 1000000000;
    }
  }
ndb_util_thread_end:
  sql_print_information("Stopping Cluster Utility thread");
  net_end(&thd->net);
  thd->cleanup();
  delete thd;
  delete ndb;
  DBUG_PRINT("exit", ("ndb_util_thread"));
  my_thread_end();
  pthread_exit(0);
  DBUG_RETURN(NULL);
}

/*
  Condition pushdown
*/
/*
  Push a condition to ndbcluster storage engine for evaluation 
  during table   and index scans. The conditions will be stored on a stack
  for possibly storing several conditions. The stack can be popped
  by calling cond_pop, handler::extra(HA_EXTRA_RESET) (handler::reset())
  will clear the stack.
  The current implementation supports arbitrary AND/OR nested conditions
  with comparisons between columns and constants (including constant
  expressions and function calls) and the following comparison operators:
  =, !=, >, >=, <, <=, "is null", and "is not null".
  
  RETURN
    NULL The condition was supported and will be evaluated for each 
    row found during the scan
    cond The condition was not supported and all rows will be returned from
         the scan for evaluation (and thus not saved on stack)
*/
const 
COND* 
ha_ndbcluster::cond_push(const COND *cond) 
{ 
  DBUG_ENTER("cond_push");
  Ndb_cond_stack *ndb_cond = new Ndb_cond_stack();
  DBUG_EXECUTE("where",print_where((COND *)cond, m_tabname););
  if (m_cond_stack)
    ndb_cond->next= m_cond_stack;
  else
    ndb_cond->next= NULL;
  m_cond_stack= ndb_cond;
  
  if (serialize_cond(cond, ndb_cond))
  {
    DBUG_RETURN(NULL);
  }
  else
  {
    cond_pop();
  }
  DBUG_RETURN(cond); 
}

/*
  Pop the top condition from the condition stack of the handler instance.
*/
void 
ha_ndbcluster::cond_pop() 
{ 
  Ndb_cond_stack *ndb_cond_stack= m_cond_stack;  
  if (ndb_cond_stack)
  {
    m_cond_stack= ndb_cond_stack->next;
    delete ndb_cond_stack;
  }
}

/*
  Clear the condition stack
*/
void
ha_ndbcluster::cond_clear()
{
  DBUG_ENTER("cond_clear");
  while (m_cond_stack)
    cond_pop();

  DBUG_VOID_RETURN;
}

/*
  Serialize the item tree into a linked list represented by Ndb_cond
  for fast generation of NbdScanFilter. Adds information such as
  position of fields that is not directly available in the Item tree.
  Also checks if condition is supported.
*/
void ndb_serialize_cond(const Item *item, void *arg)
{
  Ndb_cond_traverse_context *context= (Ndb_cond_traverse_context *) arg;
  DBUG_ENTER("ndb_serialize_cond");  

  // Check if we are skipping arguments to a function to be evaluated
  if (context->skip)
  {
    DBUG_PRINT("info", ("Skiping argument %d", context->skip));
    context->skip--;
    switch (item->type()) {
    case Item::FUNC_ITEM:
    {
      Item_func *func_item= (Item_func *) item;
      context->skip+= func_item->argument_count();
      break;
    }
    case Item::INT_ITEM:
    case Item::REAL_ITEM:
    case Item::STRING_ITEM:
    case Item::VARBIN_ITEM:
    case Item::DECIMAL_ITEM:
      break;
    default:
      context->supported= FALSE;
      break;
    }
    
    DBUG_VOID_RETURN;
  }
  
  if (context->supported)
  {
    Ndb_rewrite_context *rewrite_context= context->rewrite_stack;
    const Item_func *func_item;
    // Check if we are rewriting some unsupported function call
    if (rewrite_context &&
        (func_item= rewrite_context->func_item) &&
        rewrite_context->count++ == 0)
    {
      switch (func_item->functype()) {
      case Item_func::BETWEEN:
        /*
          Rewrite 
          <field>|<const> BETWEEN <const1>|<field1> AND <const2>|<field2>
          to <field>|<const> > <const1>|<field1> AND 
          <field>|<const> < <const2>|<field2>
          or actually in prefix format
          BEGIN(AND) GT(<field>|<const>, <const1>|<field1>), 
          LT(<field>|<const>, <const2>|<field2>), END()
        */
      case Item_func::IN_FUNC:
      {
        /*
          Rewrite <field>|<const> IN(<const1>|<field1>, <const2>|<field2>,..)
          to <field>|<const> = <const1>|<field1> OR 
          <field> = <const2>|<field2> ...
          or actually in prefix format
          BEGIN(OR) EQ(<field>|<const>, <const1><field1>), 
          EQ(<field>|<const>, <const2>|<field2>), ... END()
          Each part of the disjunction is added for each call
          to ndb_serialize_cond and end of rewrite statement 
          is wrapped in end of ndb_serialize_cond
        */
        if (context->expecting(item->type()))
        {
          // This is the <field>|<const> item, save it in the rewrite context
          rewrite_context->left_hand_item= item;
          if (item->type() == Item::FUNC_ITEM)
          {
            Item_func *func_item= (Item_func *) item;
            if (func_item->functype() == Item_func::UNKNOWN_FUNC &&
                func_item->const_item())
            {
              // Skip any arguments since we will evaluate function instead
              DBUG_PRINT("info", ("Skip until end of arguments marker"));
              context->skip= func_item->argument_count();
            }
            else
            {
              DBUG_PRINT("info", ("Found unsupported functional expression in BETWEEN|IN"));
              context->supported= FALSE;
              DBUG_VOID_RETURN;
              
            }
          }
        }
        else
        {
          // Non-supported BETWEEN|IN expression
          DBUG_PRINT("info", ("Found unexpected item of type %u in BETWEEN|IN",
                              item->type()));
          context->supported= FALSE;
          DBUG_VOID_RETURN;
        }
        break;
      }
      default:
        context->supported= FALSE;
        break;
      }
      DBUG_VOID_RETURN;
    }
    else
    {
      Ndb_cond_stack *ndb_stack= context->stack_ptr;
      Ndb_cond *prev_cond= context->cond_ptr;
      Ndb_cond *curr_cond= context->cond_ptr= new Ndb_cond();
      if (!ndb_stack->ndb_cond)
        ndb_stack->ndb_cond= curr_cond;
      curr_cond->prev= prev_cond;
      if (prev_cond) prev_cond->next= curr_cond;
    // Check if we are rewriting some unsupported function call
      if (context->rewrite_stack)
      {
        Ndb_rewrite_context *rewrite_context= context->rewrite_stack;
        const Item_func *func_item= rewrite_context->func_item;
        switch (func_item->functype()) {
        case Item_func::BETWEEN:
        {
          /*
            Rewrite 
            <field>|<const> BETWEEN <const1>|<field1> AND <const2>|<field2>
            to <field>|<const> > <const1>|<field1> AND 
            <field>|<const> < <const2>|<field2>
            or actually in prefix format
            BEGIN(AND) GT(<field>|<const>, <const1>|<field1>), 
            LT(<field>|<const>, <const2>|<field2>), END()
          */
          if (rewrite_context->count == 2)
          {
            // Lower limit of BETWEEN
            DBUG_PRINT("info", ("GE_FUNC"));      
            curr_cond->ndb_item= new Ndb_item(Item_func::GE_FUNC, 2);
          }
          else if (rewrite_context->count == 3)
          {
            // Upper limit of BETWEEN
            DBUG_PRINT("info", ("LE_FUNC"));      
            curr_cond->ndb_item= new Ndb_item(Item_func::LE_FUNC, 2);
          }
          else
          {
            // Illegal BETWEEN expression
            DBUG_PRINT("info", ("Illegal BETWEEN expression"));
            context->supported= FALSE;
            DBUG_VOID_RETURN;
          }
          break;
        }
        case Item_func::IN_FUNC:
        {
          /*
            Rewrite <field>|<const> IN(<const1>|<field1>, <const2>|<field2>,..)
            to <field>|<const> = <const1>|<field1> OR 
            <field> = <const2>|<field2> ...
            or actually in prefix format
            BEGIN(OR) EQ(<field>|<const>, <const1><field1>), 
            EQ(<field>|<const>, <const2>|<field2>), ... END()
            Each part of the disjunction is added for each call
            to ndb_serialize_cond and end of rewrite statement 
            is wrapped in end of ndb_serialize_cond
          */
          DBUG_PRINT("info", ("EQ_FUNC"));      
          curr_cond->ndb_item= new Ndb_item(Item_func::EQ_FUNC, 2);
          break;
        }
        default:
          context->supported= FALSE;
        }
        // Handle left hand <field>|<const>
        context->rewrite_stack= NULL; // Disable rewrite mode
        context->expect_only(Item::FIELD_ITEM);
        context->expect_field_result(STRING_RESULT);
        context->expect_field_result(REAL_RESULT);
        context->expect_field_result(INT_RESULT);
        context->expect_field_result(DECIMAL_RESULT);
        context->expect(Item::INT_ITEM);
        context->expect(Item::STRING_ITEM);
        context->expect(Item::VARBIN_ITEM);
        context->expect(Item::FUNC_ITEM);
        ndb_serialize_cond(rewrite_context->left_hand_item, arg);
        context->skip= 0; // Any FUNC_ITEM expression has already been parsed
        context->rewrite_stack= rewrite_context; // Enable rewrite mode
        if (!context->supported)
          DBUG_VOID_RETURN;

        prev_cond= context->cond_ptr;
        curr_cond= context->cond_ptr= new Ndb_cond();
        prev_cond->next= curr_cond;
      }
      
      // Check for end of AND/OR expression
      if (!item)
      {
        // End marker for condition group
        DBUG_PRINT("info", ("End of condition group"));
        curr_cond->ndb_item= new Ndb_item(NDB_END_COND);
      }
      else
      {
        switch (item->type()) {
        case Item::FIELD_ITEM:
        {
          Item_field *field_item= (Item_field *) item;
          Field *field= field_item->field;
          enum_field_types type= field->type();
          /*
            Check that the field is part of the table of the handler
            instance and that we expect a field with of this result type.
          */
          if (context->table == field->table)
          {       
            const NDBTAB *tab= (const NDBTAB *) context->ndb_table;
            DBUG_PRINT("info", ("FIELD_ITEM"));
            DBUG_PRINT("info", ("table %s", tab->getName()));
            DBUG_PRINT("info", ("column %s", field->field_name));
            DBUG_PRINT("info", ("type %d", field->type()));
            DBUG_PRINT("info", ("result type %d", field->result_type()));
            
            // Check that we are expecting a field and with the correct
            // result type
            if (context->expecting(Item::FIELD_ITEM) &&
                context->expecting_field_type(field->type()) &&
                (context->expecting_field_result(field->result_type()) ||
                 // Date and year can be written as string or int
                 ((type == MYSQL_TYPE_TIME ||
                   type == MYSQL_TYPE_DATE || 
                   type == MYSQL_TYPE_YEAR ||
                   type == MYSQL_TYPE_DATETIME)
                  ? (context->expecting_field_result(STRING_RESULT) ||
                     context->expecting_field_result(INT_RESULT))
                  : true)) &&
                // Bit fields no yet supported in scan filter
                type != MYSQL_TYPE_BIT &&
                // No BLOB support in scan filter
                type != MYSQL_TYPE_TINY_BLOB &&
                type != MYSQL_TYPE_MEDIUM_BLOB &&
                type != MYSQL_TYPE_LONG_BLOB &&
                type != MYSQL_TYPE_BLOB)
            {
              const NDBCOL *col= tab->getColumn(field->field_name);
              DBUG_ASSERT(col);
              curr_cond->ndb_item= new Ndb_item(field, col->getColumnNo());
              context->dont_expect(Item::FIELD_ITEM);
              context->expect_no_field_result();
              if (! context->expecting_nothing())
              {
                // We have not seen second argument yet
                if (type == MYSQL_TYPE_TIME ||
                    type == MYSQL_TYPE_DATE || 
                    type == MYSQL_TYPE_YEAR ||
                    type == MYSQL_TYPE_DATETIME)
                {
                  context->expect_only(Item::STRING_ITEM);
                  context->expect(Item::INT_ITEM);
                }
                else
                  switch (field->result_type()) {
                  case STRING_RESULT:
                    // Expect char string or binary string
                    context->expect_only(Item::STRING_ITEM);
                    context->expect(Item::VARBIN_ITEM);
                    context->expect_collation(field_item->collation.collation);
                    break;
                  case REAL_RESULT:
                    context->expect_only(Item::REAL_ITEM);
                    context->expect(Item::DECIMAL_ITEM);
                    context->expect(Item::INT_ITEM);
                    break;
                  case INT_RESULT:
                    context->expect_only(Item::INT_ITEM);
                    context->expect(Item::VARBIN_ITEM);
                    break;
                  case DECIMAL_RESULT:
                    context->expect_only(Item::DECIMAL_ITEM);
                    context->expect(Item::REAL_ITEM);
                    context->expect(Item::INT_ITEM);
                    break;
                  default:
                    break;
                  }    
              }
              else
              {
                // Expect another logical expression
                context->expect_only(Item::FUNC_ITEM);
                context->expect(Item::COND_ITEM);
                // Check that field and string constant collations are the same
                if ((field->result_type() == STRING_RESULT) &&
                    !context->expecting_collation(item->collation.collation)
                    && type != MYSQL_TYPE_TIME
                    && type != MYSQL_TYPE_DATE
                    && type != MYSQL_TYPE_YEAR
                    && type != MYSQL_TYPE_DATETIME)
                {
                  DBUG_PRINT("info", ("Found non-matching collation %s",  
                                      item->collation.collation->name)); 
                  context->supported= FALSE;                
                }
              }
              break;
            }
            else
            {
              DBUG_PRINT("info", ("Was not expecting field of type %u(%u)",
                                  field->result_type(), type));
              context->supported= FALSE;
            }
          }
          else
          {
            DBUG_PRINT("info", ("Was not expecting field from table %s (%s)",
                                context->table->s->table_name.str, 
                                field->table->s->table_name.str));
            context->supported= FALSE;
          }
          break;
        }
        case Item::FUNC_ITEM:
        {
          Item_func *func_item= (Item_func *) item;
          // Check that we expect a function or functional expression here
          if (context->expecting(Item::FUNC_ITEM) || 
              func_item->functype() == Item_func::UNKNOWN_FUNC)
            context->expect_nothing();
          else
          {
            // Did not expect function here
            context->supported= FALSE;
            break;
          }
          
          switch (func_item->functype()) {
          case Item_func::EQ_FUNC:
          {
            DBUG_PRINT("info", ("EQ_FUNC"));      
            curr_cond->ndb_item= new Ndb_item(func_item->functype(), 
                                              func_item);      
            context->expect(Item::STRING_ITEM);
            context->expect(Item::INT_ITEM);
            context->expect(Item::REAL_ITEM);
            context->expect(Item::DECIMAL_ITEM);
            context->expect(Item::VARBIN_ITEM);
            context->expect(Item::FIELD_ITEM);
            context->expect_field_result(STRING_RESULT);
            context->expect_field_result(REAL_RESULT);
            context->expect_field_result(INT_RESULT);
            context->expect_field_result(DECIMAL_RESULT);
            break;
          }
          case Item_func::NE_FUNC:
          {
            DBUG_PRINT("info", ("NE_FUNC"));      
            curr_cond->ndb_item= new Ndb_item(func_item->functype(),
                                              func_item);      
            context->expect(Item::STRING_ITEM);
            context->expect(Item::INT_ITEM);
            context->expect(Item::REAL_ITEM);
            context->expect(Item::DECIMAL_ITEM);
            context->expect(Item::VARBIN_ITEM);
            context->expect(Item::FIELD_ITEM);
            context->expect_field_result(STRING_RESULT);
            context->expect_field_result(REAL_RESULT);
            context->expect_field_result(INT_RESULT);
            context->expect_field_result(DECIMAL_RESULT);
            break;
          }
          case Item_func::LT_FUNC:
          {
            DBUG_PRINT("info", ("LT_FUNC"));      
            curr_cond->ndb_item= new Ndb_item(func_item->functype(),
                                              func_item);      
            context->expect(Item::STRING_ITEM);
            context->expect(Item::INT_ITEM);
            context->expect(Item::REAL_ITEM);
            context->expect(Item::DECIMAL_ITEM);
            context->expect(Item::VARBIN_ITEM);
            context->expect(Item::FIELD_ITEM);
            context->expect_field_result(STRING_RESULT);
            context->expect_field_result(REAL_RESULT);
            context->expect_field_result(INT_RESULT);
            context->expect_field_result(DECIMAL_RESULT);
            break;
          }
          case Item_func::LE_FUNC:
          {
            DBUG_PRINT("info", ("LE_FUNC"));      
            curr_cond->ndb_item= new Ndb_item(func_item->functype(),
                                              func_item);      
            context->expect(Item::STRING_ITEM);
            context->expect(Item::INT_ITEM);
            context->expect(Item::REAL_ITEM);
            context->expect(Item::DECIMAL_ITEM);
            context->expect(Item::VARBIN_ITEM);
            context->expect(Item::FIELD_ITEM);
            context->expect_field_result(STRING_RESULT);
            context->expect_field_result(REAL_RESULT);
            context->expect_field_result(INT_RESULT);
            context->expect_field_result(DECIMAL_RESULT);
            break;
          }
          case Item_func::GE_FUNC:
          {
            DBUG_PRINT("info", ("GE_FUNC"));      
            curr_cond->ndb_item= new Ndb_item(func_item->functype(),
                                              func_item);      
            context->expect(Item::STRING_ITEM);
            context->expect(Item::INT_ITEM);
            context->expect(Item::REAL_ITEM);
            context->expect(Item::DECIMAL_ITEM);
            context->expect(Item::VARBIN_ITEM);
            context->expect(Item::FIELD_ITEM);
            context->expect_field_result(STRING_RESULT);
            context->expect_field_result(REAL_RESULT);
            context->expect_field_result(INT_RESULT);
            context->expect_field_result(DECIMAL_RESULT);
            break;
          }
          case Item_func::GT_FUNC:
          {
            DBUG_PRINT("info", ("GT_FUNC"));      
            curr_cond->ndb_item= new Ndb_item(func_item->functype(),
                                              func_item);      
            context->expect(Item::STRING_ITEM);
            context->expect(Item::REAL_ITEM);
            context->expect(Item::DECIMAL_ITEM);
            context->expect(Item::INT_ITEM);
            context->expect(Item::VARBIN_ITEM);
            context->expect(Item::FIELD_ITEM);
            context->expect_field_result(STRING_RESULT);
            context->expect_field_result(REAL_RESULT);
            context->expect_field_result(INT_RESULT);
            context->expect_field_result(DECIMAL_RESULT);
            break;
          }
          case Item_func::LIKE_FUNC:
          {
            DBUG_PRINT("info", ("LIKE_FUNC"));      
            curr_cond->ndb_item= new Ndb_item(func_item->functype(),
                                              func_item);      
            context->expect(Item::STRING_ITEM);
            context->expect(Item::FIELD_ITEM);
            context->expect_only_field_type(MYSQL_TYPE_STRING);
            context->expect_field_type(MYSQL_TYPE_VAR_STRING);
            context->expect_field_type(MYSQL_TYPE_VARCHAR);
            context->expect_field_result(STRING_RESULT);
            context->expect(Item::FUNC_ITEM);
            break;
          }
          case Item_func::ISNULL_FUNC:
          {
            DBUG_PRINT("info", ("ISNULL_FUNC"));      
            curr_cond->ndb_item= new Ndb_item(func_item->functype(),
                                              func_item);      
            context->expect(Item::FIELD_ITEM);
            context->expect_field_result(STRING_RESULT);
            context->expect_field_result(REAL_RESULT);
            context->expect_field_result(INT_RESULT);
            context->expect_field_result(DECIMAL_RESULT);
            break;
          }
          case Item_func::ISNOTNULL_FUNC:
          {
            DBUG_PRINT("info", ("ISNOTNULL_FUNC"));      
            curr_cond->ndb_item= new Ndb_item(func_item->functype(),
                                              func_item);     
            context->expect(Item::FIELD_ITEM);
            context->expect_field_result(STRING_RESULT);
            context->expect_field_result(REAL_RESULT);
            context->expect_field_result(INT_RESULT);
            context->expect_field_result(DECIMAL_RESULT);
            break;
          }
          case Item_func::NOT_FUNC:
          {
            DBUG_PRINT("info", ("NOT_FUNC"));      
            curr_cond->ndb_item= new Ndb_item(func_item->functype(),
                                              func_item);     
            context->expect(Item::FUNC_ITEM);
            context->expect(Item::COND_ITEM);
            break;
          }
          case Item_func::BETWEEN:
          {
            DBUG_PRINT("info", ("BETWEEN, rewriting using AND"));
            Item_func_between *between_func= (Item_func_between *) func_item;
            Ndb_rewrite_context *rewrite_context= 
              new Ndb_rewrite_context(func_item);
            rewrite_context->next= context->rewrite_stack;
            context->rewrite_stack= rewrite_context;
            if (between_func->negated)
            {
              DBUG_PRINT("info", ("NOT_FUNC"));
              curr_cond->ndb_item= new Ndb_item(Item_func::NOT_FUNC, 1);
              prev_cond= curr_cond;
              curr_cond= context->cond_ptr= new Ndb_cond();
              curr_cond->prev= prev_cond;
              prev_cond->next= curr_cond;
            }
            DBUG_PRINT("info", ("COND_AND_FUNC"));
            curr_cond->ndb_item= 
              new Ndb_item(Item_func::COND_AND_FUNC, 
                           func_item->argument_count() - 1);
            context->expect_only(Item::FIELD_ITEM);
            context->expect(Item::INT_ITEM);
            context->expect(Item::STRING_ITEM);
            context->expect(Item::VARBIN_ITEM);
            context->expect(Item::FUNC_ITEM);
            break;
          }
          case Item_func::IN_FUNC:
          {
            DBUG_PRINT("info", ("IN_FUNC, rewriting using OR"));
            Item_func_in *in_func= (Item_func_in *) func_item;
            Ndb_rewrite_context *rewrite_context= 
              new Ndb_rewrite_context(func_item);
            rewrite_context->next= context->rewrite_stack;
            context->rewrite_stack= rewrite_context;
            if (in_func->negated)
            {
              DBUG_PRINT("info", ("NOT_FUNC"));
              curr_cond->ndb_item= new Ndb_item(Item_func::NOT_FUNC, 1);
              prev_cond= curr_cond;
              curr_cond= context->cond_ptr= new Ndb_cond();
              curr_cond->prev= prev_cond;
              prev_cond->next= curr_cond;
            }
            DBUG_PRINT("info", ("COND_OR_FUNC"));
            curr_cond->ndb_item= new Ndb_item(Item_func::COND_OR_FUNC, 
                                              func_item->argument_count() - 1);
            context->expect_only(Item::FIELD_ITEM);
            context->expect(Item::INT_ITEM);
            context->expect(Item::STRING_ITEM);
            context->expect(Item::VARBIN_ITEM);
            context->expect(Item::FUNC_ITEM);
            break;
          }
          case Item_func::UNKNOWN_FUNC:
          {
            DBUG_PRINT("info", ("UNKNOWN_FUNC %s", 
                                func_item->const_item()?"const":""));  
            DBUG_PRINT("info", ("result type %d", func_item->result_type()));
            if (func_item->const_item())
            {
              switch (func_item->result_type()) {
              case STRING_RESULT:
              {
                NDB_ITEM_QUALIFICATION q;
                q.value_type= Item::STRING_ITEM;
                curr_cond->ndb_item= new Ndb_item(NDB_VALUE, q, item); 
                if (! context->expecting_no_field_result())
                {
                  // We have not seen the field argument yet
                  context->expect_only(Item::FIELD_ITEM);
                  context->expect_only_field_result(STRING_RESULT);
                  context->expect_collation(func_item->collation.collation);
                }
                else
                {
                  // Expect another logical expression
                  context->expect_only(Item::FUNC_ITEM);
                  context->expect(Item::COND_ITEM);
                  // Check that string result have correct collation
                  if (!context->expecting_collation(item->collation.collation))
                  {
                    DBUG_PRINT("info", ("Found non-matching collation %s",  
                                        item->collation.collation->name));
                    context->supported= FALSE;
                  }
                }
                // Skip any arguments since we will evaluate function instead
                DBUG_PRINT("info", ("Skip until end of arguments marker"));
                context->skip= func_item->argument_count();
                break;
              }
              case REAL_RESULT:
              {
                NDB_ITEM_QUALIFICATION q;
                q.value_type= Item::REAL_ITEM;
                curr_cond->ndb_item= new Ndb_item(NDB_VALUE, q, item);
                if (! context->expecting_no_field_result()) 
                {
                  // We have not seen the field argument yet
                  context->expect_only(Item::FIELD_ITEM);
                  context->expect_only_field_result(REAL_RESULT);
                }
                else
                {
                  // Expect another logical expression
                  context->expect_only(Item::FUNC_ITEM);
                  context->expect(Item::COND_ITEM);
                }
                
                // Skip any arguments since we will evaluate function instead
                DBUG_PRINT("info", ("Skip until end of arguments marker"));
                context->skip= func_item->argument_count();
                break;
              }
              case INT_RESULT:
              {
                NDB_ITEM_QUALIFICATION q;
                q.value_type= Item::INT_ITEM;
                curr_cond->ndb_item= new Ndb_item(NDB_VALUE, q, item);
                if (! context->expecting_no_field_result()) 
                {
                  // We have not seen the field argument yet
                  context->expect_only(Item::FIELD_ITEM);
                  context->expect_only_field_result(INT_RESULT);
                }
                else
                {
                  // Expect another logical expression
                  context->expect_only(Item::FUNC_ITEM);
                  context->expect(Item::COND_ITEM);
                }
                
                // Skip any arguments since we will evaluate function instead
                DBUG_PRINT("info", ("Skip until end of arguments marker"));
                context->skip= func_item->argument_count();
                break;
              }
              case DECIMAL_RESULT:
              {
                NDB_ITEM_QUALIFICATION q;
                q.value_type= Item::DECIMAL_ITEM;
                curr_cond->ndb_item= new Ndb_item(NDB_VALUE, q, item);
                if (! context->expecting_no_field_result()) 
                {
                  // We have not seen the field argument yet
                  context->expect_only(Item::FIELD_ITEM);
                  context->expect_only_field_result(DECIMAL_RESULT);
                }
                else
                {
                  // Expect another logical expression
                  context->expect_only(Item::FUNC_ITEM);
                  context->expect(Item::COND_ITEM);
                }
                // Skip any arguments since we will evaluate function instead
                DBUG_PRINT("info", ("Skip until end of arguments marker"));
                context->skip= func_item->argument_count();
                break;
              }
              default:
                break;
              }
            }
            else
              // Function does not return constant expression
              context->supported= FALSE;
            break;
          }
          default:
          {
            DBUG_PRINT("info", ("Found func_item of type %d", 
                                func_item->functype()));
            context->supported= FALSE;
          }
          }
          break;
        }
        case Item::STRING_ITEM:
          DBUG_PRINT("info", ("STRING_ITEM")); 
          if (context->expecting(Item::STRING_ITEM)) 
          {
#ifndef DBUG_OFF
            char buff[256];
            String str(buff,(uint32) sizeof(buff), system_charset_info);
            str.length(0);
            Item_string *string_item= (Item_string *) item;
            DBUG_PRINT("info", ("value \"%s\"", 
                                string_item->val_str(&str)->ptr()));
#endif
            NDB_ITEM_QUALIFICATION q;
            q.value_type= Item::STRING_ITEM;
            curr_cond->ndb_item= new Ndb_item(NDB_VALUE, q, item);      
            if (! context->expecting_no_field_result())
            {
              // We have not seen the field argument yet
              context->expect_only(Item::FIELD_ITEM);
              context->expect_only_field_result(STRING_RESULT);
              context->expect_collation(item->collation.collation);
            }
            else 
            {
              // Expect another logical expression
              context->expect_only(Item::FUNC_ITEM);
              context->expect(Item::COND_ITEM);
              // Check that we are comparing with a field with same collation
              if (!context->expecting_collation(item->collation.collation))
              {
                DBUG_PRINT("info", ("Found non-matching collation %s",  
                                    item->collation.collation->name));
                context->supported= FALSE;
              }
            }
          }
          else
            context->supported= FALSE;
          break;
        case Item::INT_ITEM:
          DBUG_PRINT("info", ("INT_ITEM"));
          if (context->expecting(Item::INT_ITEM)) 
          {
            Item_int *int_item= (Item_int *) item;      
            DBUG_PRINT("info", ("value %d", int_item->value));
            NDB_ITEM_QUALIFICATION q;
            q.value_type= Item::INT_ITEM;
            curr_cond->ndb_item= new Ndb_item(NDB_VALUE, q, item);
            if (! context->expecting_no_field_result()) 
            {
              // We have not seen the field argument yet
              context->expect_only(Item::FIELD_ITEM);
              context->expect_only_field_result(INT_RESULT);
              context->expect_field_result(REAL_RESULT);
              context->expect_field_result(DECIMAL_RESULT);
            }
            else
            {
              // Expect another logical expression
              context->expect_only(Item::FUNC_ITEM);
              context->expect(Item::COND_ITEM);
            }
          }
          else
            context->supported= FALSE;
          break;
        case Item::REAL_ITEM:
          DBUG_PRINT("info", ("REAL_ITEM %s"));
          if (context->expecting(Item::REAL_ITEM)) 
          {
            Item_float *float_item= (Item_float *) item;      
            DBUG_PRINT("info", ("value %f", float_item->value));
            NDB_ITEM_QUALIFICATION q;
            q.value_type= Item::REAL_ITEM;
            curr_cond->ndb_item= new Ndb_item(NDB_VALUE, q, item);
            if (! context->expecting_no_field_result()) 
            {
              // We have not seen the field argument yet
              context->expect_only(Item::FIELD_ITEM);
              context->expect_only_field_result(REAL_RESULT);
            }
            else
            {
              // Expect another logical expression
              context->expect_only(Item::FUNC_ITEM);
              context->expect(Item::COND_ITEM);
            }
          }
          else
            context->supported= FALSE;
          break;
        case Item::VARBIN_ITEM:
          DBUG_PRINT("info", ("VARBIN_ITEM"));
          if (context->expecting(Item::VARBIN_ITEM)) 
          {
            NDB_ITEM_QUALIFICATION q;
            q.value_type= Item::VARBIN_ITEM;
            curr_cond->ndb_item= new Ndb_item(NDB_VALUE, q, item);      
            if (! context->expecting_no_field_result())
            {
              // We have not seen the field argument yet
              context->expect_only(Item::FIELD_ITEM);
              context->expect_only_field_result(STRING_RESULT);
            }
            else
            {
              // Expect another logical expression
              context->expect_only(Item::FUNC_ITEM);
              context->expect(Item::COND_ITEM);
            }
          }
          else
            context->supported= FALSE;
          break;
        case Item::DECIMAL_ITEM:
          DBUG_PRINT("info", ("DECIMAL_ITEM %s"));
          if (context->expecting(Item::DECIMAL_ITEM)) 
          {
            Item_decimal *decimal_item= (Item_decimal *) item;      
            DBUG_PRINT("info", ("value %f", decimal_item->val_real()));
            NDB_ITEM_QUALIFICATION q;
            q.value_type= Item::DECIMAL_ITEM;
            curr_cond->ndb_item= new Ndb_item(NDB_VALUE, q, item);
            if (! context->expecting_no_field_result()) 
            {
              // We have not seen the field argument yet
              context->expect_only(Item::FIELD_ITEM);
              context->expect_only_field_result(REAL_RESULT);
              context->expect_field_result(DECIMAL_RESULT);
            }
            else
            {
              // Expect another logical expression
              context->expect_only(Item::FUNC_ITEM);
              context->expect(Item::COND_ITEM);
            }
          }
          else
            context->supported= FALSE;
          break;
        case Item::COND_ITEM:
        {
          Item_cond *cond_item= (Item_cond *) item;
          
          if (context->expecting(Item::COND_ITEM))
          {
            switch (cond_item->functype()) {
            case Item_func::COND_AND_FUNC:
              DBUG_PRINT("info", ("COND_AND_FUNC"));
              curr_cond->ndb_item= new Ndb_item(cond_item->functype(),
                                                cond_item);      
              break;
            case Item_func::COND_OR_FUNC:
              DBUG_PRINT("info", ("COND_OR_FUNC"));
              curr_cond->ndb_item= new Ndb_item(cond_item->functype(),
                                                cond_item);      
              break;
            default:
              DBUG_PRINT("info", ("COND_ITEM %d", cond_item->functype()));
              context->supported= FALSE;
              break;
            }
          }
          else
          {
            /* Did not expect condition */
            context->supported= FALSE;          
          }
          break;
        }
        default:
        {
          DBUG_PRINT("info", ("Found item of type %d", item->type()));
          context->supported= FALSE;
        }
        }
      }
      if (context->supported && context->rewrite_stack)
      {
        Ndb_rewrite_context *rewrite_context= context->rewrite_stack;
        if (rewrite_context->count == 
            rewrite_context->func_item->argument_count())
        {
          // Rewrite is done, wrap an END() at the en
          DBUG_PRINT("info", ("End of condition group"));
          prev_cond= curr_cond;
          curr_cond= context->cond_ptr= new Ndb_cond();
          curr_cond->prev= prev_cond;
          prev_cond->next= curr_cond;
          curr_cond->ndb_item= new Ndb_item(NDB_END_COND);
          // Pop rewrite stack
          context->rewrite_stack=  rewrite_context->next;
          rewrite_context->next= NULL;
          delete(rewrite_context);
        }
      }
    }
  }
 
  DBUG_VOID_RETURN;
}

bool
ha_ndbcluster::serialize_cond(const COND *cond, Ndb_cond_stack *ndb_cond)
{
  DBUG_ENTER("serialize_cond");
  Item *item= (Item *) cond;
  Ndb_cond_traverse_context context(table, (void *)m_table, ndb_cond);
  // Expect a logical expression
  context.expect(Item::FUNC_ITEM);
  context.expect(Item::COND_ITEM);
  item->traverse_cond(&ndb_serialize_cond, (void *) &context, Item::PREFIX);
  DBUG_PRINT("info", ("The pushed condition is %ssupported", (context.supported)?"":"not "));

  DBUG_RETURN(context.supported);
}

int
ha_ndbcluster::build_scan_filter_predicate(Ndb_cond * &cond, 
                                           NdbScanFilter *filter,
                                           bool negated)
{
  DBUG_ENTER("build_scan_filter_predicate");  
  switch (cond->ndb_item->type) {
  case NDB_FUNCTION:
  {
    if (!cond->next)
      break;
    Ndb_item *a= cond->next->ndb_item;
    Ndb_item *b, *field, *value= NULL;
    LINT_INIT(field);

    switch (cond->ndb_item->argument_count()) {
    case 1:
      field= 
        (a->type == NDB_FIELD)? a : NULL;
      break;
    case 2:
      if (!cond->next->next)
        break;
      b= cond->next->next->ndb_item;
      value= 
        (a->type == NDB_VALUE)? a
        : (b->type == NDB_VALUE)? b
        : NULL;
      field= 
        (a->type == NDB_FIELD)? a
        : (b->type == NDB_FIELD)? b
        : NULL;
      break;
    default:
      field= NULL; //Keep compiler happy
      DBUG_ASSERT(0);
      break;
    }
    switch ((negated) ? 
            Ndb_item::negate(cond->ndb_item->qualification.function_type)
            : cond->ndb_item->qualification.function_type) {
    case NDB_EQ_FUNC:
    {
      if (!value || !field) break;
      // Save value in right format for the field type
      value->save_in_field(field);
      DBUG_PRINT("info", ("Generating EQ filter"));
      if (filter->cmp(NdbScanFilter::COND_EQ, 
                      field->get_field_no(),
                      field->get_val(),
                      field->pack_length()) == -1)
        DBUG_RETURN(1);
      cond= cond->next->next->next;
      DBUG_RETURN(0);
    }
    case NDB_NE_FUNC:
    {
      if (!value || !field) break;
      // Save value in right format for the field type
      value->save_in_field(field);
      DBUG_PRINT("info", ("Generating NE filter"));
      if (filter->cmp(NdbScanFilter::COND_NE, 
                      field->get_field_no(),
                      field->get_val(),
                      field->pack_length()) == -1)
        DBUG_RETURN(1);
      cond= cond->next->next->next;
      DBUG_RETURN(0);
    }
    case NDB_LT_FUNC:
    {
      if (!value || !field) break;
      // Save value in right format for the field type
      value->save_in_field(field);
      if (a == field)
      {
        DBUG_PRINT("info", ("Generating LT filter")); 
        if (filter->cmp(NdbScanFilter::COND_LT, 
                        field->get_field_no(),
                        field->get_val(),
                        field->pack_length()) == -1)
          DBUG_RETURN(1);
      }
      else
      {
        DBUG_PRINT("info", ("Generating GT filter")); 
        if (filter->cmp(NdbScanFilter::COND_GT, 
                        field->get_field_no(),
                        field->get_val(),
                        field->pack_length()) == -1)
          DBUG_RETURN(1);
      }
      cond= cond->next->next->next;
      DBUG_RETURN(0);
    }
    case NDB_LE_FUNC:
    {
      if (!value || !field) break;
      // Save value in right format for the field type
      value->save_in_field(field);
      if (a == field)
      {
        DBUG_PRINT("info", ("Generating LE filter")); 
        if (filter->cmp(NdbScanFilter::COND_LE, 
                        field->get_field_no(),
                        field->get_val(),
                        field->pack_length()) == -1)
          DBUG_RETURN(1);       
      }
      else
      {
        DBUG_PRINT("info", ("Generating GE filter")); 
        if (filter->cmp(NdbScanFilter::COND_GE, 
                        field->get_field_no(),
                        field->get_val(),
                        field->pack_length()) == -1)
          DBUG_RETURN(1);
      }
      cond= cond->next->next->next;
      DBUG_RETURN(0);
    }
    case NDB_GE_FUNC:
    {
      if (!value || !field) break;
      // Save value in right format for the field type
      value->save_in_field(field);
      if (a == field)
      {
        DBUG_PRINT("info", ("Generating GE filter")); 
        if (filter->cmp(NdbScanFilter::COND_GE, 
                        field->get_field_no(),
                        field->get_val(),
                        field->pack_length()) == -1)
          DBUG_RETURN(1);
      }
      else
      {
        DBUG_PRINT("info", ("Generating LE filter")); 
        if (filter->cmp(NdbScanFilter::COND_LE, 
                        field->get_field_no(),
                        field->get_val(),
                        field->pack_length()) == -1)
          DBUG_RETURN(1);
      }
      cond= cond->next->next->next;
      DBUG_RETURN(0);
    }
    case NDB_GT_FUNC:
    {
      if (!value || !field) break;
      // Save value in right format for the field type
      value->save_in_field(field);
      if (a == field)
      {
        DBUG_PRINT("info", ("Generating GT filter"));
        if (filter->cmp(NdbScanFilter::COND_GT, 
                        field->get_field_no(),
                        field->get_val(),
                        field->pack_length()) == -1)
          DBUG_RETURN(1);
      }
      else
      {
        DBUG_PRINT("info", ("Generating LT filter"));
        if (filter->cmp(NdbScanFilter::COND_LT, 
                        field->get_field_no(),
                        field->get_val(),
                        field->pack_length()) == -1)
          DBUG_RETURN(1);
      }
      cond= cond->next->next->next;
      DBUG_RETURN(0);
    }
    case NDB_LIKE_FUNC:
    {
      if (!value || !field) break;
      if ((value->qualification.value_type != Item::STRING_ITEM) &&
          (value->qualification.value_type != Item::VARBIN_ITEM))
          break;
      // Save value in right format for the field type
      value->save_in_field(field);
      DBUG_PRINT("info", ("Generating LIKE filter: like(%d,%s,%d)", 
                          field->get_field_no(), value->get_val(), 
                          value->pack_length()));
      if (filter->cmp(NdbScanFilter::COND_LIKE, 
                      field->get_field_no(),
                      value->get_val(),
                      value->pack_length()) == -1)
        DBUG_RETURN(1);
      cond= cond->next->next->next;
      DBUG_RETURN(0);
    }
    case NDB_NOTLIKE_FUNC:
    {
      if (!value || !field) break;
      if ((value->qualification.value_type != Item::STRING_ITEM) &&
          (value->qualification.value_type != Item::VARBIN_ITEM))
          break;
      // Save value in right format for the field type
      value->save_in_field(field);
      DBUG_PRINT("info", ("Generating NOTLIKE filter: notlike(%d,%s,%d)", 
                          field->get_field_no(), value->get_val(), 
                          value->pack_length()));
      if (filter->cmp(NdbScanFilter::COND_NOT_LIKE, 
                      field->get_field_no(),
                      value->get_val(),
                      value->pack_length()) == -1)
        DBUG_RETURN(1);
      cond= cond->next->next->next;
      DBUG_RETURN(0);
    }
    case NDB_ISNULL_FUNC:
      if (!field)
        break;
      DBUG_PRINT("info", ("Generating ISNULL filter"));
      if (filter->isnull(field->get_field_no()) == -1)
        DBUG_RETURN(1);
      cond= cond->next->next;
      DBUG_RETURN(0);
    case NDB_ISNOTNULL_FUNC:
    {
      if (!field)
        break;
      DBUG_PRINT("info", ("Generating ISNOTNULL filter"));
      if (filter->isnotnull(field->get_field_no()) == -1)
        DBUG_RETURN(1);         
      cond= cond->next->next;
      DBUG_RETURN(0);
    }
    default:
      break;
    }
    break;
  }
  default:
    break;
  }
  DBUG_PRINT("info", ("Found illegal condition"));
  DBUG_RETURN(1);
}

int
ha_ndbcluster::build_scan_filter_group(Ndb_cond* &cond, NdbScanFilter *filter)
{
  uint level=0;
  bool negated= FALSE;
  DBUG_ENTER("build_scan_filter_group");

  do
  {
    if (!cond)
      DBUG_RETURN(1);
    switch (cond->ndb_item->type) {
    case NDB_FUNCTION:
    {
      switch (cond->ndb_item->qualification.function_type) {
      case NDB_COND_AND_FUNC:
      {
        level++;
        DBUG_PRINT("info", ("Generating %s group %u", (negated)?"NAND":"AND",
                            level));
        if ((negated) ? filter->begin(NdbScanFilter::NAND)
            : filter->begin(NdbScanFilter::AND) == -1)
          DBUG_RETURN(1);
        negated= FALSE;
        cond= cond->next;
        break;
      }
      case NDB_COND_OR_FUNC:
      {
        level++;
        DBUG_PRINT("info", ("Generating %s group %u", (negated)?"NOR":"OR",
                            level));
        if ((negated) ? filter->begin(NdbScanFilter::NOR)
            : filter->begin(NdbScanFilter::OR) == -1)
          DBUG_RETURN(1);
        negated= FALSE;
        cond= cond->next;
        break;
      }
      case NDB_NOT_FUNC:
      {
        DBUG_PRINT("info", ("Generating negated query"));
        cond= cond->next;
        negated= TRUE;
        break;
      }
      default:
        if (build_scan_filter_predicate(cond, filter, negated))
          DBUG_RETURN(1);
        negated= FALSE;
        break;
      }
      break;
    }
    case NDB_END_COND:
      DBUG_PRINT("info", ("End of group %u", level));
      level--;
      if (cond) cond= cond->next;
      if (filter->end() == -1)
        DBUG_RETURN(1);
      if (!negated)
        break;
      // else fall through (NOT END is an illegal condition)
    default:
    {
      DBUG_PRINT("info", ("Illegal scan filter"));
    }
    }
  }  while (level > 0 || negated);
  
  DBUG_RETURN(0);
}

int
ha_ndbcluster::build_scan_filter(Ndb_cond * &cond, NdbScanFilter *filter)
{
  bool simple_cond= TRUE;
  DBUG_ENTER("build_scan_filter");  

    switch (cond->ndb_item->type) {
    case NDB_FUNCTION:
      switch (cond->ndb_item->qualification.function_type) {
      case NDB_COND_AND_FUNC:
      case NDB_COND_OR_FUNC:
        simple_cond= FALSE;
        break;
      default:
        break;
      }
      break;
    default:
      break;
    }
  if (simple_cond && filter->begin() == -1)
    DBUG_RETURN(1);
  if (build_scan_filter_group(cond, filter))
    DBUG_RETURN(1);
  if (simple_cond && filter->end() == -1)
    DBUG_RETURN(1);

  DBUG_RETURN(0);
}

int
ha_ndbcluster::generate_scan_filter(Ndb_cond_stack *ndb_cond_stack,
                                    NdbScanOperation *op)
{
  DBUG_ENTER("generate_scan_filter");
  if (ndb_cond_stack)
  {
    DBUG_PRINT("info", ("Generating scan filter"));
    NdbScanFilter filter(op);
    bool multiple_cond= FALSE;
    // Wrap an AND group around multiple conditions
    if (ndb_cond_stack->next) {
      multiple_cond= TRUE;
      if (filter.begin() == -1)
        DBUG_RETURN(1); 
    }
    for (Ndb_cond_stack *stack= ndb_cond_stack; 
         (stack); 
         stack= stack->next)
      {
        Ndb_cond *cond= stack->ndb_cond;

        if (build_scan_filter(cond, &filter))
        {
          DBUG_PRINT("info", ("build_scan_filter failed"));
          DBUG_RETURN(1);
        }
      }
    if (multiple_cond && filter.end() == -1)
      DBUG_RETURN(1);
  }
  else
  {  
    DBUG_PRINT("info", ("Empty stack"));
  }

  DBUG_RETURN(0);
}

/*
  get table space info for SHOW CREATE TABLE
*/
char* ha_ndbcluster::get_tablespace_name(THD *thd)
{
  Ndb *ndb= check_ndb_in_thd(thd);
  NDBDICT *ndbdict= ndb->getDictionary();
  NdbError ndberr;
  Uint32 id;
  ndb->setDatabaseName(m_dbname);
  const NDBTAB *ndbtab= m_table;
  DBUG_ASSERT(ndbtab != NULL);
  if (!ndbtab->getTablespace(&id))
  {
    return 0;
  }
  {
    NdbDictionary::Tablespace ts= ndbdict->getTablespace(id);
    ndberr= ndbdict->getNdbError();
    if(ndberr.classification != NdbError::NoError)
      goto err;
    return (my_strdup(ts.getName(), MYF(0)));
  }
err:
  if (ndberr.status == NdbError::TemporaryError)
    push_warning_printf(thd, MYSQL_ERROR::WARN_LEVEL_ERROR,
			ER_GET_TEMPORARY_ERRMSG, ER(ER_GET_TEMPORARY_ERRMSG),
			ndberr.code, ndberr.message, "NDB");
  else
    push_warning_printf(thd, MYSQL_ERROR::WARN_LEVEL_ERROR,
			ER_GET_ERRMSG, ER(ER_GET_ERRMSG),
			ndberr.code, ndberr.message, "NDB");
  return 0;
}

/*
  Implements the SHOW NDB STATUS command.
*/
bool
ndbcluster_show_status(handlerton *hton, THD* thd, stat_print_fn *stat_print,
                       enum ha_stat_type stat_type)
{
  char buf[IO_SIZE];
  uint buflen;
  DBUG_ENTER("ndbcluster_show_status");
  
  if (have_ndbcluster != SHOW_OPTION_YES) 
  {
    DBUG_RETURN(FALSE);
  }
  if (stat_type != HA_ENGINE_STATUS)
  {
    DBUG_RETURN(FALSE);
  }

  update_status_variables(g_ndb_cluster_connection);
  buflen=
    my_snprintf(buf, sizeof(buf),
                "cluster_node_id=%u, "
                "connected_host=%s, "
                "connected_port=%u, "
                "number_of_data_nodes=%u, "
                "number_of_ready_data_nodes=%u, "
                "connect_count=%u",
                ndb_cluster_node_id,
                ndb_connected_host,
                ndb_connected_port,
                ndb_number_of_data_nodes,
                ndb_number_of_ready_data_nodes,
                ndb_connect_count);
  if (stat_print(thd, ndbcluster_hton_name, ndbcluster_hton_name_length,
                 STRING_WITH_LEN("connection"), buf, buflen))
    DBUG_RETURN(TRUE);

  if (get_thd_ndb(thd) && get_thd_ndb(thd)->ndb)
  {
    Ndb* ndb= (get_thd_ndb(thd))->ndb;
    Ndb::Free_list_usage tmp;
    tmp.m_name= 0;
    while (ndb->get_free_list_usage(&tmp))
    {
      buflen=
        my_snprintf(buf, sizeof(buf),
                  "created=%u, free=%u, sizeof=%u",
                  tmp.m_created, tmp.m_free, tmp.m_sizeof);
      if (stat_print(thd, ndbcluster_hton_name, ndbcluster_hton_name_length,
                     tmp.m_name, strlen(tmp.m_name), buf, buflen))
        DBUG_RETURN(TRUE);
    }
  }
#ifdef HAVE_NDB_BINLOG
  ndbcluster_show_status_binlog(thd, stat_print, stat_type);
#endif

  DBUG_RETURN(FALSE);
}


/*
  Create a table in NDB Cluster
 */
static uint get_no_fragments(ulonglong max_rows)
{
#if MYSQL_VERSION_ID >= 50000
  uint acc_row_size= 25 + /*safety margin*/ 2;
#else
  uint acc_row_size= pk_length*4;
  /* add acc overhead */
  if (pk_length <= 8)  /* main page will set the limit */
    acc_row_size+= 25 + /*safety margin*/ 2;
  else                /* overflow page will set the limit */
    acc_row_size+= 4 + /*safety margin*/ 4;
#endif
  ulonglong acc_fragment_size= 512*1024*1024;
#if MYSQL_VERSION_ID >= 50100
  return (max_rows*acc_row_size)/acc_fragment_size+1;
#else
  return ((max_rows*acc_row_size)/acc_fragment_size+1
	  +1/*correct rounding*/)/2;
#endif
}


/*
  Routine to adjust default number of partitions to always be a multiple
  of number of nodes and never more than 4 times the number of nodes.

*/
static bool adjusted_frag_count(uint no_fragments, uint no_nodes,
                                uint &reported_frags)
{
  uint i= 0;
  reported_frags= no_nodes;
  while (reported_frags < no_fragments && ++i < 4 &&
         (reported_frags + no_nodes) < MAX_PARTITIONS) 
    reported_frags+= no_nodes;
  return (reported_frags < no_fragments);
}

int ha_ndbcluster::get_default_no_partitions(HA_CREATE_INFO *info)
{
  ha_rows max_rows, min_rows;
  if (info)
  {
    max_rows= info->max_rows;
    min_rows= info->min_rows;
  }
  else
  {
    max_rows= table_share->max_rows;
    min_rows= table_share->min_rows;
  }
  uint reported_frags;
  uint no_fragments=
    get_no_fragments(max_rows >= min_rows ? max_rows : min_rows);
  uint no_nodes= g_ndb_cluster_connection->no_db_nodes();
  if (adjusted_frag_count(no_fragments, no_nodes, reported_frags))
  {
    push_warning(current_thd,
                 MYSQL_ERROR::WARN_LEVEL_WARN, ER_UNKNOWN_ERROR,
    "Ndb might have problems storing the max amount of rows specified");
  }
  return (int)reported_frags;
}


/*
  Set-up auto-partitioning for NDB Cluster

  SYNOPSIS
    set_auto_partitions()
    part_info                  Partition info struct to set-up
 
  RETURN VALUE
    NONE

  DESCRIPTION
    Set-up auto partitioning scheme for tables that didn't define any
    partitioning. We'll use PARTITION BY KEY() in this case which
    translates into partition by primary key if a primary key exists
    and partition by hidden key otherwise.
*/

void ha_ndbcluster::set_auto_partitions(partition_info *part_info)
{
  DBUG_ENTER("ha_ndbcluster::set_auto_partitions");
  part_info->list_of_part_fields= TRUE;
  part_info->part_type= HASH_PARTITION;
  switch (opt_ndb_distribution_id)
  {
  case ND_KEYHASH:
    part_info->linear_hash_ind= FALSE;
    break;
  case ND_LINHASH:
    part_info->linear_hash_ind= TRUE;
    break;
  }
  DBUG_VOID_RETURN;
}


int ha_ndbcluster::set_range_data(void *tab_ref, partition_info *part_info)
{
  NDBTAB *tab= (NDBTAB*)tab_ref;
  int32 *range_data= (int32*)my_malloc(part_info->no_parts*sizeof(int32),
                                       MYF(0));
  uint i;
  int error= 0;
  bool unsigned_flag= part_info->part_expr->unsigned_flag;
  DBUG_ENTER("set_range_data");

  if (!range_data)
  {
    mem_alloc_error(part_info->no_parts*sizeof(int32));
    DBUG_RETURN(1);
  }
  for (i= 0; i < part_info->no_parts; i++)
  {
    longlong range_val= part_info->range_int_array[i];
    if (unsigned_flag)
      range_val-= 0x8000000000000000ULL;
    if (range_val < INT_MIN32 || range_val >= INT_MAX32)
    {
      if ((i != part_info->no_parts - 1) ||
          (range_val != LONGLONG_MAX))
      {
        my_error(ER_LIMITED_PART_RANGE, MYF(0), "NDB");
        error= 1;
        goto error;
      }
      range_val= INT_MAX32;
    }
    range_data[i]= (int32)range_val;
  }
  tab->setRangeListData(range_data, sizeof(int32)*part_info->no_parts);
error:
  my_free((char*)range_data, MYF(0));
  DBUG_RETURN(error);
}

int ha_ndbcluster::set_list_data(void *tab_ref, partition_info *part_info)
{
  NDBTAB *tab= (NDBTAB*)tab_ref;
  int32 *list_data= (int32*)my_malloc(part_info->no_list_values * 2
                                      * sizeof(int32), MYF(0));
  uint32 *part_id, i;
  int error= 0;
  bool unsigned_flag= part_info->part_expr->unsigned_flag;
  DBUG_ENTER("set_list_data");

  if (!list_data)
  {
    mem_alloc_error(part_info->no_list_values*2*sizeof(int32));
    DBUG_RETURN(1);
  }
  for (i= 0; i < part_info->no_list_values; i++)
  {
    LIST_PART_ENTRY *list_entry= &part_info->list_array[i];
    longlong list_val= list_entry->list_value;
    if (unsigned_flag)
      list_val-= 0x8000000000000000ULL;
    if (list_val < INT_MIN32 || list_val > INT_MAX32)
    {
      my_error(ER_LIMITED_PART_RANGE, MYF(0), "NDB");
      error= 1;
      goto error;
    }
    list_data[2*i]= (int32)list_val;
    part_id= (uint32*)&list_data[2*i+1];
    *part_id= list_entry->partition_id;
  }
  tab->setRangeListData(list_data, 2*sizeof(int32)*part_info->no_list_values);
error:
  my_free((char*)list_data, MYF(0));
  DBUG_RETURN(error);
}

/*
  User defined partitioning set-up. We need to check how many fragments the
  user wants defined and which node groups to put those into. Later we also
  want to attach those partitions to a tablespace.

  All the functionality of the partition function, partition limits and so
  forth are entirely handled by the MySQL Server. There is one exception to
  this rule for PARTITION BY KEY where NDB handles the hash function and
  this type can thus be handled transparently also by NDB API program.
  For RANGE, HASH and LIST and subpartitioning the NDB API programs must
  implement the function to map to a partition.
*/

uint ha_ndbcluster::set_up_partition_info(partition_info *part_info,
                                          TABLE *table,
                                          void *tab_par)
{
  uint16 frag_data[MAX_PARTITIONS];
  char *ts_names[MAX_PARTITIONS];
  ulong ts_index= 0, fd_index= 0, i, j;
  NDBTAB *tab= (NDBTAB*)tab_par;
  NDBTAB::FragmentType ftype= NDBTAB::UserDefined;
  partition_element *part_elem;
  bool first= TRUE;
  uint ts_id, ts_version, part_count= 0, tot_ts_name_len;
  List_iterator<partition_element> part_it(part_info->partitions);
  int error;
  char *name_ptr;
  DBUG_ENTER("ha_ndbcluster::set_up_partition_info");

  if (part_info->part_type == HASH_PARTITION &&
      part_info->list_of_part_fields == TRUE)
  {
    Field **fields= part_info->part_field_array;

    if (part_info->linear_hash_ind)
      ftype= NDBTAB::DistrKeyLin;
    else
      ftype= NDBTAB::DistrKeyHash;

    for (i= 0; i < part_info->part_field_list.elements; i++)
    {
      NDBCOL *col= tab->getColumn(fields[i]->field_index);
      DBUG_PRINT("info",("setting dist key on %s", col->getName()));
      col->setPartitionKey(TRUE);
    }
  }
  else 
  {
    if (!current_thd->variables.new_mode)
    {
      push_warning_printf(current_thd, MYSQL_ERROR::WARN_LEVEL_ERROR,
                          ER_ILLEGAL_HA_CREATE_OPTION,
                          ER(ER_ILLEGAL_HA_CREATE_OPTION),
                          ndbcluster_hton_name,
                          "LIST, RANGE and HASH partition disabled by default,"
                          " use --new option to enable");
      DBUG_RETURN(HA_ERR_UNSUPPORTED);
    }
   /*
      Create a shadow field for those tables that have user defined
      partitioning. This field stores the value of the partition
      function such that NDB can handle reorganisations of the data
      even when the MySQL Server isn't available to assist with
      calculation of the partition function value.
    */
    NDBCOL col;
    DBUG_PRINT("info", ("Generating partition func value field"));
    col.setName("$PART_FUNC_VALUE");
    col.setType(NdbDictionary::Column::Int);
    col.setLength(1);
    col.setNullable(FALSE);
    col.setPrimaryKey(FALSE);
    col.setAutoIncrement(FALSE);
    tab->addColumn(col);
    if (part_info->part_type == RANGE_PARTITION)
    {
      if ((error= set_range_data((void*)tab, part_info)))
      {
        DBUG_RETURN(error);
      }
    }
    else if (part_info->part_type == LIST_PARTITION)
    {
      if ((error= set_list_data((void*)tab, part_info)))
      {
        DBUG_RETURN(error);
      }
    }
  }
  tab->setFragmentType(ftype);
  i= 0;
  tot_ts_name_len= 0;
  do
  {
    uint ng;
    part_elem= part_it++;
    if (!part_info->is_sub_partitioned())
    {
      ng= part_elem->nodegroup_id;
      if (first && ng == UNDEF_NODEGROUP)
        ng= 0;
      ts_names[fd_index]= part_elem->tablespace_name;
      frag_data[fd_index++]= ng;
    }
    else
    {
      List_iterator<partition_element> sub_it(part_elem->subpartitions);
      j= 0;
      do
      {
        part_elem= sub_it++;
        ng= part_elem->nodegroup_id;
        if (first && ng == UNDEF_NODEGROUP)
          ng= 0;
        ts_names[fd_index]= part_elem->tablespace_name;
        frag_data[fd_index++]= ng;
      } while (++j < part_info->no_subparts);
    }
    first= FALSE;
  } while (++i < part_info->no_parts);
  tab->setDefaultNoPartitionsFlag(part_info->use_default_no_partitions);
  tab->setLinearFlag(part_info->linear_hash_ind);
  {
    ha_rows max_rows= table_share->max_rows;
    ha_rows min_rows= table_share->min_rows;
    if (max_rows < min_rows)
      max_rows= min_rows;
    if (max_rows != (ha_rows)0) /* default setting, don't set fragmentation */
    {
      tab->setMaxRows(max_rows);
      tab->setMinRows(min_rows);
    }
  }
  tab->setTablespaceNames(ts_names, fd_index*sizeof(char*));
  tab->setFragmentCount(fd_index);
  tab->setFragmentData(&frag_data, fd_index*2);
  DBUG_RETURN(0);
}


bool ha_ndbcluster::check_if_incompatible_data(HA_CREATE_INFO *info,
					       uint table_changes)
{
  DBUG_ENTER("ha_ndbcluster::check_if_incompatible_data");
  uint i;
  const NDBTAB *tab= (const NDBTAB *) m_table;

  if (current_thd->variables.ndb_use_copying_alter_table)
  {
    DBUG_PRINT("info", ("On-line alter table disabled"));
    DBUG_RETURN(COMPATIBLE_DATA_NO);
  }

  int pk= 0;
  int ai= 0;
  for (i= 0; i < table->s->fields; i++) 
  {
    Field *field= table->field[i];
    const NDBCOL *col= tab->getColumn(i);
    if (field->flags & FIELD_IS_RENAMED)
    {
      DBUG_PRINT("info", ("Field has been renamed, copy table"));
      DBUG_RETURN(COMPATIBLE_DATA_NO);
    }
    if ((field->flags & FIELD_IN_ADD_INDEX) &&
        col->getStorageType() == NdbDictionary::Column::StorageTypeDisk)
    {
      DBUG_PRINT("info", ("add/drop index not supported for disk stored column"));
      DBUG_RETURN(COMPATIBLE_DATA_NO);
    }
    
    if (field->flags & PRI_KEY_FLAG)
      pk=1;
    if (field->flags & FIELD_IN_ADD_INDEX)
      ai=1;
  }
  if (table_changes != IS_EQUAL_YES)
    DBUG_RETURN(COMPATIBLE_DATA_NO);
  
  /**
   * Changing from/to primary key
   *
   * This is _not_ correct, but check_if_incompatible_data-interface
   *   doesnt give more info, so I guess that we can't do any
   *   online add index if not using primary key
   *
   *   This as mysql will handle a unique not null index as primary 
   *     even wo/ user specifiying it... :-(
   *   
   */
  if ((table_share->primary_key == MAX_KEY && pk) ||
      (table_share->primary_key != MAX_KEY && !pk) ||
      (table_share->primary_key == MAX_KEY && !pk && ai))
  {
    DBUG_RETURN(COMPATIBLE_DATA_NO);
  }
  
  /* Check that auto_increment value was not changed */
  if ((info->used_fields & HA_CREATE_USED_AUTO) &&
      info->auto_increment_value != 0)
    DBUG_RETURN(COMPATIBLE_DATA_NO);
  
  /* Check that row format didn't change */
  if ((info->used_fields & HA_CREATE_USED_AUTO) &&
      get_row_type() != info->row_type)
    DBUG_RETURN(COMPATIBLE_DATA_NO);

  DBUG_RETURN(COMPATIBLE_DATA_YES);
}

bool set_up_tablespace(st_alter_tablespace *info,
                       NdbDictionary::Tablespace *ndb_ts)
{
  ndb_ts->setName(info->tablespace_name);
  ndb_ts->setExtentSize(info->extent_size);
  ndb_ts->setDefaultLogfileGroup(info->logfile_group_name);
  return false;
}

bool set_up_datafile(st_alter_tablespace *info,
                     NdbDictionary::Datafile *ndb_df)
{
  if (info->max_size > 0)
  {
    my_error(ER_TABLESPACE_AUTO_EXTEND_ERROR, MYF(0));
    return true;
  }
  ndb_df->setPath(info->data_file_name);
  ndb_df->setSize(info->initial_size);
  ndb_df->setTablespace(info->tablespace_name);
  return false;
}

bool set_up_logfile_group(st_alter_tablespace *info,
                          NdbDictionary::LogfileGroup *ndb_lg)
{
  ndb_lg->setName(info->logfile_group_name);
  ndb_lg->setUndoBufferSize(info->undo_buffer_size);
  return false;
}

bool set_up_undofile(st_alter_tablespace *info,
                     NdbDictionary::Undofile *ndb_uf)
{
  ndb_uf->setPath(info->undo_file_name);
  ndb_uf->setSize(info->initial_size);
  ndb_uf->setLogfileGroup(info->logfile_group_name);
  return false;
}

int ndbcluster_alter_tablespace(handlerton *hton, THD* thd, st_alter_tablespace *info)
{
  DBUG_ENTER("ha_ndbcluster::alter_tablespace");

  int is_tablespace= 0;
  Ndb *ndb= check_ndb_in_thd(thd);
  if (ndb == NULL)
  {
    DBUG_RETURN(HA_ERR_NO_CONNECTION);
  }

  NdbError err;
  NDBDICT *dict= ndb->getDictionary();
  int error;
  const char * errmsg;
  LINT_INIT(errmsg);

  switch (info->ts_cmd_type){
  case (CREATE_TABLESPACE):
  {
    error= ER_CREATE_FILEGROUP_FAILED;
    
    NdbDictionary::Tablespace ndb_ts;
    NdbDictionary::Datafile ndb_df;
    NdbDictionary::ObjectId objid;
    if (set_up_tablespace(info, &ndb_ts))
    {
      DBUG_RETURN(1);
    }
    if (set_up_datafile(info, &ndb_df))
    {
      DBUG_RETURN(1);
    }
    errmsg= "TABLESPACE";
    if (dict->createTablespace(ndb_ts, &objid))
    {
      DBUG_PRINT("error", ("createTablespace returned %d", error));
      goto ndberror;
    }
    DBUG_PRINT("info", ("Successfully created Tablespace"));
    errmsg= "DATAFILE";
    if (dict->createDatafile(ndb_df))
    {
      err= dict->getNdbError();
      NdbDictionary::Tablespace tmp= dict->getTablespace(ndb_ts.getName());
      if (dict->getNdbError().code == 0 &&
	  tmp.getObjectId() == objid.getObjectId() &&
	  tmp.getObjectVersion() == objid.getObjectVersion())
      {
	dict->dropTablespace(tmp);
      }
      
      DBUG_PRINT("error", ("createDatafile returned %d", error));
      goto ndberror2;
    }
    is_tablespace= 1;
    break;
  }
  case (ALTER_TABLESPACE):
  {
    error= ER_ALTER_FILEGROUP_FAILED;
    if (info->ts_alter_tablespace_type == ALTER_TABLESPACE_ADD_FILE)
    {
      NdbDictionary::Datafile ndb_df;
      if (set_up_datafile(info, &ndb_df))
      {
	DBUG_RETURN(1);
      }
      errmsg= " CREATE DATAFILE";
      if (dict->createDatafile(ndb_df))
      {
	goto ndberror;
      }
    }
    else if(info->ts_alter_tablespace_type == ALTER_TABLESPACE_DROP_FILE)
    {
      NdbDictionary::Tablespace ts= dict->getTablespace(info->tablespace_name);
      NdbDictionary::Datafile df= dict->getDatafile(0, info->data_file_name);
      NdbDictionary::ObjectId objid;
      df.getTablespaceId(&objid);
      if (ts.getObjectId() == objid.getObjectId() && 
	  strcmp(df.getPath(), info->data_file_name) == 0)
      {
	errmsg= " DROP DATAFILE";
	if (dict->dropDatafile(df))
	{
	  goto ndberror;
	}
      }
      else
      {
	DBUG_PRINT("error", ("No such datafile"));
	my_error(ER_ALTER_FILEGROUP_FAILED, MYF(0), " NO SUCH FILE");
	DBUG_RETURN(1);
      }
    }
    else
    {
      DBUG_PRINT("error", ("Unsupported alter tablespace: %d", 
			   info->ts_alter_tablespace_type));
      DBUG_RETURN(HA_ADMIN_NOT_IMPLEMENTED);
    }
    is_tablespace= 1;
    break;
  }
  case (CREATE_LOGFILE_GROUP):
  {
    error= ER_CREATE_FILEGROUP_FAILED;
    NdbDictionary::LogfileGroup ndb_lg;
    NdbDictionary::Undofile ndb_uf;
    NdbDictionary::ObjectId objid;
    if (info->undo_file_name == NULL)
    {
      /*
	REDO files in LOGFILE GROUP not supported yet
      */
      DBUG_RETURN(HA_ADMIN_NOT_IMPLEMENTED);
    }
    if (set_up_logfile_group(info, &ndb_lg))
    {
      DBUG_RETURN(1);
    }
    errmsg= "LOGFILE GROUP";
    if (dict->createLogfileGroup(ndb_lg, &objid))
    {
      goto ndberror;
    }
    DBUG_PRINT("info", ("Successfully created Logfile Group"));
    if (set_up_undofile(info, &ndb_uf))
    {
      DBUG_RETURN(1);
    }
    errmsg= "UNDOFILE";
    if (dict->createUndofile(ndb_uf))
    {
      err= dict->getNdbError();
      NdbDictionary::LogfileGroup tmp= dict->getLogfileGroup(ndb_lg.getName());
      if (dict->getNdbError().code == 0 &&
	  tmp.getObjectId() == objid.getObjectId() &&
	  tmp.getObjectVersion() == objid.getObjectVersion())
      {
	dict->dropLogfileGroup(tmp);
      }
      goto ndberror2;
    }
    break;
  }
  case (ALTER_LOGFILE_GROUP):
  {
    error= ER_ALTER_FILEGROUP_FAILED;
    if (info->undo_file_name == NULL)
    {
      /*
	REDO files in LOGFILE GROUP not supported yet
      */
      DBUG_RETURN(HA_ADMIN_NOT_IMPLEMENTED);
    }
    NdbDictionary::Undofile ndb_uf;
    if (set_up_undofile(info, &ndb_uf))
    {
      DBUG_RETURN(1);
    }
    errmsg= "CREATE UNDOFILE";
    if (dict->createUndofile(ndb_uf))
    {
      goto ndberror;
    }
    break;
  }
  case (DROP_TABLESPACE):
  {
    error= ER_DROP_FILEGROUP_FAILED;
    errmsg= "TABLESPACE";
    if (dict->dropTablespace(dict->getTablespace(info->tablespace_name)))
    {
      goto ndberror;
    }
    is_tablespace= 1;
    break;
  }
  case (DROP_LOGFILE_GROUP):
  {
    error= ER_DROP_FILEGROUP_FAILED;
    errmsg= "LOGFILE GROUP";
    if (dict->dropLogfileGroup(dict->getLogfileGroup(info->logfile_group_name)))
    {
      goto ndberror;
    }
    break;
  }
  case (CHANGE_FILE_TABLESPACE):
  {
    DBUG_RETURN(HA_ADMIN_NOT_IMPLEMENTED);
  }
  case (ALTER_ACCESS_MODE_TABLESPACE):
  {
    DBUG_RETURN(HA_ADMIN_NOT_IMPLEMENTED);
  }
  default:
  {
    DBUG_RETURN(HA_ADMIN_NOT_IMPLEMENTED);
  }
  }
#ifdef HAVE_NDB_BINLOG
  if (is_tablespace)
    ndbcluster_log_schema_op(thd, 0,
                             thd->query, thd->query_length,
                             "", info->tablespace_name,
                             0, 0,
                             SOT_TABLESPACE, 0, 0, 0);
  else
    ndbcluster_log_schema_op(thd, 0,
                             thd->query, thd->query_length,
                             "", info->logfile_group_name,
                             0, 0,
                             SOT_LOGFILE_GROUP, 0, 0, 0);
#endif
  DBUG_RETURN(FALSE);

ndberror:
  err= dict->getNdbError();
ndberror2:
  ERR_PRINT(err);
  ndb_to_mysql_error(&err);
  
  my_error(error, MYF(0), errmsg);
  DBUG_RETURN(1);
}


bool ha_ndbcluster::get_no_parts(const char *name, uint *no_parts)
{
  Ndb *ndb;
  NDBDICT *dict;
  const NDBTAB *tab;
  int err;
  DBUG_ENTER("ha_ndbcluster::get_no_parts");
  LINT_INIT(err);

  set_dbname(name);
  set_tabname(name);
  for (;;)
  {
    if (check_ndb_connection())
    {
      err= HA_ERR_NO_CONNECTION;
      break;
    }
    ndb= get_ndb();
    ndb->setDatabaseName(m_dbname);
    Ndb_table_guard ndbtab_g(dict= ndb->getDictionary(), m_tabname);
    if (!ndbtab_g.get_table())
      ERR_BREAK(dict->getNdbError(), err);
    *no_parts= ndbtab_g.get_table()->getFragmentCount();
    DBUG_RETURN(FALSE);
  }

  print_error(err, MYF(0));
  DBUG_RETURN(TRUE);
}

static int ndbcluster_fill_files_table(handlerton *hton, 
                                       THD *thd, 
                                       TABLE_LIST *tables,
                                       COND *cond)
{
  TABLE* table= tables->table;
  Ndb *ndb= check_ndb_in_thd(thd);
  NdbDictionary::Dictionary* dict= ndb->getDictionary();
  NdbDictionary::Dictionary::List dflist;
  NdbError ndberr;
  uint i;
  DBUG_ENTER("ndbcluster_fill_files_table");

  dict->listObjects(dflist, NdbDictionary::Object::Datafile);
  ndberr= dict->getNdbError();
  if (ndberr.classification != NdbError::NoError)
    ERR_RETURN(ndberr);

  for (i= 0; i < dflist.count; i++)
  {
    NdbDictionary::Dictionary::List::Element& elt = dflist.elements[i];
    Ndb_cluster_connection_node_iter iter;
    uint id;
    
    g_ndb_cluster_connection->init_get_next_node(iter);

    while ((id= g_ndb_cluster_connection->get_next_node(iter)))
    {
      init_fill_schema_files_row(table);
      NdbDictionary::Datafile df= dict->getDatafile(id, elt.name);
      ndberr= dict->getNdbError();
      if(ndberr.classification != NdbError::NoError)
      {
        if (ndberr.classification == NdbError::SchemaError)
          continue;
        ERR_RETURN(ndberr);
      }
      NdbDictionary::Tablespace ts= dict->getTablespace(df.getTablespace());
      ndberr= dict->getNdbError();
      if (ndberr.classification != NdbError::NoError)
      {
        if (ndberr.classification == NdbError::SchemaError)
          continue;
        ERR_RETURN(ndberr);
      }

      table->field[IS_FILES_FILE_NAME]->set_notnull();
      table->field[IS_FILES_FILE_NAME]->store(elt.name, strlen(elt.name),
                                              system_charset_info);
      table->field[IS_FILES_FILE_TYPE]->set_notnull();
      table->field[IS_FILES_FILE_TYPE]->store("DATAFILE",8,
                                              system_charset_info);
      table->field[IS_FILES_TABLESPACE_NAME]->set_notnull();
      table->field[IS_FILES_TABLESPACE_NAME]->store(df.getTablespace(),
                                                    strlen(df.getTablespace()),
                                                    system_charset_info);
      table->field[IS_FILES_LOGFILE_GROUP_NAME]->set_notnull();
      table->field[IS_FILES_LOGFILE_GROUP_NAME]->
        store(ts.getDefaultLogfileGroup(),
              strlen(ts.getDefaultLogfileGroup()),
              system_charset_info);
      table->field[IS_FILES_ENGINE]->set_notnull();
      table->field[IS_FILES_ENGINE]->store(ndbcluster_hton_name,
                                           ndbcluster_hton_name_length,
                                           system_charset_info);

      table->field[IS_FILES_FREE_EXTENTS]->set_notnull();
      table->field[IS_FILES_FREE_EXTENTS]->store(df.getFree()
                                                 / ts.getExtentSize());
      table->field[IS_FILES_TOTAL_EXTENTS]->set_notnull();
      table->field[IS_FILES_TOTAL_EXTENTS]->store(df.getSize()
                                                  / ts.getExtentSize());
      table->field[IS_FILES_EXTENT_SIZE]->set_notnull();
      table->field[IS_FILES_EXTENT_SIZE]->store(ts.getExtentSize());
      table->field[IS_FILES_INITIAL_SIZE]->set_notnull();
      table->field[IS_FILES_INITIAL_SIZE]->store(df.getSize());
      table->field[IS_FILES_MAXIMUM_SIZE]->set_notnull();
      table->field[IS_FILES_MAXIMUM_SIZE]->store(df.getSize());
      table->field[IS_FILES_VERSION]->set_notnull();
      table->field[IS_FILES_VERSION]->store(df.getObjectVersion());

      table->field[IS_FILES_ROW_FORMAT]->set_notnull();
      table->field[IS_FILES_ROW_FORMAT]->store("FIXED", 5, system_charset_info);

      char extra[30];
      int len= my_snprintf(extra, sizeof(extra), "CLUSTER_NODE=%u", id);
      table->field[IS_FILES_EXTRA]->set_notnull();
      table->field[IS_FILES_EXTRA]->store(extra, len, system_charset_info);
      schema_table_store_record(thd, table);
    }
  }

  NdbDictionary::Dictionary::List uflist;
  dict->listObjects(uflist, NdbDictionary::Object::Undofile);
  ndberr= dict->getNdbError();
  if (ndberr.classification != NdbError::NoError)
    ERR_RETURN(ndberr);

  for (i= 0; i < uflist.count; i++)
  {
    NdbDictionary::Dictionary::List::Element& elt= uflist.elements[i];
    Ndb_cluster_connection_node_iter iter;
    unsigned id;

    g_ndb_cluster_connection->init_get_next_node(iter);

    while ((id= g_ndb_cluster_connection->get_next_node(iter)))
    {
      NdbDictionary::Undofile uf= dict->getUndofile(id, elt.name);
      ndberr= dict->getNdbError();
      if (ndberr.classification != NdbError::NoError)
      {
        if (ndberr.classification == NdbError::SchemaError)
          continue;
        ERR_RETURN(ndberr);
      }
      NdbDictionary::LogfileGroup lfg=
        dict->getLogfileGroup(uf.getLogfileGroup());
      ndberr= dict->getNdbError();
      if (ndberr.classification != NdbError::NoError)
      {
        if (ndberr.classification == NdbError::SchemaError)
          continue;
        ERR_RETURN(ndberr);
      }

      init_fill_schema_files_row(table);
      table->field[IS_FILES_FILE_NAME]->set_notnull();
      table->field[IS_FILES_FILE_NAME]->store(elt.name, strlen(elt.name),
                                              system_charset_info);
      table->field[IS_FILES_FILE_TYPE]->set_notnull();
      table->field[IS_FILES_FILE_TYPE]->store("UNDO LOG", 8,
                                              system_charset_info);
      NdbDictionary::ObjectId objid;
      uf.getLogfileGroupId(&objid);
      table->field[IS_FILES_LOGFILE_GROUP_NAME]->set_notnull();
      table->field[IS_FILES_LOGFILE_GROUP_NAME]->store(uf.getLogfileGroup(),
                                                  strlen(uf.getLogfileGroup()),
                                                       system_charset_info);
      table->field[IS_FILES_LOGFILE_GROUP_NUMBER]->set_notnull();
      table->field[IS_FILES_LOGFILE_GROUP_NUMBER]->store(objid.getObjectId());
      table->field[IS_FILES_ENGINE]->set_notnull();
      table->field[IS_FILES_ENGINE]->store(ndbcluster_hton_name,
                                           ndbcluster_hton_name_length,
                                           system_charset_info);

      table->field[IS_FILES_TOTAL_EXTENTS]->set_notnull();
      table->field[IS_FILES_TOTAL_EXTENTS]->store(uf.getSize()/4);
      table->field[IS_FILES_EXTENT_SIZE]->set_notnull();
      table->field[IS_FILES_EXTENT_SIZE]->store(4);

      table->field[IS_FILES_INITIAL_SIZE]->set_notnull();
      table->field[IS_FILES_INITIAL_SIZE]->store(uf.getSize());
      table->field[IS_FILES_MAXIMUM_SIZE]->set_notnull();
      table->field[IS_FILES_MAXIMUM_SIZE]->store(uf.getSize());

      table->field[IS_FILES_VERSION]->set_notnull();
      table->field[IS_FILES_VERSION]->store(uf.getObjectVersion());

      char extra[100];
      int len= my_snprintf(extra,sizeof(extra),"CLUSTER_NODE=%u;UNDO_BUFFER_SIZE=%lu",id,lfg.getUndoBufferSize());
      table->field[IS_FILES_EXTRA]->set_notnull();
      table->field[IS_FILES_EXTRA]->store(extra, len, system_charset_info);
      schema_table_store_record(thd, table);
    }
  }

  // now for LFGs
  NdbDictionary::Dictionary::List lfglist;
  dict->listObjects(lfglist, NdbDictionary::Object::LogfileGroup);
  ndberr= dict->getNdbError();
  if (ndberr.classification != NdbError::NoError)
    ERR_RETURN(ndberr);

  for (i= 0; i < lfglist.count; i++)
  {
    NdbDictionary::Dictionary::List::Element& elt= lfglist.elements[i];
    unsigned id;

    NdbDictionary::LogfileGroup lfg= dict->getLogfileGroup(elt.name);
    ndberr= dict->getNdbError();
    if (ndberr.classification != NdbError::NoError)
    {
      if (ndberr.classification == NdbError::SchemaError)
        continue;
      ERR_RETURN(ndberr);
    }

    init_fill_schema_files_row(table);
    table->field[IS_FILES_FILE_TYPE]->set_notnull();
    table->field[IS_FILES_FILE_TYPE]->store("UNDO LOG", 8,
                                            system_charset_info);

    table->field[IS_FILES_LOGFILE_GROUP_NAME]->set_notnull();
    table->field[IS_FILES_LOGFILE_GROUP_NAME]->store(elt.name,
                                                     strlen(elt.name),
                                                     system_charset_info);
    table->field[IS_FILES_LOGFILE_GROUP_NUMBER]->set_notnull();
    table->field[IS_FILES_LOGFILE_GROUP_NUMBER]->store(lfg.getObjectId());
    table->field[IS_FILES_ENGINE]->set_notnull();
    table->field[IS_FILES_ENGINE]->store(ndbcluster_hton_name,
                                         ndbcluster_hton_name_length,
                                         system_charset_info);

    table->field[IS_FILES_FREE_EXTENTS]->set_notnull();
    table->field[IS_FILES_FREE_EXTENTS]->store(lfg.getUndoFreeWords());
    table->field[IS_FILES_EXTENT_SIZE]->set_notnull();
    table->field[IS_FILES_EXTENT_SIZE]->store(4);

    table->field[IS_FILES_VERSION]->set_notnull();
    table->field[IS_FILES_VERSION]->store(lfg.getObjectVersion());

    char extra[100];
    int len= my_snprintf(extra,sizeof(extra),
                         "UNDO_BUFFER_SIZE=%lu",
                         lfg.getUndoBufferSize());
    table->field[IS_FILES_EXTRA]->set_notnull();
    table->field[IS_FILES_EXTRA]->store(extra, len, system_charset_info);
    schema_table_store_record(thd, table);
  }
  DBUG_RETURN(0);
}

SHOW_VAR ndb_status_variables_export[]= {
  {"Ndb",                      (char*) &ndb_status_variables,   SHOW_ARRAY},
  {NullS, NullS, SHOW_LONG}
};

struct st_mysql_storage_engine ndbcluster_storage_engine=
{ MYSQL_HANDLERTON_INTERFACE_VERSION };

mysql_declare_plugin(ndbcluster)
{
  MYSQL_STORAGE_ENGINE_PLUGIN,
  &ndbcluster_storage_engine,
  ndbcluster_hton_name,
  "MySQL AB",
  "Clustered, fault-tolerant tables",
  PLUGIN_LICENSE_GPL,
  ndbcluster_init, /* Plugin Init */
  NULL, /* Plugin Deinit */
  0x0100 /* 1.0 */,
  ndb_status_variables_export,/* status variables                */
  NULL,                       /* system variables                */
  NULL                        /* config options                  */
}
mysql_declare_plugin_end;

#endif<|MERGE_RESOLUTION|>--- conflicted
+++ resolved
@@ -152,12 +152,7 @@
 static int rename_share(NDB_SHARE *share, const char *new_key);
 #endif
 static void ndb_set_fragmentation(NDBTAB &tab, TABLE *table, uint pk_len);
-
-<<<<<<< HEAD
-static int ndb_get_table_statistics(Ndb*, const NDBTAB *, 
-=======
-static int ndb_get_table_statistics(ha_ndbcluster*, bool, Ndb*, const char *,
->>>>>>> e2ea6f70
+static int ndb_get_table_statistics(ha_ndbcluster*, bool, Ndb*, const NDBTAB *, 
                                     struct Ndb_statistics *);
 
 
@@ -191,13 +186,9 @@
 static const char * ndb_connected_host= 0;
 static long ndb_connected_port= 0;
 static long ndb_number_of_replicas= 0;
-<<<<<<< HEAD
 long ndb_number_of_data_nodes= 0;
 long ndb_number_of_ready_data_nodes= 0;
 long ndb_connect_count= 0;
-=======
-static long ndb_number_of_data_nodes= 0;
->>>>>>> e2ea6f70
 
 static int update_status_variables(Ndb_cluster_connection *c)
 {
@@ -205,13 +196,9 @@
   ndb_connected_port=          c->get_connected_port();
   ndb_connected_host=          c->get_connected_host();
   ndb_number_of_replicas=      0;
-<<<<<<< HEAD
   ndb_number_of_ready_data_nodes= c->get_no_ready();
   ndb_number_of_data_nodes=     c->no_db_nodes();
   ndb_connect_count= c->get_connect_count();
-=======
-  ndb_number_of_data_nodes= c->no_db_nodes();
->>>>>>> e2ea6f70
   return 0;
 }
 
@@ -296,17 +283,11 @@
     return 0;
 #endif
   h->release_completed_operations(trans, force_release);
-<<<<<<< HEAD
   return h->m_ignore_no_key ?
     execute_no_commit_ignore_no_key(h,trans) :
     trans->execute(NdbTransaction::NoCommit,
 		   NdbTransaction::AbortOnError,
 		   h->m_force_send);
-=======
-  return trans->execute(NdbTransaction::NoCommit,
-                        NdbTransaction::AbortOnError,
-                        h->m_force_send);
->>>>>>> e2ea6f70
 }
 
 inline
@@ -370,12 +351,9 @@
   stmt= NULL;
   error= 0;
   query_state&= NDB_QUERY_NORMAL;
-<<<<<<< HEAD
   options= 0;
   (void) hash_init(&open_tables, &my_charset_bin, 5, 0, 0,
                    (hash_get_key)thd_ndb_share_get_key, 0, 0);
-=======
->>>>>>> e2ea6f70
 }
 
 Thd_ndb::~Thd_ndb()
@@ -459,7 +437,6 @@
   DBUG_VOID_RETURN;
 }
 
-<<<<<<< HEAD
 ha_rows ha_ndbcluster::records()
 {
   ha_rows retval;
@@ -491,8 +468,6 @@
   DBUG_RETURN(retval + info->no_uncommitted_rows_count);
 }
 
-=======
->>>>>>> e2ea6f70
 int ha_ndbcluster::records_update()
 {
   if (m_ha_not_exact_count)
@@ -500,12 +475,7 @@
   DBUG_ENTER("ha_ndbcluster::records_update");
   int result= 0;
 
-<<<<<<< HEAD
   struct Ndb_local_table_statistics *info= m_table_info;
-=======
-  struct Ndb_local_table_statistics *info= 
-    (struct Ndb_local_table_statistics *)m_table_info;
->>>>>>> e2ea6f70
   DBUG_PRINT("info", ("id=%d, no_uncommitted_rows_count=%d",
                       ((const NDBTAB *)m_table)->getTableId(),
                       info->no_uncommitted_rows_count));
@@ -514,18 +484,11 @@
     Ndb *ndb= get_ndb();
     struct Ndb_statistics stat;
     ndb->setDatabaseName(m_dbname);
-<<<<<<< HEAD
-    if ((result= ndb_get_table_statistics(ndb, m_table, &stat)) == 0)
+    result= ndb_get_table_statistics(this, true, ndb, m_table, &stat);
+    if (result == 0)
     {
       stats.mean_rec_length= stat.row_size;
       stats.data_file_length= stat.fragment_memory;
-=======
-    result= ndb_get_table_statistics(this, true, ndb, m_tabname, &stat);
-    if (result == 0)
-    {
-      mean_rec_length= stat.row_size;
-      data_file_length= stat.fragment_memory;
->>>>>>> e2ea6f70
       info->records= stat.row_count;
     }
   }
@@ -534,12 +497,8 @@
     if (get_thd_ndb(thd)->error)
       info->no_uncommitted_rows_count= 0;
   }
-<<<<<<< HEAD
-  stats.records= info->records+ info->no_uncommitted_rows_count;
-=======
   if(result==0)
-    records= info->records+ info->no_uncommitted_rows_count;
->>>>>>> e2ea6f70
+    stats.records= info->records+ info->no_uncommitted_rows_count;
   DBUG_RETURN(result);
 }
 
@@ -611,11 +570,7 @@
 	violations here, so we need to return MAX_KEY for non-primary
 	to signal that key is unknown
       */
-<<<<<<< HEAD
       m_dupkey= err.code == 630 ? table_share->primary_key : MAX_KEY; 
-=======
-      m_dupkey= err.code == 630 ? table->s->primary_key : MAX_KEY; 
->>>>>>> e2ea6f70
     }
     else
     {
@@ -1762,7 +1717,6 @@
   
   if ((res= define_read_attrs(buf, op)))
     DBUG_RETURN(res);
-<<<<<<< HEAD
 
   if (m_use_partition_function)
   {
@@ -1775,9 +1729,6 @@
       ERR_RETURN(trans->getNdbError());
   }
 
-=======
-  
->>>>>>> e2ea6f70
   if (execute_no_commit_ie(this,trans,false) != 0) 
   {
     table->status= STATUS_NOT_FOUND;
@@ -1842,10 +1793,7 @@
         ERR_RETURN(trans->getNdbError());
     }
   }
-<<<<<<< HEAD
   
-=======
->>>>>>> e2ea6f70
   if (execute_no_commit(this,trans,false) != 0) 
   {
     table->status= STATUS_NOT_FOUND;
@@ -2582,21 +2530,11 @@
     {
       THD *thd= table->in_use;
       int error;
-<<<<<<< HEAD
 
       m_skip_auto_increment= FALSE;
       if ((error= update_auto_increment()))
         DBUG_RETURN(error);
       m_skip_auto_increment= (insert_id_for_cur_row == 0);
-=======
-      
-      m_skip_auto_increment= FALSE;
-      if ((error= update_auto_increment()))
-        DBUG_RETURN(error);
-      /* Ensure that handler is always called for auto_increment values */
-      thd->next_insert_id= 0;
-      m_skip_auto_increment= !auto_increment_column_changed;
->>>>>>> e2ea6f70
     }
   }
 
@@ -3745,12 +3683,8 @@
       struct Ndb_statistics stat;
       ndb->setDatabaseName(m_dbname);
       if (current_thd->variables.ndb_use_exact_count &&
-<<<<<<< HEAD
-          (result= ndb_get_table_statistics(ndb, m_table, &stat)) == 0)
-=======
-          (result= ndb_get_table_statistics(this, true, ndb, m_tabname, &stat))
+          (result= ndb_get_table_statistics(this, true, ndb, m_table, &stat))
           == 0)
->>>>>>> e2ea6f70
       {
         stats.mean_rec_length= stat.row_size;
         stats.data_file_length= stat.fragment_memory;
@@ -3799,7 +3733,6 @@
     result= HA_ERR_NO_CONNECTION;
 
   DBUG_RETURN(result);
-<<<<<<< HEAD
 }
 
 
@@ -3813,8 +3746,6 @@
   */
   bzero((char*) stat_info, sizeof(PARTITION_INFO));
   return;
-=======
->>>>>>> e2ea6f70
 }
 
 
@@ -4136,11 +4067,7 @@
         thd_ndb->init_open_tables();
         thd_ndb->stmt= trans;
 	thd_ndb->query_state&= NDB_QUERY_NORMAL;
-<<<<<<< HEAD
         trans_register_ha(thd, FALSE, ndbcluster_hton);
-=======
-        trans_register_ha(thd, FALSE, &ndbcluster_hton);
->>>>>>> e2ea6f70
       } 
       else 
       { 
@@ -4156,11 +4083,7 @@
           thd_ndb->init_open_tables();
           thd_ndb->all= trans; 
 	  thd_ndb->query_state&= NDB_QUERY_NORMAL;
-<<<<<<< HEAD
           trans_register_ha(thd, TRUE, ndbcluster_hton);
-=======
-          trans_register_ha(thd, TRUE, &ndbcluster_hton);
->>>>>>> e2ea6f70
 
           /*
             If this is the start of a LOCK TABLE, a table look 
@@ -4699,67 +4622,7 @@
 
 /*
   Create a table in NDB Cluster
-<<<<<<< HEAD
 */
-=======
- */
-
-static void ndb_set_fragmentation(NDBTAB &tab, TABLE *form, uint pk_length)
-{
-  ha_rows max_rows= form->s->max_rows;
-  ha_rows min_rows= form->s->min_rows;
-  if (max_rows < min_rows)
-    max_rows= min_rows;
-  if (max_rows == (ha_rows)0) /* default setting, don't set fragmentation */
-    return;
-  /**
-   * get the number of fragments right
-   */
-  uint no_fragments;
-  {
-#if MYSQL_VERSION_ID >= 50000
-    uint acc_row_size= 25 + /*safety margin*/ 2;
-#else
-    uint acc_row_size= pk_length*4;
-    /* add acc overhead */
-    if (pk_length <= 8)  /* main page will set the limit */
-      acc_row_size+= 25 + /*safety margin*/ 2;
-    else                /* overflow page will set the limit */
-      acc_row_size+= 4 + /*safety margin*/ 4;
-#endif
-    ulonglong acc_fragment_size= 512*1024*1024;
-    /*
-     * if not --with-big-tables then max_rows is ulong
-     * the warning in this case is misleading though
-     */
-    ulonglong big_max_rows = (ulonglong)max_rows;
-#if MYSQL_VERSION_ID >= 50100
-    no_fragments= (big_max_rows*acc_row_size)/acc_fragment_size+1;
-#else
-    no_fragments= ((big_max_rows*acc_row_size)/acc_fragment_size+1
-                   +1/*correct rounding*/)/2;
-#endif
-  }
-  {
-    uint no_nodes= g_ndb_cluster_connection->no_db_nodes();
-    NDBTAB::FragmentType ftype;
-    if (no_fragments > 2*no_nodes)
-    {
-      ftype= NDBTAB::FragAllLarge;
-      if (no_fragments > 4*no_nodes)
-        push_warning(current_thd, MYSQL_ERROR::WARN_LEVEL_WARN, ER_UNKNOWN_ERROR,
-                     "Ndb might have problems storing the max amount of rows specified");
-    }
-    else if (no_fragments > no_nodes)
-      ftype= NDBTAB::FragAllMedium;
-    else
-      ftype= NDBTAB::FragAllSmall;
-    tab.setFragmentType(ftype);
-  }
-  tab.setMaxRows(max_rows);
-  tab.setMinRows(min_rows);
-}
->>>>>>> e2ea6f70
 
 int ha_ndbcluster::create(const char *name, 
                           TABLE *form, 
@@ -6460,12 +6323,7 @@
     }
     
     // Check for .ndb file with this name
-<<<<<<< HEAD
     build_table_filename(name, sizeof(name), db, file_name, ha_ndb_ext, 0);
-=======
-    (void)strxnmov(name, FN_REFLEN, 
-                   mysql_data_home,"/",db,"/",file_name,ha_ndb_ext,NullS);
->>>>>>> e2ea6f70
     DBUG_PRINT("info", ("Check access for %s", name));
     if (my_access(name, F_OK))
     {
@@ -7129,14 +6987,10 @@
   pthread_mutex_unlock(&share->mutex);
 
   struct Ndb_statistics stat;
-<<<<<<< HEAD
-=======
-  if (ndb_get_table_statistics(NULL, false, ndb, tabname, &stat))
->>>>>>> e2ea6f70
   {
     Ndb_table_guard ndbtab_g(ndb->getDictionary(), tabname);
     if (ndbtab_g.get_table() == 0
-        || ndb_get_table_statistics(ndb, ndbtab_g.get_table(), &stat))
+        || ndb_get_table_statistics(NULL, false, ndb, ndbtab_g.get_table(), &stat))
     {
       free_share(&share);
       DBUG_RETURN(1);
@@ -7702,12 +7556,7 @@
 
 static 
 int
-<<<<<<< HEAD
-ndb_get_table_statistics(Ndb* ndb, const NDBTAB *ndbtab,
-=======
-ndb_get_table_statistics(ha_ndbcluster* file, bool report_error, Ndb* ndb,
-                         const char* table,
->>>>>>> e2ea6f70
+ndb_get_table_statistics(ha_ndbcluster* file, bool report_error, Ndb* ndb, const NDBTAB *ndbtab,
                          struct Ndb_statistics * ndbstat)
 {
   NdbTransaction* pTrans;
@@ -8093,11 +7942,7 @@
    */
   m_current_multi_operation= 
     lastOp ? lastOp->next() : m_active_trans->getFirstDefinedOperation();
-<<<<<<< HEAD
   if (!(res= execute_no_commit_ie(this, m_active_trans,true)))
-=======
-  if (!(res= execute_no_commit_ie(this, m_active_trans, true)))
->>>>>>> e2ea6f70
   {
     m_multi_range_defined= multi_range_curr;
     multi_range_curr= ranges;
@@ -8498,23 +8343,10 @@
       lock= share->commit_count_lock;
       pthread_mutex_unlock(&share->mutex);
 
-<<<<<<< HEAD
-=======
-      if (ndb_get_table_statistics(NULL, false, ndb, tabname, &stat) == 0)
-      {
-        char buff[22], buff2[22];
-        DBUG_PRINT("ndb_util_thread",
-                   ("Table: %s  commit_count: %s  rows: %s",
-                    share->table_name,
-                    llstr(stat.commit_count, buff),
-                    llstr(stat.row_count, buff2)));
-      }
-      else
->>>>>>> e2ea6f70
       {
         Ndb_table_guard ndbtab_g(ndb->getDictionary(), share->table_name);
         if (ndbtab_g.get_table() &&
-            ndb_get_table_statistics(ndb, ndbtab_g.get_table(), &stat) == 0)
+            ndb_get_table_statistics(NULL, false, ndb, ndbtab_g.get_table(), &stat) == 0)
         {
           char buff[22], buff2[22];
           DBUG_PRINT("ndb_util_thread",
