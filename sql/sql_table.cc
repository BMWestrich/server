--- conflicted
+++ resolved
@@ -1478,11 +1478,7 @@
   alias= (lower_case_table_names == 2) ? table_list->alias : table_name;
 
   db=table_list->db;
-<<<<<<< HEAD
-  if (!new_db || !strcmp(new_db,db))
-=======
   if (!new_db || !strcmp(new_db, db))
->>>>>>> b5819094
     new_db=db;
   used_fields=create_info->used_fields;
   
@@ -1494,11 +1490,6 @@
   if (new_name)
   {
     strmov(new_name_buff,new_name);
-<<<<<<< HEAD
-    strmov(new_alias= new_alias_buff, new_name);
-    fn_same(new_name_buff,table_name,3);
-=======
->>>>>>> b5819094
     if (lower_case_table_names)
     {
       if (lower_case_table_names != 2)
@@ -1507,14 +1498,7 @@
 	new_alias= new_name;			// Create lower case table name
       }
       casedn_str(new_name);
-<<<<<<< HEAD
-    }
-    if ((lower_case_table_names &&
-	 !my_strcasecmp(new_name_buff,table_name)) ||
-	(!lower_case_table_names &&
-	 !strcmp(new_name_buff,table_name)))
-      new_alias= new_name= table_name;	// No change. Make later check easier
-=======
+    }
     if (new_db == db &&
         (lower_case_table_names &&
 	 !my_strcasecmp(new_name_buff,table_name) ||
@@ -1525,9 +1509,8 @@
         Source and destination table names are equal: make later check
         easier.
       */
-      new_name= table_name;
-    }
->>>>>>> b5819094
+      new_alias= new_name= table_name;
+    }
     else
     {
       if (table->tmp_table)
