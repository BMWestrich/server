/* Copyright (C) 2000-2004 MySQL AB

   This program is free software; you can redistribute it and/or modify
   it under the terms of the GNU General Public License as published by
   the Free Software Foundation; either version 2 of the License, or
   (at your option) any later version.

   This program is distributed in the hope that it will be useful,
   but WITHOUT ANY WARRANTY; without even the implied warranty of
   MERCHANTABILITY or FITNESS FOR A PARTICULAR PURPOSE.  See the
   GNU General Public License for more details.

   You should have received a copy of the GNU General Public License
   along with this program; if not, write to the Free Software
   Foundation, Inc., 59 Temple Place, Suite 330, Boston, MA  02111-1307  USA */

/* drop and alter of tables */

#include "mysql_priv.h"
#include <hash.h>
#include <myisam.h>
#include <my_dir.h>
#include "sp_head.h"
#include "sql_trigger.h"
#include "sql_show.h"

#ifdef __WIN__
#include <io.h>
#endif

int creating_table= 0;        // How many mysql_create_table are running

const char *primary_key_name="PRIMARY";

static bool check_if_keyname_exists(const char *name,KEY *start, KEY *end);
static char *make_unique_key_name(const char *field_name,KEY *start,KEY *end);
static int copy_data_between_tables(TABLE *from,TABLE *to,
                                    List<create_field> &create, bool ignore,
				    uint order_num, ORDER *order,
				    ha_rows *copied,ha_rows *deleted);
static bool prepare_blob_field(THD *thd, create_field *sql_field);
static bool check_engine(THD *thd, const char *table_name,
                         HA_CREATE_INFO *create_info);                             
static int mysql_prepare_table(THD *thd, HA_CREATE_INFO *create_info,
                               List<create_field> *fields,
                               List<Key> *keys, bool tmp_table,
                               uint *db_options,
                               handler *file, KEY **key_info_buffer,
                               uint *key_count, int select_field_count);

#define MYSQL50_TABLE_NAME_PREFIX         "#mysql50#"
#define MYSQL50_TABLE_NAME_PREFIX_LENGTH  9


/*
  Translate a file name to a table name (WL #1324).

  SYNOPSIS
    filename_to_tablename()
      from                      The file name in my_charset_filename.
      to                OUT     The table name in system_charset_info.
      to_length                 The size of the table name buffer.

  RETURN
    Table name length.
*/

uint filename_to_tablename(const char *from, char *to, uint to_length)
{
  uint errors;
  uint res;
  DBUG_ENTER("filename_to_tablename");
  DBUG_PRINT("enter", ("from '%s'", from));

  if (!memcmp(from, tmp_file_prefix, tmp_file_prefix_length))
  {
    /* Temporary table name. */
    res= (strnmov(to, from, to_length) - to);
  }
  else
  {
    res= strconvert(&my_charset_filename, from,
                    system_charset_info,  to, to_length, &errors);
    if (errors) // Old 5.0 name
    {
      res= (strxnmov(to, to_length, MYSQL50_TABLE_NAME_PREFIX,  from, NullS) -
            to);
      sql_print_error("Invalid (old?) table or database name '%s'", from);
      /*
        TODO: add a stored procedure for fix table and database names,
        and mention its name in error log.
      */
    }
  }

  DBUG_PRINT("exit", ("to '%s'", to));
  DBUG_RETURN(res);
}


/*
  Translate a table name to a file name (WL #1324).

  SYNOPSIS
    tablename_to_filename()
      from                      The table name in system_charset_info.
      to                OUT     The file name in my_charset_filename.
      to_length                 The size of the file name buffer.

  RETURN
    File name length.
*/

uint tablename_to_filename(const char *from, char *to, uint to_length)
{
  uint errors, length;
  DBUG_ENTER("tablename_to_filename");
  DBUG_PRINT("enter", ("from '%s'", from));

  if (from[0] == '#' && !strncmp(from, MYSQL50_TABLE_NAME_PREFIX,
                                 MYSQL50_TABLE_NAME_PREFIX_LENGTH))
    DBUG_RETURN((uint) (strmake(to, from+MYSQL50_TABLE_NAME_PREFIX_LENGTH,
                                to_length-1) -
                        (from + MYSQL50_TABLE_NAME_PREFIX_LENGTH)));
  length= strconvert(system_charset_info, from,
                     &my_charset_filename, to, to_length, &errors);
  if (check_if_legal_tablename(to) &&
      length + 4 < to_length)
  {
    memcpy(to + length, "@@@", 4);
    length+= 3;
  }
  DBUG_PRINT("exit", ("to '%s'", to));
  DBUG_RETURN(length);
}


/*
  Creates path to a file: mysql_data_dir/db/table.ext

  SYNOPSIS
   build_table_filename()
     buff                       Where to write result in my_charset_filename.
     bufflen                    buff size
     db                         Database name in system_charset_info.
     table_name                 Table name in system_charset_info.
     ext                        File extension.
     flags                      FN_FROM_IS_TMP or FN_TO_IS_TMP or FN_IS_TMP
                                table_name is temporary, do not change.

  NOTES

    Uses database and table name, and extension to create
    a file name in mysql_data_dir. Database and table
    names are converted from system_charset_info into "fscs".
    Unless flags indicate a temporary table name.
    'db' is always converted.
    'ext' is not converted.

    The conversion suppression is required for ALTER TABLE. This
    statement creates intermediate tables. These are regular
    (non-temporary) tables with a temporary name. Their path names must
    be derivable from the table name. So we cannot use
    build_tmptable_filename() for them.

  RETURN
    path length
*/

uint build_table_filename(char *buff, size_t bufflen, const char *db,
                          const char *table_name, const char *ext, uint flags)
{
  uint length;
  char dbbuff[FN_REFLEN];
  char tbbuff[FN_REFLEN];
  DBUG_ENTER("build_table_filename");

  if (flags & FN_IS_TMP) // FN_FROM_IS_TMP | FN_TO_IS_TMP
    strnmov(tbbuff, table_name, sizeof(tbbuff));
  else
    VOID(tablename_to_filename(table_name, tbbuff, sizeof(tbbuff)));

  VOID(tablename_to_filename(db, dbbuff, sizeof(dbbuff)));
  length= strxnmov(buff, bufflen, mysql_data_home, "/", dbbuff,
                   "/", tbbuff, ext, NullS) - buff;
  DBUG_PRINT("exit", ("buff: '%s'", buff));
  DBUG_RETURN(length);
}


/*
  Creates path to a file: mysql_tmpdir/#sql1234_12_1.ext

  SYNOPSIS
   build_tmptable_filename()
     thd                        The thread handle.
     buff                       Where to write result in my_charset_filename.
     bufflen                    buff size

  NOTES

    Uses current_pid, thread_id, and tmp_table counter to create
    a file name in mysql_tmpdir.

  RETURN
    path length
*/

uint build_tmptable_filename(THD* thd, char *buff, size_t bufflen)
{
  uint length;
  char tmp_table_name[tmp_file_prefix_length+22+22+22+3];
  DBUG_ENTER("build_tmptable_filename");

  my_snprintf(tmp_table_name, sizeof(tmp_table_name),
	      "%s%lx_%lx_%x",
	      tmp_file_prefix, current_pid,
	      thd->thread_id, thd->tmp_table++);

  strxnmov(buff, bufflen, mysql_tmpdir, "/", tmp_table_name, reg_ext, NullS);
  length= unpack_filename(buff, buff);
  DBUG_PRINT("exit", ("buff: '%s'", buff));
  DBUG_RETURN(length);
}

/*
  Return values for compare_tables().
  If you make compare_tables() non-static, move them to a header file.
*/
#define ALTER_TABLE_DATA_CHANGED  1
#define ALTER_TABLE_INDEX_CHANGED 2


/*
  SYNOPSIS
    mysql_copy_create_list()
    orig_create_list          Original list of created fields
    inout::new_create_list    Copy of original list

  RETURN VALUES
    FALSE                     Success
    TRUE                      Memory allocation error

  DESCRIPTION
    mysql_prepare_table destroys the create_list and in some cases we need
    this lists for more purposes. Thus we copy it specifically for use
    by mysql_prepare_table
*/

static int mysql_copy_create_list(List<create_field> *orig_create_list,
                                  List<create_field> *new_create_list)
{
  List_iterator<create_field> prep_field_it(*orig_create_list);
  create_field *prep_field;
  DBUG_ENTER("mysql_copy_create_list");

  while ((prep_field= prep_field_it++))
  {
    create_field *field= new create_field(*prep_field);
    if (!field || new_create_list->push_back(field))
    {
      mem_alloc_error(2);
      DBUG_RETURN(TRUE);
    }
  }
  DBUG_RETURN(FALSE);
}


/*
  SYNOPSIS
    mysql_copy_key_list()
    orig_key                  Original list of keys
    inout::new_key            Copy of original list

  RETURN VALUES
    FALSE                     Success
    TRUE                      Memory allocation error

  DESCRIPTION
    mysql_prepare_table destroys the key list and in some cases we need
    this lists for more purposes. Thus we copy it specifically for use
    by mysql_prepare_table
*/

static int mysql_copy_key_list(List<Key> *orig_key,
                               List<Key> *new_key)
{
  List_iterator<Key> prep_key_it(*orig_key);
  Key *prep_key;
  DBUG_ENTER("mysql_copy_key_list");

  while ((prep_key= prep_key_it++))
  {
    List<key_part_spec> prep_columns;
    List_iterator<key_part_spec> prep_col_it(prep_key->columns);
    key_part_spec *prep_col;
    Key *temp_key;

    while ((prep_col= prep_col_it++))
    {
      key_part_spec *prep_key_part;

      if (!(prep_key_part= new key_part_spec(*prep_col)))
      {
        mem_alloc_error(sizeof(key_part_spec));
        DBUG_RETURN(TRUE);
      }
      if (prep_columns.push_back(prep_key_part))
      {
        mem_alloc_error(2);
        DBUG_RETURN(TRUE);
      }
    }
    if (!(temp_key= new Key(prep_key->type, prep_key->name,
                            &prep_key->key_create_info,
                            prep_key->generated,
                            prep_columns)))
    {
      mem_alloc_error(sizeof(Key));
      DBUG_RETURN(TRUE);
    }
    if (new_key->push_back(temp_key))
    {
      mem_alloc_error(2);
      DBUG_RETURN(TRUE);
    }
  }
  DBUG_RETURN(FALSE);
}

/*
--------------------------------------------------------------------------

   MODULE: DDL log
   -----------------

   This module is used to ensure that we can recover from crashes that occur
   in the middle of a meta-data operation in MySQL. E.g. DROP TABLE t1, t2;
   We need to ensure that both t1 and t2 are dropped and not only t1 and
   also that each table drop is entirely done and not "half-baked".

   To support this we create log entries for each meta-data statement in the
   ddl log while we are executing. These entries are dropped when the
   operation is completed.

   At recovery those entries that were not completed will be executed.

   There is only one ddl log in the system and it is protected by a mutex
   and there is a global struct that contains information about its current
   state.

   History:
   First version written in 2006 by Mikael Ronstrom
--------------------------------------------------------------------------
*/


typedef struct st_global_ddl_log
{
  /*
    We need to adjust buffer size to be able to handle downgrades/upgrades
    where IO_SIZE has changed. We'll set the buffer size such that we can
    handle that the buffer size was upto 4 times bigger in the version
    that wrote the DDL log.
  */
  char file_entry_buf[4*IO_SIZE];
  char file_name_str[FN_REFLEN];
  char *file_name;
  DDL_LOG_MEMORY_ENTRY *first_free;
  DDL_LOG_MEMORY_ENTRY *first_used;
  uint num_entries;
  File file_id;
  uint name_len;
  uint io_size;
  bool inited;
  bool recovery_phase;
} GLOBAL_DDL_LOG;

GLOBAL_DDL_LOG global_ddl_log;

pthread_mutex_t LOCK_gdl;

#define DDL_LOG_ENTRY_TYPE_POS 0
#define DDL_LOG_ACTION_TYPE_POS 1
#define DDL_LOG_PHASE_POS 2
#define DDL_LOG_NEXT_ENTRY_POS 4
#define DDL_LOG_NAME_POS 8

#define DDL_LOG_NUM_ENTRY_POS 0
#define DDL_LOG_NAME_LEN_POS 4
#define DDL_LOG_IO_SIZE_POS 8

/*
  Read one entry from ddl log file
  SYNOPSIS
    read_ddl_log_file_entry()
    entry_no                     Entry number to read
  RETURN VALUES
    TRUE                         Error
    FALSE                        Success
*/

static bool read_ddl_log_file_entry(uint entry_no)
{
  bool error= FALSE;
  File file_id= global_ddl_log.file_id;
  char *file_entry_buf= (char*)global_ddl_log.file_entry_buf;
  uint io_size= global_ddl_log.io_size;
  DBUG_ENTER("read_ddl_log_file_entry");

  if (my_pread(file_id, (byte*)file_entry_buf, io_size, io_size * entry_no,
               MYF(MY_WME)) != io_size)
    error= TRUE;
  DBUG_RETURN(error);
}


/*
  Write one entry from ddl log file
  SYNOPSIS
    write_ddl_log_file_entry()
    entry_no                     Entry number to read
  RETURN VALUES
    TRUE                         Error
    FALSE                        Success
*/

static bool write_ddl_log_file_entry(uint entry_no)
{
  bool error= FALSE;
  File file_id= global_ddl_log.file_id;
  char *file_entry_buf= (char*)global_ddl_log.file_entry_buf;
  DBUG_ENTER("write_ddl_log_file_entry");

  if (my_pwrite(file_id, (byte*)file_entry_buf,
                IO_SIZE, IO_SIZE * entry_no, MYF(MY_WME)) != IO_SIZE)
    error= TRUE;
  DBUG_RETURN(error);
}


/*
  Write ddl log header
  SYNOPSIS
    write_ddl_log_header()
  RETURN VALUES
    TRUE                      Error
    FALSE                     Success
*/

static bool write_ddl_log_header()
{
  uint16 const_var;
  bool error= FALSE;
  DBUG_ENTER("write_ddl_log_header");

  int4store(&global_ddl_log.file_entry_buf[DDL_LOG_NUM_ENTRY_POS],
            global_ddl_log.num_entries);
  const_var= FN_LEN;
  int4store(&global_ddl_log.file_entry_buf[DDL_LOG_NAME_LEN_POS],
            const_var);
  const_var= IO_SIZE;
  int4store(&global_ddl_log.file_entry_buf[DDL_LOG_IO_SIZE_POS],
            const_var);
  if (write_ddl_log_file_entry(0UL))
  {
    sql_print_error("Error writing ddl log header");
    DBUG_RETURN(TRUE);
  }
  VOID(sync_ddl_log());
  DBUG_RETURN(error);
}


/*
  Create ddl log file name
  SYNOPSIS
    create_ddl_log_file_name()
    file_name                   Filename setup
  RETURN VALUES
    NONE
*/

static inline void create_ddl_log_file_name(char *file_name)
{
  strxmov(file_name, mysql_data_home, "/", "ddl_log.log", NullS);
}


/*
  Read header of ddl log file
  SYNOPSIS
    read_ddl_log_header()
  RETURN VALUES
    > 0                  Last entry in ddl log
    0                    No entries in ddl log
  DESCRIPTION
    When we read the ddl log header we get information about maximum sizes
    of names in the ddl log and we also get information about the number
    of entries in the ddl log.
*/

static uint read_ddl_log_header()
{
  char *file_entry_buf= (char*)global_ddl_log.file_entry_buf;
  char file_name[FN_REFLEN];
  uint entry_no;
  bool successful_open= FALSE;
  DBUG_ENTER("read_ddl_log_header");

  create_ddl_log_file_name(file_name);
  if ((global_ddl_log.file_id= my_open(file_name,
                                        O_RDWR | O_BINARY, MYF(MY_WME))) >= 0)
  {
    if (read_ddl_log_file_entry(0UL))
    {
      /* Write message into error log */
      sql_print_error("Failed to read ddl log file in recovery");
    }
    else
      successful_open= TRUE;
  }
  entry_no= uint4korr(&file_entry_buf[DDL_LOG_NUM_ENTRY_POS]);
  global_ddl_log.name_len= uint4korr(&file_entry_buf[DDL_LOG_NAME_LEN_POS]);
  if (successful_open)
  {
    global_ddl_log.io_size= uint4korr(&file_entry_buf[DDL_LOG_IO_SIZE_POS]);
    DBUG_ASSERT(global_ddl_log.io_size <=
                sizeof(global_ddl_log.file_entry_buf));
  }
  else
  {
    entry_no= 0;
  }
  global_ddl_log.first_free= NULL;
  global_ddl_log.first_used= NULL;
  global_ddl_log.num_entries= 0;
  VOID(pthread_mutex_init(&LOCK_gdl, MY_MUTEX_INIT_FAST));
  DBUG_RETURN(entry_no);
}


/*
  Read a ddl log entry
  SYNOPSIS
    read_ddl_log_entry()
    read_entry               Number of entry to read
    out:entry_info           Information from entry
  RETURN VALUES
    TRUE                     Error
    FALSE                    Success
  DESCRIPTION
    Read a specified entry in the ddl log
*/

bool read_ddl_log_entry(uint read_entry, DDL_LOG_ENTRY *ddl_log_entry)
{
  char *file_entry_buf= (char*)&global_ddl_log.file_entry_buf;
  uint inx;
  uchar single_char;
  DBUG_ENTER("read_ddl_log_entry");

  if (read_ddl_log_file_entry(read_entry))
  {
    DBUG_RETURN(TRUE);
  }
  ddl_log_entry->entry_pos= read_entry;
  single_char= file_entry_buf[DDL_LOG_ENTRY_TYPE_POS];
  ddl_log_entry->entry_type= (enum ddl_log_entry_code)single_char;
  single_char= file_entry_buf[DDL_LOG_ACTION_TYPE_POS];
  ddl_log_entry->action_type= (enum ddl_log_action_code)single_char;
  ddl_log_entry->phase= file_entry_buf[DDL_LOG_PHASE_POS];
  ddl_log_entry->next_entry= uint4korr(&file_entry_buf[DDL_LOG_NEXT_ENTRY_POS]);
  ddl_log_entry->name= &file_entry_buf[DDL_LOG_NAME_POS];
  inx= DDL_LOG_NAME_POS + global_ddl_log.name_len;
  ddl_log_entry->from_name= &file_entry_buf[inx];
  inx+= global_ddl_log.name_len;
  ddl_log_entry->handler_name= &file_entry_buf[inx];
  DBUG_RETURN(FALSE);
}


/*
  Initialise ddl log
  SYNOPSIS
    init_ddl_log()

  DESCRIPTION
    Write the header of the ddl log file and length of names. Also set
    number of entries to zero.

  RETURN VALUES
    TRUE                     Error
    FALSE                    Success
*/

static bool init_ddl_log()
{
  bool error= FALSE;
  char file_name[FN_REFLEN];
  DBUG_ENTER("init_ddl_log");

  if (global_ddl_log.inited)
    goto end;

  global_ddl_log.io_size= IO_SIZE;
  create_ddl_log_file_name(file_name);
  if ((global_ddl_log.file_id= my_create(file_name,
                                         CREATE_MODE,
                                         O_RDWR | O_TRUNC | O_BINARY,
                                         MYF(MY_WME))) < 0)
  {
    /* Couldn't create ddl log file, this is serious error */
    sql_print_error("Failed to open ddl log file");
    DBUG_RETURN(TRUE);
  }
  global_ddl_log.inited= TRUE;
  if (write_ddl_log_header())
  {
    VOID(my_close(global_ddl_log.file_id, MYF(MY_WME)));
    global_ddl_log.inited= FALSE;
    DBUG_RETURN(TRUE);
  }

end:
  DBUG_RETURN(FALSE);
}


/*
  Execute one action in a ddl log entry
  SYNOPSIS
    execute_ddl_log_action()
    ddl_log_entry              Information in action entry to execute
  RETURN VALUES
    TRUE                       Error
    FALSE                      Success
*/

static int execute_ddl_log_action(THD *thd, DDL_LOG_ENTRY *ddl_log_entry)
{
  bool frm_action= FALSE;
  LEX_STRING handler_name;
  handler *file= NULL;
  MEM_ROOT mem_root;
  int error= TRUE;
  char to_path[FN_REFLEN];
  char from_path[FN_REFLEN];
  char *par_ext= (char*)".par";
  handlerton *hton;
  DBUG_ENTER("execute_ddl_log_action");

  if (ddl_log_entry->entry_type == DDL_IGNORE_LOG_ENTRY_CODE)
  {
    DBUG_RETURN(FALSE);
  }
  handler_name.str= (char*)ddl_log_entry->handler_name;
  handler_name.length= strlen(ddl_log_entry->handler_name);
  init_sql_alloc(&mem_root, TABLE_ALLOC_BLOCK_SIZE, 0); 
  if (!strcmp(ddl_log_entry->handler_name, reg_ext))
    frm_action= TRUE;
  else
  {
    TABLE_SHARE dummy;

    hton= ha_resolve_by_name(thd, &handler_name);
    if (!hton)
    {
      my_error(ER_ILLEGAL_HA, MYF(0), ddl_log_entry->handler_name);
      goto error;
    }
    bzero(&dummy, sizeof(TABLE_SHARE));
    file= get_new_handler(&dummy, &mem_root, hton);
    if (!file)
    {
      mem_alloc_error(sizeof(handler));
      goto error;
    }
  }
  switch (ddl_log_entry->action_type)
  {
    case DDL_LOG_REPLACE_ACTION:
    case DDL_LOG_DELETE_ACTION:
    {
      if (ddl_log_entry->phase == 0)
      {
        if (frm_action)
        {
          strxmov(to_path, ddl_log_entry->name, reg_ext, NullS);
          if ((error= my_delete(to_path, MYF(MY_WME))))
          {
            if (my_errno != ENOENT)
              break;
          }
#ifdef WITH_PARTITION_STORAGE_ENGINE
          strxmov(to_path, ddl_log_entry->name, par_ext, NullS);
          VOID(my_delete(to_path, MYF(MY_WME)));
#endif
        }
        else
        {
          if ((error= file->delete_table(ddl_log_entry->name)))
          {
            if (error != ENOENT && error != HA_ERR_NO_SUCH_TABLE)
              break;
          }
        }
        if ((deactivate_ddl_log_entry(ddl_log_entry->entry_pos)))
          break;
        VOID(sync_ddl_log());
        error= FALSE;
        if (ddl_log_entry->action_type == DDL_LOG_DELETE_ACTION)
          break;
      }
      DBUG_ASSERT(ddl_log_entry->action_type == DDL_LOG_REPLACE_ACTION);
      /*
        Fall through and perform the rename action of the replace
        action. We have already indicated the success of the delete
        action in the log entry by stepping up the phase.
      */
    }
    case DDL_LOG_RENAME_ACTION:
    {
      error= TRUE;
      if (frm_action)
      {
        strxmov(to_path, ddl_log_entry->name, reg_ext, NullS);
        strxmov(from_path, ddl_log_entry->from_name, reg_ext, NullS);
        if (my_rename(from_path, to_path, MYF(MY_WME)))
          break;
#ifdef WITH_PARTITION_STORAGE_ENGINE
        strxmov(to_path, ddl_log_entry->name, par_ext, NullS);
        strxmov(from_path, ddl_log_entry->from_name, par_ext, NullS);
        VOID(my_rename(from_path, to_path, MYF(MY_WME)));
#endif
      }
      else
      {
        if (file->rename_table(ddl_log_entry->from_name,
                               ddl_log_entry->name))
          break;
      }
      if ((deactivate_ddl_log_entry(ddl_log_entry->entry_pos)))
        break;
      VOID(sync_ddl_log());
      error= FALSE;
      break;
    }
    default:
      DBUG_ASSERT(0);
      break;
  }
  delete file;
error:
  free_root(&mem_root, MYF(0)); 
  DBUG_RETURN(error);
}


/*
  Get a free entry in the ddl log
  SYNOPSIS
    get_free_ddl_log_entry()
    out:active_entry                A ddl log memory entry returned
  RETURN VALUES
    TRUE                       Error
    FALSE                      Success
*/

static bool get_free_ddl_log_entry(DDL_LOG_MEMORY_ENTRY **active_entry,
                                   bool *write_header)
{
  DDL_LOG_MEMORY_ENTRY *used_entry;
  DDL_LOG_MEMORY_ENTRY *first_used= global_ddl_log.first_used;
  DBUG_ENTER("get_free_ddl_log_entry");

  if (global_ddl_log.first_free == NULL)
  {
    if (!(used_entry= (DDL_LOG_MEMORY_ENTRY*)my_malloc(
                              sizeof(DDL_LOG_MEMORY_ENTRY), MYF(MY_WME))))
    {
      sql_print_error("Failed to allocate memory for ddl log free list");
      DBUG_RETURN(TRUE);
    }
    global_ddl_log.num_entries++;
    used_entry->entry_pos= global_ddl_log.num_entries;
    *write_header= TRUE;
  }
  else
  {
    used_entry= global_ddl_log.first_free;
    global_ddl_log.first_free= used_entry->next_log_entry;
    *write_header= FALSE;
  }
  /*
    Move from free list to used list
  */
  used_entry->next_log_entry= first_used;
  used_entry->prev_log_entry= NULL;
  global_ddl_log.first_used= used_entry;
  if (first_used)
    first_used->prev_log_entry= used_entry;

  *active_entry= used_entry;
  DBUG_RETURN(FALSE);
}


/*
  External interface methods for the DDL log Module
  ---------------------------------------------------
*/

/*
  SYNOPSIS
    write_ddl_log_entry()
    ddl_log_entry         Information about log entry
    out:entry_written     Entry information written into   

  RETURN VALUES
    TRUE                      Error
    FALSE                     Success

  DESCRIPTION
    A careful write of the ddl log is performed to ensure that we can
    handle crashes occurring during CREATE and ALTER TABLE processing.
*/

bool write_ddl_log_entry(DDL_LOG_ENTRY *ddl_log_entry,
                         DDL_LOG_MEMORY_ENTRY **active_entry)
{
  bool error, write_header;
  DBUG_ENTER("write_ddl_log_entry");

  if (init_ddl_log())
  {
    DBUG_RETURN(TRUE);
  }
  global_ddl_log.file_entry_buf[DDL_LOG_ENTRY_TYPE_POS]=
                                    (char)DDL_LOG_ENTRY_CODE;
  global_ddl_log.file_entry_buf[DDL_LOG_ACTION_TYPE_POS]=
                                    (char)ddl_log_entry->action_type;
  global_ddl_log.file_entry_buf[DDL_LOG_PHASE_POS]= 0;
  int4store(&global_ddl_log.file_entry_buf[DDL_LOG_NEXT_ENTRY_POS],
            ddl_log_entry->next_entry);
  DBUG_ASSERT(strlen(ddl_log_entry->name) < FN_LEN);
  strmake(&global_ddl_log.file_entry_buf[DDL_LOG_NAME_POS],
          ddl_log_entry->name, FN_LEN - 1);
  if (ddl_log_entry->action_type == DDL_LOG_RENAME_ACTION ||
      ddl_log_entry->action_type == DDL_LOG_REPLACE_ACTION)
  {
    DBUG_ASSERT(strlen(ddl_log_entry->from_name) < FN_LEN);
    strmake(&global_ddl_log.file_entry_buf[DDL_LOG_NAME_POS + FN_LEN],
          ddl_log_entry->from_name, FN_LEN - 1);
  }
  else
    global_ddl_log.file_entry_buf[DDL_LOG_NAME_POS + FN_LEN]= 0;
  DBUG_ASSERT(strlen(ddl_log_entry->handler_name) < FN_LEN);
  strmake(&global_ddl_log.file_entry_buf[DDL_LOG_NAME_POS + (2*FN_LEN)],
          ddl_log_entry->handler_name, FN_LEN - 1);
  if (get_free_ddl_log_entry(active_entry, &write_header))
  {
    DBUG_RETURN(TRUE);
  }
  error= FALSE;
  if (write_ddl_log_file_entry((*active_entry)->entry_pos))
  {
    error= TRUE;
    sql_print_error("Failed to write entry_no = %u",
                    (*active_entry)->entry_pos);
  }
  if (write_header && !error)
  {
    VOID(sync_ddl_log());
    if (write_ddl_log_header())
      error= TRUE;
  }
  if (error)
    release_ddl_log_memory_entry(*active_entry);
  DBUG_RETURN(error);
}


/*
  Write final entry in the ddl log
  SYNOPSIS
    write_execute_ddl_log_entry()
    first_entry                    First entry in linked list of entries
                                   to execute, if 0 = NULL it means that
                                   the entry is removed and the entries
                                   are put into the free list.
    complete                       Flag indicating we are simply writing
                                   info about that entry has been completed
    in:out:active_entry            Entry to execute, 0 = NULL if the entry
                                   is written first time and needs to be
                                   returned. In this case the entry written
                                   is returned in this parameter
  RETURN VALUES
    TRUE                           Error
    FALSE                          Success

  DESCRIPTION
    This is the last write in the ddl log. The previous log entries have
    already been written but not yet synched to disk.
    We write a couple of log entries that describes action to perform.
    This entries are set-up in a linked list, however only when a first
    execute entry is put as the first entry these will be executed.
    This routine writes this first 
*/ 

bool write_execute_ddl_log_entry(uint first_entry,
                                 bool complete,
                                 DDL_LOG_MEMORY_ENTRY **active_entry)
{
  bool write_header= FALSE;
  char *file_entry_buf= (char*)global_ddl_log.file_entry_buf;
  DBUG_ENTER("write_execute_ddl_log_entry");

  if (init_ddl_log())
  {
    DBUG_RETURN(TRUE);
  }
  if (!complete)
  {
    /*
      We haven't synched the log entries yet, we synch them now before
      writing the execute entry. If complete is true we haven't written
      any log entries before, we are only here to write the execute
      entry to indicate it is done.
    */
    VOID(sync_ddl_log());
    file_entry_buf[DDL_LOG_ENTRY_TYPE_POS]= (char)DDL_LOG_EXECUTE_CODE;
  }
  else
    file_entry_buf[DDL_LOG_ENTRY_TYPE_POS]= (char)DDL_IGNORE_LOG_ENTRY_CODE;
  file_entry_buf[DDL_LOG_ACTION_TYPE_POS]= 0; /* Ignored for execute entries */
  file_entry_buf[DDL_LOG_PHASE_POS]= 0;
  int4store(&file_entry_buf[DDL_LOG_NEXT_ENTRY_POS], first_entry);
  file_entry_buf[DDL_LOG_NAME_POS]= 0;
  file_entry_buf[DDL_LOG_NAME_POS + FN_LEN]= 0;
  file_entry_buf[DDL_LOG_NAME_POS + 2*FN_LEN]= 0;
  if (!(*active_entry))
  {
    if (get_free_ddl_log_entry(active_entry, &write_header))
    {
      DBUG_RETURN(TRUE);
    }
  }
  if (write_ddl_log_file_entry((*active_entry)->entry_pos))
  {
    sql_print_error("Error writing execute entry in ddl log");
    release_ddl_log_memory_entry(*active_entry);
    DBUG_RETURN(TRUE);
  }
  VOID(sync_ddl_log());
  if (write_header)
  {
    if (write_ddl_log_header())
    {
      release_ddl_log_memory_entry(*active_entry);
      DBUG_RETURN(TRUE);
    }
  }
  DBUG_RETURN(FALSE);
}


/*
  For complex rename operations we need to deactivate individual entries.
  SYNOPSIS
    deactivate_ddl_log_entry()
    entry_no                      Entry position of record to change
  RETURN VALUES
    TRUE                         Error
    FALSE                        Success
  DESCRIPTION
    During replace operations where we start with an existing table called
    t1 and a replacement table called t1#temp or something else and where
    we want to delete t1 and rename t1#temp to t1 this is not possible to
    do in a safe manner unless the ddl log is informed of the phases in
    the change.

    Delete actions are 1-phase actions that can be ignored immediately after
    being executed.
    Rename actions from x to y is also a 1-phase action since there is no
    interaction with any other handlers named x and y.
    Replace action where drop y and x -> y happens needs to be a two-phase
    action. Thus the first phase will drop y and the second phase will
    rename x -> y.
*/

bool deactivate_ddl_log_entry(uint entry_no)
{
  char *file_entry_buf= (char*)global_ddl_log.file_entry_buf;
  DBUG_ENTER("deactivate_ddl_log_entry");

  if (!read_ddl_log_file_entry(entry_no))
  {
    if (file_entry_buf[DDL_LOG_ENTRY_TYPE_POS] == DDL_LOG_ENTRY_CODE)
    {
      if (file_entry_buf[DDL_LOG_ACTION_TYPE_POS] == DDL_LOG_DELETE_ACTION ||
          file_entry_buf[DDL_LOG_ACTION_TYPE_POS] == DDL_LOG_RENAME_ACTION ||
          (file_entry_buf[DDL_LOG_ACTION_TYPE_POS] == DDL_LOG_REPLACE_ACTION &&
           file_entry_buf[DDL_LOG_PHASE_POS] == 1))
        file_entry_buf[DDL_LOG_ENTRY_TYPE_POS]= DDL_IGNORE_LOG_ENTRY_CODE;
      else if (file_entry_buf[DDL_LOG_ACTION_TYPE_POS] == DDL_LOG_REPLACE_ACTION)
      {
        DBUG_ASSERT(file_entry_buf[DDL_LOG_PHASE_POS] == 0);
        file_entry_buf[DDL_LOG_PHASE_POS]= 1;
      }
      else
      {
        DBUG_ASSERT(0);
      }
      if (write_ddl_log_file_entry(entry_no))
      {
        sql_print_error("Error in deactivating log entry. Position = %u",
                        entry_no);
        DBUG_RETURN(TRUE);
      }
    }
  }
  else
  {
    sql_print_error("Failed in reading entry before deactivating it");
    DBUG_RETURN(TRUE);
  }
  DBUG_RETURN(FALSE);
}


/*
  Sync ddl log file
  SYNOPSIS
    sync_ddl_log()
  RETURN VALUES
    TRUE                      Error
    FALSE                     Success
*/

bool sync_ddl_log()
{
  bool error= FALSE;
  DBUG_ENTER("sync_ddl_log");

  if ((!global_ddl_log.recovery_phase) &&
      init_ddl_log())
  {
    DBUG_RETURN(TRUE);
  }
  if (my_sync(global_ddl_log.file_id, MYF(0)))
  {
    /* Write to error log */
    sql_print_error("Failed to sync ddl log");
    error= TRUE;
  }
  DBUG_RETURN(error);
}


/*
  Release a log memory entry
  SYNOPSIS
    release_ddl_log_memory_entry()
    log_memory_entry                Log memory entry to release
  RETURN VALUES
    NONE
*/

void release_ddl_log_memory_entry(DDL_LOG_MEMORY_ENTRY *log_entry)
{
  DDL_LOG_MEMORY_ENTRY *first_free= global_ddl_log.first_free;
  DDL_LOG_MEMORY_ENTRY *next_log_entry= log_entry->next_log_entry;
  DDL_LOG_MEMORY_ENTRY *prev_log_entry= log_entry->prev_log_entry;
  DBUG_ENTER("release_ddl_log_memory_entry");

  global_ddl_log.first_free= log_entry;
  log_entry->next_log_entry= first_free;

  if (prev_log_entry)
    prev_log_entry->next_log_entry= next_log_entry;
  else
    global_ddl_log.first_used= next_log_entry;
  if (next_log_entry)
    next_log_entry->prev_log_entry= prev_log_entry;
  DBUG_VOID_RETURN;
}


/*
  Execute one entry in the ddl log. Executing an entry means executing
  a linked list of actions.
  SYNOPSIS
    execute_ddl_log_entry()
    first_entry                Reference to first action in entry
  RETURN VALUES
    TRUE                       Error
    FALSE                      Success
*/

bool execute_ddl_log_entry(THD *thd, uint first_entry)
{
  DDL_LOG_ENTRY ddl_log_entry;
  uint read_entry= first_entry;
  DBUG_ENTER("execute_ddl_log_entry");

  pthread_mutex_lock(&LOCK_gdl);
  do
  {
    if (read_ddl_log_entry(read_entry, &ddl_log_entry))
    {
      /* Write to error log and continue with next log entry */
      sql_print_error("Failed to read entry = %u from ddl log",
                      read_entry);
      break;
    }
    DBUG_ASSERT(ddl_log_entry.entry_type == DDL_LOG_ENTRY_CODE ||
                ddl_log_entry.entry_type == DDL_IGNORE_LOG_ENTRY_CODE);

    if (execute_ddl_log_action(thd, &ddl_log_entry))
    {
      /* Write to error log and continue with next log entry */
      sql_print_error("Failed to execute action for entry = %u from ddl log",
                      read_entry);
      break;
    }
    read_entry= ddl_log_entry.next_entry;
  } while (read_entry);
  pthread_mutex_unlock(&LOCK_gdl);
  DBUG_RETURN(FALSE);
}


/*
  Execute the ddl log at recovery of MySQL Server
  SYNOPSIS
    execute_ddl_log_recovery()
  RETURN VALUES
    NONE
*/

void execute_ddl_log_recovery()
{
  uint num_entries, i;
  THD *thd;
  DDL_LOG_ENTRY ddl_log_entry;
  char file_name[FN_REFLEN];
  DBUG_ENTER("execute_ddl_log_recovery");

  /*
    Initialise global_ddl_log struct
  */
  bzero(global_ddl_log.file_entry_buf, sizeof(global_ddl_log.file_entry_buf));
  global_ddl_log.inited= FALSE;
  global_ddl_log.recovery_phase= TRUE;
  global_ddl_log.io_size= IO_SIZE;
  global_ddl_log.file_id= (File) -1;

  /*
    To be able to run this from boot, we allocate a temporary THD
  */
  if (!(thd=new THD))
    DBUG_VOID_RETURN;
  thd->thread_stack= (char*) &thd;
  thd->store_globals();

  num_entries= read_ddl_log_header();
  for (i= 1; i < num_entries + 1; i++)
  {
    if (read_ddl_log_entry(i, &ddl_log_entry))
    {
      sql_print_error("Failed to read entry no = %u from ddl log",
                       i);
      continue;
    }
    if (ddl_log_entry.entry_type == DDL_LOG_EXECUTE_CODE)
    {
      if (execute_ddl_log_entry(thd, ddl_log_entry.next_entry))
      {
        /* Real unpleasant scenario but we continue anyways.  */
        continue;
      }
    }
  }
  create_ddl_log_file_name(file_name);
  VOID(my_delete(file_name, MYF(0)));
  global_ddl_log.recovery_phase= FALSE;
  delete thd;
  /* Remember that we don't have a THD */
  my_pthread_setspecific_ptr(THR_THD,  0);
  DBUG_VOID_RETURN;
}


/*
  Release all memory allocated to the ddl log
  SYNOPSIS
    release_ddl_log()
  RETURN VALUES
    NONE
*/

void release_ddl_log()
{
  DDL_LOG_MEMORY_ENTRY *free_list= global_ddl_log.first_free;
  DDL_LOG_MEMORY_ENTRY *used_list= global_ddl_log.first_used;
  DBUG_ENTER("release_ddl_log");

  pthread_mutex_lock(&LOCK_gdl);
  while (used_list)
  {
    DDL_LOG_MEMORY_ENTRY *tmp= used_list->next_log_entry;
    my_free((char*)used_list, MYF(0));
    used_list= tmp;
  }
  while (free_list)
  {
    DDL_LOG_MEMORY_ENTRY *tmp= free_list->next_log_entry;
    my_free((char*)free_list, MYF(0));
    free_list= tmp;
  }
  if (global_ddl_log.file_id >= 0)
  {
    VOID(my_close(global_ddl_log.file_id, MYF(MY_WME)));
    global_ddl_log.file_id= (File) -1;
  }
  global_ddl_log.inited= 0;
  pthread_mutex_unlock(&LOCK_gdl);
  VOID(pthread_mutex_destroy(&LOCK_gdl));
  DBUG_VOID_RETURN;
}


/*
---------------------------------------------------------------------------

  END MODULE DDL log
  --------------------

---------------------------------------------------------------------------
*/


/*
  SYNOPSIS
    mysql_write_frm()
    lpt                    Struct carrying many parameters needed for this
                           method
    flags                  Flags as defined below
      WFRM_INITIAL_WRITE        If set we need to prepare table before
                                creating the frm file
      WFRM_CREATE_HANDLER_FILES If set we need to create the handler file as
                                part of the creation of the frm file
      WFRM_PACK_FRM             If set we should pack the frm file and delete
                                the frm file

  RETURN VALUES
    TRUE                   Error
    FALSE                  Success

  DESCRIPTION
    A support method that creates a new frm file and in this process it
    regenerates the partition data. It works fine also for non-partitioned
    tables since it only handles partitioned data if it exists.
*/

bool mysql_write_frm(ALTER_PARTITION_PARAM_TYPE *lpt, uint flags)
{
  /*
    Prepare table to prepare for writing a new frm file where the
    partitions in add/drop state have temporarily changed their state
    We set tmp_table to avoid get errors on naming of primary key index.
  */
  int error= 0;
  char path[FN_REFLEN+1];
  char shadow_path[FN_REFLEN+1];
  char shadow_frm_name[FN_REFLEN+1];
  char frm_name[FN_REFLEN+1];
  DBUG_ENTER("mysql_write_frm");

  /*
    Build shadow frm file name
  */
  build_table_filename(shadow_path, sizeof(shadow_path), lpt->db,
                       lpt->table_name, "#", 0);
  strxmov(shadow_frm_name, shadow_path, reg_ext, NullS);
  if (flags & WFRM_WRITE_SHADOW)
  {
    if (mysql_copy_create_list(lpt->create_list,
                               &lpt->new_create_list) ||
        mysql_copy_key_list(lpt->key_list,
                            &lpt->new_key_list) ||
        mysql_prepare_table(lpt->thd, lpt->create_info,
                            &lpt->new_create_list,
                            &lpt->new_key_list,
                            /*tmp_table*/ 1,
                            &lpt->db_options,
                            lpt->table->file,
                            &lpt->key_info_buffer,
                            &lpt->key_count,
                            /*select_field_count*/ 0))
    {
      DBUG_RETURN(TRUE);
    }
#ifdef WITH_PARTITION_STORAGE_ENGINE
    {
      partition_info *part_info= lpt->table->part_info;
      char *part_syntax_buf;
      uint syntax_len;

      if (part_info)
      {
        if (!(part_syntax_buf= generate_partition_syntax(part_info,
                                                         &syntax_len,
                                                         TRUE, TRUE)))
        {
          DBUG_RETURN(TRUE);
        }
        part_info->part_info_string= part_syntax_buf;
        part_info->part_info_len= syntax_len;
      }
    }
#endif
    /* Write shadow frm file */
    lpt->create_info->table_options= lpt->db_options;
    if ((mysql_create_frm(lpt->thd, shadow_frm_name, lpt->db,
                          lpt->table_name, lpt->create_info,
                          lpt->new_create_list, lpt->key_count,
                          lpt->key_info_buffer, lpt->table->file)) ||
         lpt->table->file->create_handler_files(shadow_path, NULL,
                                                CHF_CREATE_FLAG,
                                                lpt->create_info))
    {
      my_delete(shadow_frm_name, MYF(0));
      error= 1;
      goto end;
    }
  }
  if (flags & WFRM_PACK_FRM)
  {
    /*
      We need to pack the frm file and after packing it we delete the
      frm file to ensure it doesn't get used. This is only used for
      handlers that have the main version of the frm file stored in the
      handler.
    */
    const void *data= 0;
    uint length= 0;
    if (readfrm(shadow_path, &data, &length) ||
        packfrm(data, length, &lpt->pack_frm_data, &lpt->pack_frm_len))
    {
      my_free((char*)data, MYF(MY_ALLOW_ZERO_PTR));
      my_free((char*)lpt->pack_frm_data, MYF(MY_ALLOW_ZERO_PTR));
      mem_alloc_error(length);
      error= 1;
      goto end;
    }
    error= my_delete(shadow_frm_name, MYF(MY_WME));
  }
  if (flags & WFRM_INSTALL_SHADOW)
  {
#ifdef WITH_PARTITION_STORAGE_ENGINE
    partition_info *part_info= lpt->part_info;
#endif
    /*
      Build frm file name
    */
    build_table_filename(path, sizeof(path), lpt->db,
                         lpt->table_name, "", 0);
    strxmov(frm_name, path, reg_ext, NullS);
    /*
      When we are changing to use new frm file we need to ensure that we
      don't collide with another thread in process to open the frm file.
      We start by deleting the .frm file and possible .par file. Then we
      write to the DDL log that we have completed the delete phase by
      increasing the phase of the log entry. Next step is to rename the
      new .frm file and the new .par file to the real name. After
      completing this we write a new phase to the log entry that will
      deactivate it.
    */
    VOID(pthread_mutex_lock(&LOCK_open));
    if (my_delete(frm_name, MYF(MY_WME)) ||
#ifdef WITH_PARTITION_STORAGE_ENGINE
        lpt->table->file->create_handler_files(path, shadow_path,
                                               CHF_DELETE_FLAG, NULL) ||
        deactivate_ddl_log_entry(part_info->frm_log_entry->entry_pos) ||
        (sync_ddl_log(), FALSE) ||
#endif
#ifdef WITH_PARTITION_STORAGE_ENGINE
        my_rename(shadow_frm_name, frm_name, MYF(MY_WME)) ||
        lpt->table->file->create_handler_files(path, shadow_path,
                                               CHF_RENAME_FLAG, NULL))
#else
        my_rename(shadow_frm_name, frm_name, MYF(MY_WME)))
#endif
    {
      error= 1;
    }
    VOID(pthread_mutex_unlock(&LOCK_open));
#ifdef WITH_PARTITION_STORAGE_ENGINE
    deactivate_ddl_log_entry(part_info->frm_log_entry->entry_pos);
    part_info->frm_log_entry= NULL;
    VOID(sync_ddl_log());
#endif
  }

end:
  DBUG_RETURN(error);
}


/*
  SYNOPSIS
    write_bin_log()
    thd                           Thread object
    clear_error                   is clear_error to be called
    query                         Query to log
    query_length                  Length of query

  RETURN VALUES
    NONE

  DESCRIPTION
    Write the binlog if open, routine used in multiple places in this
    file
*/

void write_bin_log(THD *thd, bool clear_error,
                   char const *query, ulong query_length)
{
  if (mysql_bin_log.is_open())
  {
    if (clear_error)
      thd->clear_error();
    thd->binlog_query(THD::STMT_QUERY_TYPE,
                      query, query_length, FALSE, FALSE);
  }
}


/*
 delete (drop) tables.

  SYNOPSIS
   mysql_rm_table()
   thd			Thread handle
   tables		List of tables to delete
   if_exists		If 1, don't give error if one table doesn't exists

  NOTES
    Will delete all tables that can be deleted and give a compact error
    messages for tables that could not be deleted.
    If a table is in use, we will wait for all users to free the table
    before dropping it

    Wait if global_read_lock (FLUSH TABLES WITH READ LOCK) is set.

  RETURN
    FALSE OK.  In this case ok packet is sent to user
    TRUE  Error

*/

bool mysql_rm_table(THD *thd,TABLE_LIST *tables, my_bool if_exists,
                    my_bool drop_temporary)
{
  bool error= FALSE, need_start_waiters= FALSE;
  DBUG_ENTER("mysql_rm_table");

  /* mark for close and remove all cached entries */

  if (!drop_temporary)
  {
    if ((error= wait_if_global_read_lock(thd, 0, 1)))
    {
      my_error(ER_TABLE_NOT_LOCKED_FOR_WRITE, MYF(0), tables->table_name);
      DBUG_RETURN(TRUE);
    }
    else
      need_start_waiters= TRUE;
  }

  /*
    Acquire LOCK_open after wait_if_global_read_lock(). If we would hold
    LOCK_open during wait_if_global_read_lock(), other threads could not
    close their tables. This would make a pretty deadlock.
  */
  thd->mysys_var->current_mutex= &LOCK_open;
  thd->mysys_var->current_cond= &COND_refresh;
  VOID(pthread_mutex_lock(&LOCK_open));

  error= mysql_rm_table_part2(thd, tables, if_exists, drop_temporary, 0, 0);

  pthread_mutex_unlock(&LOCK_open);

  pthread_mutex_lock(&thd->mysys_var->mutex);
  thd->mysys_var->current_mutex= 0;
  thd->mysys_var->current_cond= 0;
  pthread_mutex_unlock(&thd->mysys_var->mutex);

  if (need_start_waiters)
    start_waiting_global_read_lock(thd);

  if (error)
    DBUG_RETURN(TRUE);
  send_ok(thd);
  DBUG_RETURN(FALSE);
}


/*
 delete (drop) tables.

  SYNOPSIS
    mysql_rm_table_part2_with_lock()
    thd			Thread handle
    tables		List of tables to delete
    if_exists		If 1, don't give error if one table doesn't exists
    dont_log_query	Don't write query to log files. This will also not
                        generate warnings if the handler files doesn't exists

 NOTES
   Works like documented in mysql_rm_table(), but don't check
   global_read_lock and don't send_ok packet to server.

 RETURN
  0	ok
  1	error
*/

int mysql_rm_table_part2_with_lock(THD *thd,
				   TABLE_LIST *tables, bool if_exists,
				   bool drop_temporary, bool dont_log_query)
{
  int error;
  thd->mysys_var->current_mutex= &LOCK_open;
  thd->mysys_var->current_cond= &COND_refresh;
  VOID(pthread_mutex_lock(&LOCK_open));

  error= mysql_rm_table_part2(thd, tables, if_exists, drop_temporary, 1,
			      dont_log_query);

  pthread_mutex_unlock(&LOCK_open);

  pthread_mutex_lock(&thd->mysys_var->mutex);
  thd->mysys_var->current_mutex= 0;
  thd->mysys_var->current_cond= 0;
  pthread_mutex_unlock(&thd->mysys_var->mutex);
  return error;
}


/*
  Execute the drop of a normal or temporary table

  SYNOPSIS
    mysql_rm_table_part2()
    thd			Thread handler
    tables		Tables to drop
    if_exists		If set, don't give an error if table doesn't exists.
			In this case we give an warning of level 'NOTE'
    drop_temporary	Only drop temporary tables
    drop_view		Allow to delete VIEW .frm
    dont_log_query	Don't write query to log files. This will also not
			generate warnings if the handler files doesn't exists  

  TODO:
    When logging to the binary log, we should log
    tmp_tables and transactional tables as separate statements if we
    are in a transaction;  This is needed to get these tables into the
    cached binary log that is only written on COMMIT.

   The current code only writes DROP statements that only uses temporary
   tables to the cache binary log.  This should be ok on most cases, but
   not all.

 RETURN
   0	ok
   1	Error
   -1	Thread was killed
*/

int mysql_rm_table_part2(THD *thd, TABLE_LIST *tables, bool if_exists,
			 bool drop_temporary, bool drop_view,
			 bool dont_log_query)
{
  TABLE_LIST *table;
  char path[FN_REFLEN], *alias;
  uint path_length;
  String wrong_tables;
  int error;
  int non_temp_tables_count= 0;
  bool some_tables_deleted=0, tmp_table_deleted=0, foreign_key_error=0;
  String built_query;
  DBUG_ENTER("mysql_rm_table_part2");

  LINT_INIT(alias);
  LINT_INIT(path_length);
  safe_mutex_assert_owner(&LOCK_open);

  if (thd->current_stmt_binlog_row_based && !dont_log_query)
  {
    built_query.set_charset(system_charset_info);
    if (if_exists)
      built_query.append("DROP TABLE IF EXISTS ");
    else
      built_query.append("DROP TABLE ");
  }
  /*
    If we have the table in the definition cache, we don't have to check the
    .frm file to find if the table is a normal table (not view) and what
    engine to use.
  */

  for (table= tables; table; table= table->next_local)
  {
    TABLE_SHARE *share;
    table->db_type= NULL;
    if ((share= get_cached_table_share(table->db, table->table_name)))
      table->db_type= share->db_type;

    /* Disable drop of enabled log tables */
    if (share && share->log_table &&
        ((!my_strcasecmp(system_charset_info, table->table_name,
                         "general_log") && opt_log &&
          logger.is_general_log_table_enabled()) ||
         (!my_strcasecmp(system_charset_info, table->table_name, "slow_log")
          && opt_slow_log && logger.is_slow_log_table_enabled())))
    {
      my_error(ER_BAD_LOG_STATEMENT, MYF(0), "DROP");
      DBUG_RETURN(1);
    }
  }

  if (!drop_temporary && lock_table_names(thd, tables))
    DBUG_RETURN(1);

  /* Don't give warnings for not found errors, as we already generate notes */
  thd->no_warnings_for_error= 1;

  for (table= tables; table; table= table->next_local)
  {
    char *db=table->db;
    handlerton *table_type;
    enum legacy_db_type frm_db_type;

    mysql_ha_flush(thd, table, MYSQL_HA_CLOSE_FINAL, TRUE);
    if (!close_temporary_table(thd, table))
    {
      tmp_table_deleted=1;
      continue;					// removed temporary table
    }

    /*
      If row-based replication is used and the table is not a
      temporary table, we add the table name to the drop statement
      being built.  The string always end in a comma and the comma
      will be chopped off before being written to the binary log.
      */
    if (thd->current_stmt_binlog_row_based && !dont_log_query)
    {
      non_temp_tables_count++;
      /*
        Don't write the database name if it is the current one (or if
        thd->db is NULL).
      */
      built_query.append("`");
      if (thd->db == NULL || strcmp(db,thd->db) != 0)
      {
        built_query.append(db);
        built_query.append("`.`");
      }

      built_query.append(table->table_name);
      built_query.append("`,");
    }

    error=0;
    table_type= table->db_type;
    if (!drop_temporary)
    {
      TABLE *locked_table;
      abort_locked_tables(thd, db, table->table_name);
      remove_table_from_cache(thd, db, table->table_name,
	                      RTFC_WAIT_OTHER_THREAD_FLAG |
			      RTFC_CHECK_KILLED_FLAG);
      /*
        If the table was used in lock tables, remember it so that
        unlock_table_names can free it
      */
      if ((locked_table= drop_locked_tables(thd, db, table->table_name)))
        table->table= locked_table;

      if (thd->killed)
      {
        thd->no_warnings_for_error= 0;
	DBUG_RETURN(-1);
      }
      alias= (lower_case_table_names == 2) ? table->alias : table->table_name;
      /* remove .frm file and engine files */
      path_length= build_table_filename(path, sizeof(path),
                                        db, alias, reg_ext, 0);
    }
    if (drop_temporary ||
        (table_type == NULL &&        
         (access(path, F_OK) &&
          ha_create_table_from_engine(thd, db, alias)) ||
         (!drop_view &&
          mysql_frm_type(thd, path, &frm_db_type) != FRMTYPE_TABLE)))
    {
      // Table was not found on disk and table can't be created from engine
      if (if_exists)
	push_warning_printf(thd, MYSQL_ERROR::WARN_LEVEL_NOTE,
			    ER_BAD_TABLE_ERROR, ER(ER_BAD_TABLE_ERROR),
			    table->table_name);
      else
        error= 1;
    }
    else
    {
      char *end;
      if (table_type == NULL)
      {
	mysql_frm_type(thd, path, &frm_db_type);
        table_type= ha_resolve_by_legacy_type(thd, frm_db_type);
      }
      // Remove extension for delete
      *(end= path + path_length - reg_ext_length)= '\0';
      error= ha_delete_table(thd, table_type, path, db, table->table_name,
                             !dont_log_query);
      if ((error == ENOENT || error == HA_ERR_NO_SUCH_TABLE) && 
	  (if_exists || table_type == NULL))
	error= 0;
      if (error == HA_ERR_ROW_IS_REFERENCED)
      {
	/* the table is referenced by a foreign key constraint */
	foreign_key_error=1;
      }
      if (!error || error == ENOENT || error == HA_ERR_NO_SUCH_TABLE)
      {
        int new_error;
	/* Delete the table definition file */
	strmov(end,reg_ext);
	if (!(new_error=my_delete(path,MYF(MY_WME))))
        {
	  some_tables_deleted=1;
          new_error= Table_triggers_list::drop_all_triggers(thd, db,
                                                            table->table_name);
        }
        error|= new_error;
      }
    }
    if (error)
    {
      if (wrong_tables.length())
	wrong_tables.append(',');
      wrong_tables.append(String(table->table_name,system_charset_info));
    }
  }
  thd->tmp_table_used= tmp_table_deleted;
  error= 0;
  if (wrong_tables.length())
  {
    if (!foreign_key_error)
      my_printf_error(ER_BAD_TABLE_ERROR, ER(ER_BAD_TABLE_ERROR), MYF(0),
                      wrong_tables.c_ptr());
    else
      my_message(ER_ROW_IS_REFERENCED, ER(ER_ROW_IS_REFERENCED), MYF(0));
    error= 1;
  }

  if (some_tables_deleted || tmp_table_deleted || !error)
  {
    query_cache_invalidate3(thd, tables, 0);
    if (!dont_log_query)
    {
      if (!thd->current_stmt_binlog_row_based ||
          non_temp_tables_count > 0 && !tmp_table_deleted)
      {
        /*
          In this case, we are either using statement-based
          replication or using row-based replication but have only
          deleted one or more non-temporary tables (and no temporary
          tables).  In this case, we can write the original query into
          the binary log.
         */
        write_bin_log(thd, !error, thd->query, thd->query_length);
      }
      else if (thd->current_stmt_binlog_row_based &&
               non_temp_tables_count > 0 &&
               tmp_table_deleted)
      {
        /*
          In this case we have deleted both temporary and
          non-temporary tables, so:
          - since we have deleted a non-temporary table we have to
            binlog the statement, but
          - since we have deleted a temporary table we cannot binlog
            the statement (since the table has not been created on the
            slave, this might cause the slave to stop).

          Instead, we write a built statement, only containing the
          non-temporary tables, to the binary log
        */
        built_query.chop();                  // Chop of the last comma
        built_query.append(" /* generated by server */");
        write_bin_log(thd, !error, built_query.ptr(), built_query.length());
      }
      /*
        The remaining cases are:
        - no tables where deleted and
        - only temporary tables where deleted and row-based
          replication is used.
        In both these cases, nothing should be written to the binary
        log.
      */
    }
  }

  if (!drop_temporary)
    unlock_table_names(thd, tables, (TABLE_LIST*) 0);
  thd->no_warnings_for_error= 0;
  DBUG_RETURN(error);
}


/*
  Quickly remove a table.

  SYNOPSIS
    quick_rm_table()
      base                      The handlerton handle.
      db                        The database name.
      table_name                The table name.
      flags                     flags for build_table_filename().

  RETURN
    0           OK
    != 0        Error
*/

bool quick_rm_table(handlerton *base,const char *db,
                    const char *table_name, uint flags)
{
  char path[FN_REFLEN];
  bool error= 0;
  DBUG_ENTER("quick_rm_table");

  uint path_length= build_table_filename(path, sizeof(path),
                                         db, table_name, reg_ext, flags);
  if (my_delete(path,MYF(0)))
    error= 1; /* purecov: inspected */
  path[path_length - reg_ext_length]= '\0'; // Remove reg_ext
  DBUG_RETURN(ha_delete_table(current_thd, base, path, db, table_name, 0) ||
              error);
}

/*
  Sort keys in the following order:
  - PRIMARY KEY
  - UNIQUE keyws where all column are NOT NULL
  - Other UNIQUE keys
  - Normal keys
  - Fulltext keys

  This will make checking for duplicated keys faster and ensure that
  PRIMARY keys are prioritized.
*/

static int sort_keys(KEY *a, KEY *b)
{
  if (a->flags & HA_NOSAME)
  {
    if (!(b->flags & HA_NOSAME))
      return -1;
    if ((a->flags ^ b->flags) & (HA_NULL_PART_KEY | HA_END_SPACE_KEY))
    {
      /* Sort NOT NULL keys before other keys */
      return (a->flags & (HA_NULL_PART_KEY | HA_END_SPACE_KEY)) ? 1 : -1;
    }
    if (a->name == primary_key_name)
      return -1;
    if (b->name == primary_key_name)
      return 1;
  }
  else if (b->flags & HA_NOSAME)
    return 1;					// Prefer b

  if ((a->flags ^ b->flags) & HA_FULLTEXT)
  {
    return (a->flags & HA_FULLTEXT) ? 1 : -1;
  }
  /*
    Prefer original key order.	usable_key_parts contains here
    the original key position.
  */
  return ((a->usable_key_parts < b->usable_key_parts) ? -1 :
	  (a->usable_key_parts > b->usable_key_parts) ? 1 :
	  0);
}

/*
  Check TYPELIB (set or enum) for duplicates

  SYNOPSIS
    check_duplicates_in_interval()
    set_or_name   "SET" or "ENUM" string for warning message
    name	  name of the checked column
    typelib	  list of values for the column

  DESCRIPTION
    This function prints an warning for each value in list
    which has some duplicates on its right

  RETURN VALUES
    void
*/

void check_duplicates_in_interval(const char *set_or_name,
                                  const char *name, TYPELIB *typelib,
                                  CHARSET_INFO *cs)
{
  TYPELIB tmp= *typelib;
  const char **cur_value= typelib->type_names;
  unsigned int *cur_length= typelib->type_lengths;
  
  for ( ; tmp.count > 1; cur_value++, cur_length++)
  {
    tmp.type_names++;
    tmp.type_lengths++;
    tmp.count--;
    if (find_type2(&tmp, (const char*)*cur_value, *cur_length, cs))
    {
      push_warning_printf(current_thd,MYSQL_ERROR::WARN_LEVEL_NOTE,
			  ER_DUPLICATED_VALUE_IN_TYPE,
			  ER(ER_DUPLICATED_VALUE_IN_TYPE),
			  name,*cur_value,set_or_name);
    }
  }
}


/*
  Check TYPELIB (set or enum) max and total lengths

  SYNOPSIS
    calculate_interval_lengths()
    cs            charset+collation pair of the interval
    typelib       list of values for the column
    max_length    length of the longest item
    tot_length    sum of the item lengths

  DESCRIPTION
    After this function call:
    - ENUM uses max_length
    - SET uses tot_length.

  RETURN VALUES
    void
*/
void calculate_interval_lengths(CHARSET_INFO *cs, TYPELIB *interval,
                                uint32 *max_length, uint32 *tot_length)
{
  const char **pos;
  uint *len;
  *max_length= *tot_length= 0;
  for (pos= interval->type_names, len= interval->type_lengths;
       *pos ; pos++, len++)
  {
    uint length= cs->cset->numchars(cs, *pos, *pos + *len);
    *tot_length+= length;
    set_if_bigger(*max_length, (uint32)length);
  }
}


/*
  Prepare a create_table instance for packing

  SYNOPSIS
    prepare_create_field()
    sql_field     field to prepare for packing
    blob_columns  count for BLOBs
    timestamps    count for timestamps
    table_flags   table flags

  DESCRIPTION
    This function prepares a create_field instance.
    Fields such as pack_flag are valid after this call.

  RETURN VALUES
   0	ok
   1	Error
*/

int prepare_create_field(create_field *sql_field, 
			 uint *blob_columns, 
			 int *timestamps, int *timestamps_with_niladic,
			 uint table_flags)
{
  DBUG_ENTER("prepare_field");

  /*
    This code came from mysql_prepare_table.
    Indent preserved to make patching easier
  */
  DBUG_ASSERT(sql_field->charset);

  switch (sql_field->sql_type) {
  case FIELD_TYPE_BLOB:
  case FIELD_TYPE_MEDIUM_BLOB:
  case FIELD_TYPE_TINY_BLOB:
  case FIELD_TYPE_LONG_BLOB:
    sql_field->pack_flag=FIELDFLAG_BLOB |
      pack_length_to_packflag(sql_field->pack_length -
                              portable_sizeof_char_ptr);
    if (sql_field->charset->state & MY_CS_BINSORT)
      sql_field->pack_flag|=FIELDFLAG_BINARY;
    sql_field->length=8;			// Unireg field length
    sql_field->unireg_check=Field::BLOB_FIELD;
    (*blob_columns)++;
    break;
  case FIELD_TYPE_GEOMETRY:
#ifdef HAVE_SPATIAL
    if (!(table_flags & HA_CAN_GEOMETRY))
    {
      my_printf_error(ER_CHECK_NOT_IMPLEMENTED, ER(ER_CHECK_NOT_IMPLEMENTED),
                      MYF(0), "GEOMETRY");
      DBUG_RETURN(1);
    }
    sql_field->pack_flag=FIELDFLAG_GEOM |
      pack_length_to_packflag(sql_field->pack_length -
                              portable_sizeof_char_ptr);
    if (sql_field->charset->state & MY_CS_BINSORT)
      sql_field->pack_flag|=FIELDFLAG_BINARY;
    sql_field->length=8;			// Unireg field length
    sql_field->unireg_check=Field::BLOB_FIELD;
    (*blob_columns)++;
    break;
#else
    my_printf_error(ER_FEATURE_DISABLED,ER(ER_FEATURE_DISABLED), MYF(0),
                    sym_group_geom.name, sym_group_geom.needed_define);
    DBUG_RETURN(1);
#endif /*HAVE_SPATIAL*/
  case MYSQL_TYPE_VARCHAR:
#ifndef QQ_ALL_HANDLERS_SUPPORT_VARCHAR
    if (table_flags & HA_NO_VARCHAR)
    {
      /* convert VARCHAR to CHAR because handler is not yet up to date */
      sql_field->sql_type=    MYSQL_TYPE_VAR_STRING;
      sql_field->pack_length= calc_pack_length(sql_field->sql_type,
                                               (uint) sql_field->length);
      if ((sql_field->length / sql_field->charset->mbmaxlen) >
          MAX_FIELD_CHARLENGTH)
      {
        my_printf_error(ER_TOO_BIG_FIELDLENGTH, ER(ER_TOO_BIG_FIELDLENGTH),
                        MYF(0), sql_field->field_name, MAX_FIELD_CHARLENGTH);
        DBUG_RETURN(1);
      }
    }
#endif
    /* fall through */
  case FIELD_TYPE_STRING:
    sql_field->pack_flag=0;
    if (sql_field->charset->state & MY_CS_BINSORT)
      sql_field->pack_flag|=FIELDFLAG_BINARY;
    break;
  case FIELD_TYPE_ENUM:
    sql_field->pack_flag=pack_length_to_packflag(sql_field->pack_length) |
      FIELDFLAG_INTERVAL;
    if (sql_field->charset->state & MY_CS_BINSORT)
      sql_field->pack_flag|=FIELDFLAG_BINARY;
    sql_field->unireg_check=Field::INTERVAL_FIELD;
    check_duplicates_in_interval("ENUM",sql_field->field_name,
                                 sql_field->interval,
                                 sql_field->charset);
    break;
  case FIELD_TYPE_SET:
    sql_field->pack_flag=pack_length_to_packflag(sql_field->pack_length) |
      FIELDFLAG_BITFIELD;
    if (sql_field->charset->state & MY_CS_BINSORT)
      sql_field->pack_flag|=FIELDFLAG_BINARY;
    sql_field->unireg_check=Field::BIT_FIELD;
    check_duplicates_in_interval("SET",sql_field->field_name,
                                 sql_field->interval,
                                 sql_field->charset);
    break;
  case FIELD_TYPE_DATE:			// Rest of string types
  case FIELD_TYPE_NEWDATE:
  case FIELD_TYPE_TIME:
  case FIELD_TYPE_DATETIME:
  case FIELD_TYPE_NULL:
    sql_field->pack_flag=f_settype((uint) sql_field->sql_type);
    break;
  case FIELD_TYPE_BIT:
    /* 
      We have sql_field->pack_flag already set here, see mysql_prepare_table().
    */
    break;
  case FIELD_TYPE_NEWDECIMAL:
    sql_field->pack_flag=(FIELDFLAG_NUMBER |
                          (sql_field->flags & UNSIGNED_FLAG ? 0 :
                           FIELDFLAG_DECIMAL) |
                          (sql_field->flags & ZEROFILL_FLAG ?
                           FIELDFLAG_ZEROFILL : 0) |
                          (sql_field->decimals << FIELDFLAG_DEC_SHIFT));
    break;
  case FIELD_TYPE_TIMESTAMP:
    /* We should replace old TIMESTAMP fields with their newer analogs */
    if (sql_field->unireg_check == Field::TIMESTAMP_OLD_FIELD)
    {
      if (!*timestamps)
      {
        sql_field->unireg_check= Field::TIMESTAMP_DNUN_FIELD;
        (*timestamps_with_niladic)++;
      }
      else
        sql_field->unireg_check= Field::NONE;
    }
    else if (sql_field->unireg_check != Field::NONE)
      (*timestamps_with_niladic)++;

    (*timestamps)++;
    /* fall-through */
  default:
    sql_field->pack_flag=(FIELDFLAG_NUMBER |
                          (sql_field->flags & UNSIGNED_FLAG ? 0 :
                           FIELDFLAG_DECIMAL) |
                          (sql_field->flags & ZEROFILL_FLAG ?
                           FIELDFLAG_ZEROFILL : 0) |
                          f_settype((uint) sql_field->sql_type) |
                          (sql_field->decimals << FIELDFLAG_DEC_SHIFT));
    break;
  }
  if (!(sql_field->flags & NOT_NULL_FLAG))
    sql_field->pack_flag|= FIELDFLAG_MAYBE_NULL;
  if (sql_field->flags & NO_DEFAULT_VALUE_FLAG)
    sql_field->pack_flag|= FIELDFLAG_NO_DEFAULT;
  DBUG_RETURN(0);
}

/*
  Preparation for table creation

  SYNOPSIS
    mysql_prepare_table()
      thd                       Thread object.
      create_info               Create information (like MAX_ROWS).
      fields                    List of fields to create.
      keys                      List of keys to create.
      tmp_table                 If a temporary table is to be created.
      db_options          INOUT Table options (like HA_OPTION_PACK_RECORD).
      file                      The handler for the new table.
      key_info_buffer     OUT   An array of KEY structs for the indexes.
      key_count           OUT   The number of elements in the array.
      select_field_count        The number of fields coming from a select table.

  DESCRIPTION
    Prepares the table and key structures for table creation.

  NOTES
    sets create_info->varchar if the table has a varchar

  RETURN VALUES
    0	ok
    -1	error
*/

static int mysql_prepare_table(THD *thd, HA_CREATE_INFO *create_info,
                               List<create_field> *fields,
                               List<Key> *keys, bool tmp_table,
                               uint *db_options,
                               handler *file, KEY **key_info_buffer,
                               uint *key_count, int select_field_count)
{
  const char	*key_name;
  create_field	*sql_field,*dup_field;
  uint		field,null_fields,blob_columns,max_key_length;
  ulong		record_offset= 0;
  KEY		*key_info;
  KEY_PART_INFO *key_part_info;
  int		timestamps= 0, timestamps_with_niladic= 0;
  int		field_no,dup_no;
  int		select_field_pos,auto_increment=0;
  List_iterator<create_field> it(*fields),it2(*fields);
  uint total_uneven_bit_length= 0;
  DBUG_ENTER("mysql_prepare_table");

  select_field_pos= fields->elements - select_field_count;
  null_fields=blob_columns=0;
  create_info->varchar= 0;
  max_key_length= file->max_key_length();

  for (field_no=0; (sql_field=it++) ; field_no++)
  {
    CHARSET_INFO *save_cs;

    /*
      Initialize length from its original value (number of characters),
      which was set in the parser. This is necessary if we're
      executing a prepared statement for the second time.
    */
    sql_field->length= sql_field->char_length;
    if (!sql_field->charset)
      sql_field->charset= create_info->default_table_charset;
    /*
      table_charset is set in ALTER TABLE if we want change character set
      for all varchar/char columns.
      But the table charset must not affect the BLOB fields, so don't
      allow to change my_charset_bin to somethig else.
    */
    if (create_info->table_charset && sql_field->charset != &my_charset_bin)
      sql_field->charset= create_info->table_charset;

    save_cs= sql_field->charset;
    if ((sql_field->flags & BINCMP_FLAG) &&
	!(sql_field->charset= get_charset_by_csname(sql_field->charset->csname,
						    MY_CS_BINSORT,MYF(0))))
    {
      char tmp[64];
      strmake(strmake(tmp, save_cs->csname, sizeof(tmp)-4),
              STRING_WITH_LEN("_bin"));
      my_error(ER_UNKNOWN_COLLATION, MYF(0), tmp);
      DBUG_RETURN(-1);
    }

    /*
      Convert the default value from client character
      set into the column character set if necessary.
    */
    if (sql_field->def && 
        save_cs != sql_field->def->collation.collation &&
        (sql_field->sql_type == FIELD_TYPE_VAR_STRING ||
         sql_field->sql_type == FIELD_TYPE_STRING ||
         sql_field->sql_type == FIELD_TYPE_SET ||
         sql_field->sql_type == FIELD_TYPE_ENUM))
    {
      Query_arena backup_arena;
      bool need_to_change_arena= !thd->stmt_arena->is_conventional();
      if (need_to_change_arena)
      {
        /* Asser that we don't do that at every PS execute */
        DBUG_ASSERT(thd->stmt_arena->is_first_stmt_execute() ||
                    thd->stmt_arena->is_first_sp_execute());
        thd->set_n_backup_active_arena(thd->stmt_arena, &backup_arena);
      }

      sql_field->def= sql_field->def->safe_charset_converter(save_cs);

      if (need_to_change_arena)
        thd->restore_active_arena(thd->stmt_arena, &backup_arena);

      if (sql_field->def == NULL)
      {
        /* Could not convert */
        my_error(ER_INVALID_DEFAULT, MYF(0), sql_field->field_name);
        DBUG_RETURN(-1);
      }
    }

    if (sql_field->sql_type == FIELD_TYPE_SET ||
        sql_field->sql_type == FIELD_TYPE_ENUM)
    {
      uint32 dummy;
      CHARSET_INFO *cs= sql_field->charset;
      TYPELIB *interval= sql_field->interval;

      /*
        Create typelib from interval_list, and if necessary
        convert strings from client character set to the
        column character set.
      */
      if (!interval)
      {
        /*
          Create the typelib in prepared statement memory if we're
          executing one.
        */
        MEM_ROOT *stmt_root= thd->stmt_arena->mem_root;

        interval= sql_field->interval= typelib(stmt_root,
                                               sql_field->interval_list);
        List_iterator<String> it(sql_field->interval_list);
        String conv, *tmp;
        char comma_buf[2];
        int comma_length= cs->cset->wc_mb(cs, ',', (uchar*) comma_buf,
                                          (uchar*) comma_buf + 
                                          sizeof(comma_buf));
        DBUG_ASSERT(comma_length > 0);
        for (uint i= 0; (tmp= it++); i++)
        {
          uint lengthsp;
          if (String::needs_conversion(tmp->length(), tmp->charset(),
                                       cs, &dummy))
          {
            uint cnv_errs;
            conv.copy(tmp->ptr(), tmp->length(), tmp->charset(), cs, &cnv_errs);
            interval->type_names[i]= strmake_root(stmt_root, conv.ptr(),
                                                  conv.length());
            interval->type_lengths[i]= conv.length();
          }

          // Strip trailing spaces.
          lengthsp= cs->cset->lengthsp(cs, interval->type_names[i],
                                       interval->type_lengths[i]);
          interval->type_lengths[i]= lengthsp;
          ((uchar *)interval->type_names[i])[lengthsp]= '\0';
          if (sql_field->sql_type == FIELD_TYPE_SET)
          {
            if (cs->coll->instr(cs, interval->type_names[i], 
                                interval->type_lengths[i], 
                                comma_buf, comma_length, NULL, 0))
            {
              my_error(ER_ILLEGAL_VALUE_FOR_TYPE, MYF(0), "set", tmp->ptr());
              DBUG_RETURN(-1);
            }
          }
        }
        sql_field->interval_list.empty(); // Don't need interval_list anymore
      }

      if (sql_field->sql_type == FIELD_TYPE_SET)
      {
        uint32 field_length;
        if (sql_field->def != NULL)
        {
          char *not_used;
          uint not_used2;
          bool not_found= 0;
          String str, *def= sql_field->def->val_str(&str);
          if (def == NULL) /* SQL "NULL" maps to NULL */
          {
            if ((sql_field->flags & NOT_NULL_FLAG) != 0)
            {
              my_error(ER_INVALID_DEFAULT, MYF(0), sql_field->field_name);
              DBUG_RETURN(-1);
            }

            /* else, NULL is an allowed value */
            (void) find_set(interval, NULL, 0,
                            cs, &not_used, &not_used2, &not_found);
          }
          else /* not NULL */
          {
            (void) find_set(interval, def->ptr(), def->length(),
                            cs, &not_used, &not_used2, &not_found);
          }

          if (not_found)
          {
            my_error(ER_INVALID_DEFAULT, MYF(0), sql_field->field_name);
            DBUG_RETURN(-1);
          }
        }
        calculate_interval_lengths(cs, interval, &dummy, &field_length);
        sql_field->length= field_length + (interval->count - 1);
      }
      else  /* FIELD_TYPE_ENUM */
      {
        uint32 field_length;
        DBUG_ASSERT(sql_field->sql_type == FIELD_TYPE_ENUM);
        if (sql_field->def != NULL)
        {
          String str, *def= sql_field->def->val_str(&str);
          if (def == NULL) /* SQL "NULL" maps to NULL */
          {
            if ((sql_field->flags & NOT_NULL_FLAG) != 0)
            {
              my_error(ER_INVALID_DEFAULT, MYF(0), sql_field->field_name);
              DBUG_RETURN(-1);
            }

            /* else, the defaults yield the correct length for NULLs. */
          } 
          else /* not NULL */
          {
            def->length(cs->cset->lengthsp(cs, def->ptr(), def->length()));
            if (find_type2(interval, def->ptr(), def->length(), cs) == 0) /* not found */
            {
              my_error(ER_INVALID_DEFAULT, MYF(0), sql_field->field_name);
              DBUG_RETURN(-1);
            }
          }
        }
        calculate_interval_lengths(cs, interval, &field_length, &dummy);
        sql_field->length= field_length;
      }
      set_if_smaller(sql_field->length, MAX_FIELD_WIDTH-1);
    }

    if (sql_field->sql_type == FIELD_TYPE_BIT)
    { 
      sql_field->pack_flag= FIELDFLAG_NUMBER;
      if (file->ha_table_flags() & HA_CAN_BIT_FIELD)
        total_uneven_bit_length+= sql_field->length & 7;
      else
        sql_field->pack_flag|= FIELDFLAG_TREAT_BIT_AS_CHAR;
    }

    sql_field->create_length_to_internal_length();
    if (prepare_blob_field(thd, sql_field))
      DBUG_RETURN(-1);

    if (!(sql_field->flags & NOT_NULL_FLAG))
      null_fields++;

    if (check_column_name(sql_field->field_name))
    {
      my_error(ER_WRONG_COLUMN_NAME, MYF(0), sql_field->field_name);
      DBUG_RETURN(-1);
    }

    /* Check if we have used the same field name before */
    for (dup_no=0; (dup_field=it2++) != sql_field; dup_no++)
    {
      if (my_strcasecmp(system_charset_info,
			sql_field->field_name,
			dup_field->field_name) == 0)
      {
	/*
	  If this was a CREATE ... SELECT statement, accept a field
	  redefinition if we are changing a field in the SELECT part
	*/
	if (field_no < select_field_pos || dup_no >= select_field_pos)
	{
	  my_error(ER_DUP_FIELDNAME, MYF(0), sql_field->field_name);
	  DBUG_RETURN(-1);
	}
	else
	{
	  /* Field redefined */
	  sql_field->def=		dup_field->def;
	  sql_field->sql_type=		dup_field->sql_type;
	  sql_field->charset=		(dup_field->charset ?
					 dup_field->charset :
					 create_info->default_table_charset);
	  sql_field->length=		dup_field->char_length;
          sql_field->pack_length=	dup_field->pack_length;
          sql_field->key_length=	dup_field->key_length;
	  sql_field->create_length_to_internal_length();
	  sql_field->decimals=		dup_field->decimals;
	  sql_field->unireg_check=	dup_field->unireg_check;
          /* 
            We're making one field from two, the result field will have
            dup_field->flags as flags. If we've incremented null_fields
            because of sql_field->flags, decrement it back.
          */
          if (!(sql_field->flags & NOT_NULL_FLAG))
            null_fields--;
	  sql_field->flags=		dup_field->flags;
          sql_field->interval=          dup_field->interval;
	  it2.remove();			// Remove first (create) definition
	  select_field_pos--;
	  break;
	}
      }
    }
    /* Don't pack rows in old tables if the user has requested this */
    if ((sql_field->flags & BLOB_FLAG) ||
	sql_field->sql_type == MYSQL_TYPE_VARCHAR &&
	create_info->row_type != ROW_TYPE_FIXED)
      (*db_options)|= HA_OPTION_PACK_RECORD;
    it2.rewind();
  }

  /* record_offset will be increased with 'length-of-null-bits' later */
  record_offset= 0;
  null_fields+= total_uneven_bit_length;

  it.rewind();
  while ((sql_field=it++))
  {
    DBUG_ASSERT(sql_field->charset != 0);

    if (prepare_create_field(sql_field, &blob_columns, 
			     &timestamps, &timestamps_with_niladic,
			     file->ha_table_flags()))
      DBUG_RETURN(-1);
    if (sql_field->sql_type == MYSQL_TYPE_VARCHAR)
      create_info->varchar= 1;
    sql_field->offset= record_offset;
    if (MTYP_TYPENR(sql_field->unireg_check) == Field::NEXT_NUMBER)
      auto_increment++;
    record_offset+= sql_field->pack_length;
  }
  if (timestamps_with_niladic > 1)
  {
    my_message(ER_TOO_MUCH_AUTO_TIMESTAMP_COLS,
               ER(ER_TOO_MUCH_AUTO_TIMESTAMP_COLS), MYF(0));
    DBUG_RETURN(-1);
  }
  if (auto_increment > 1)
  {
    my_message(ER_WRONG_AUTO_KEY, ER(ER_WRONG_AUTO_KEY), MYF(0));
    DBUG_RETURN(-1);
  }
  if (auto_increment &&
      (file->ha_table_flags() & HA_NO_AUTO_INCREMENT))
  {
    my_message(ER_TABLE_CANT_HANDLE_AUTO_INCREMENT,
               ER(ER_TABLE_CANT_HANDLE_AUTO_INCREMENT), MYF(0));
    DBUG_RETURN(-1);
  }

  if (blob_columns && (file->ha_table_flags() & HA_NO_BLOBS))
  {
    my_message(ER_TABLE_CANT_HANDLE_BLOB, ER(ER_TABLE_CANT_HANDLE_BLOB),
               MYF(0));
    DBUG_RETURN(-1);
  }

  /* Create keys */

  List_iterator<Key> key_iterator(*keys), key_iterator2(*keys);
  uint key_parts=0, fk_key_count=0;
  bool primary_key=0,unique_key=0;
  Key *key, *key2;
  uint tmp, key_number;
  /* special marker for keys to be ignored */
  static char ignore_key[1];

  /* Calculate number of key segements */
  *key_count= 0;

  while ((key=key_iterator++))
  {
    DBUG_PRINT("info", ("key name: '%s'  type: %d", key->name ? key->name :
                        "(none)" , key->type));
    if (key->type == Key::FOREIGN_KEY)
    {
      fk_key_count++;
      foreign_key *fk_key= (foreign_key*) key;
      if (fk_key->ref_columns.elements &&
	  fk_key->ref_columns.elements != fk_key->columns.elements)
      {
        my_error(ER_WRONG_FK_DEF, MYF(0),
                 (fk_key->name ?  fk_key->name : "foreign key without name"),
                 ER(ER_KEY_REF_DO_NOT_MATCH_TABLE_REF));
	DBUG_RETURN(-1);
      }
      continue;
    }
    (*key_count)++;
    tmp=file->max_key_parts();
    if (key->columns.elements > tmp)
    {
      my_error(ER_TOO_MANY_KEY_PARTS,MYF(0),tmp);
      DBUG_RETURN(-1);
    }
    if (key->name && strlen(key->name) > NAME_LEN)
    {
      my_error(ER_TOO_LONG_IDENT, MYF(0), key->name);
      DBUG_RETURN(-1);
    }
    key_iterator2.rewind ();
    if (key->type != Key::FOREIGN_KEY)
    {
      while ((key2 = key_iterator2++) != key)
      {
	/*
          foreign_key_prefix(key, key2) returns 0 if key or key2, or both, is
          'generated', and a generated key is a prefix of the other key.
          Then we do not need the generated shorter key.
        */
        if ((key2->type != Key::FOREIGN_KEY &&
             key2->name != ignore_key &&
             !foreign_key_prefix(key, key2)))
        {
          /* TODO: issue warning message */
          /* mark that the generated key should be ignored */
          if (!key2->generated ||
              (key->generated && key->columns.elements <
               key2->columns.elements))
            key->name= ignore_key;
          else
          {
            key2->name= ignore_key;
            key_parts-= key2->columns.elements;
            (*key_count)--;
          }
          break;
        }
      }
    }
    if (key->name != ignore_key)
      key_parts+=key->columns.elements;
    else
      (*key_count)--;
    if (key->name && !tmp_table && (key->type != Key::PRIMARY) &&
	!my_strcasecmp(system_charset_info,key->name,primary_key_name))
    {
      my_error(ER_WRONG_NAME_FOR_INDEX, MYF(0), key->name);
      DBUG_RETURN(-1);
    }
  }
  tmp=file->max_keys();
  if (*key_count > tmp)
  {
    my_error(ER_TOO_MANY_KEYS,MYF(0),tmp);
    DBUG_RETURN(-1);
  }

  (*key_info_buffer)= key_info= (KEY*) sql_calloc(sizeof(KEY) * (*key_count));
  key_part_info=(KEY_PART_INFO*) sql_calloc(sizeof(KEY_PART_INFO)*key_parts);
  if (!*key_info_buffer || ! key_part_info)
    DBUG_RETURN(-1);				// Out of memory

  key_iterator.rewind();
  key_number=0;
  for (; (key=key_iterator++) ; key_number++)
  {
    uint key_length=0;
    key_part_spec *column;

    if (key->name == ignore_key)
    {
      /* ignore redundant keys */
      do
	key=key_iterator++;
      while (key && key->name == ignore_key);
      if (!key)
	break;
    }

    switch (key->type) {
    case Key::MULTIPLE:
	key_info->flags= 0;
	break;
    case Key::FULLTEXT:
	key_info->flags= HA_FULLTEXT;
	if ((key_info->parser_name= &key->key_create_info.parser_name)->str)
          key_info->flags|= HA_USES_PARSER;
        else
          key_info->parser_name= 0;
	break;
    case Key::SPATIAL:
#ifdef HAVE_SPATIAL
	key_info->flags= HA_SPATIAL;
	break;
#else
	my_error(ER_FEATURE_DISABLED, MYF(0),
                 sym_group_geom.name, sym_group_geom.needed_define);
	DBUG_RETURN(-1);
#endif
    case Key::FOREIGN_KEY:
      key_number--;				// Skip this key
      continue;
    default:
      key_info->flags = HA_NOSAME;
      break;
    }
    if (key->generated)
      key_info->flags|= HA_GENERATED_KEY;

    key_info->key_parts=(uint8) key->columns.elements;
    key_info->key_part=key_part_info;
    key_info->usable_key_parts= key_number;
    key_info->algorithm= key->key_create_info.algorithm;

    if (key->type == Key::FULLTEXT)
    {
      if (!(file->ha_table_flags() & HA_CAN_FULLTEXT))
      {
	my_message(ER_TABLE_CANT_HANDLE_FT, ER(ER_TABLE_CANT_HANDLE_FT),
                   MYF(0));
	DBUG_RETURN(-1);
      }
    }
    /*
       Make SPATIAL to be RTREE by default
       SPATIAL only on BLOB or at least BINARY, this
       actually should be replaced by special GEOM type
       in near future when new frm file is ready
       checking for proper key parts number:
    */

    /* TODO: Add proper checks if handler supports key_type and algorithm */
    if (key_info->flags & HA_SPATIAL)
    {
      if (!(file->ha_table_flags() & HA_CAN_RTREEKEYS))
      {
        my_message(ER_TABLE_CANT_HANDLE_SPKEYS, ER(ER_TABLE_CANT_HANDLE_SPKEYS),
                   MYF(0));
        DBUG_RETURN(-1);
      }
      if (key_info->key_parts != 1)
      {
	my_error(ER_WRONG_ARGUMENTS, MYF(0), "SPATIAL INDEX");
	DBUG_RETURN(-1);
      }
    }
    else if (key_info->algorithm == HA_KEY_ALG_RTREE)
    {
#ifdef HAVE_RTREE_KEYS
      if ((key_info->key_parts & 1) == 1)
      {
	my_error(ER_WRONG_ARGUMENTS, MYF(0), "RTREE INDEX");
	DBUG_RETURN(-1);
      }
      /* TODO: To be deleted */
      my_error(ER_NOT_SUPPORTED_YET, MYF(0), "RTREE INDEX");
      DBUG_RETURN(-1);
#else
      my_error(ER_FEATURE_DISABLED, MYF(0),
               sym_group_rtree.name, sym_group_rtree.needed_define);
      DBUG_RETURN(-1);
#endif
    }

    /* Take block size from key part or table part */
    /*
      TODO: Add warning if block size changes. We can't do it here, as
      this may depend on the size of the key
    */
    key_info->block_size= (key->key_create_info.block_size ?
                           key->key_create_info.block_size :
                           create_info->key_block_size);

    if (key_info->block_size)
      key_info->flags|= HA_USES_BLOCK_SIZE;

    List_iterator<key_part_spec> cols(key->columns), cols2(key->columns);
    CHARSET_INFO *ft_key_charset=0;  // for FULLTEXT
    for (uint column_nr=0 ; (column=cols++) ; column_nr++)
    {
      uint length;
      key_part_spec *dup_column;

      it.rewind();
      field=0;
      while ((sql_field=it++) &&
	     my_strcasecmp(system_charset_info,
			   column->field_name,
			   sql_field->field_name))
	field++;
      if (!sql_field)
      {
	my_error(ER_KEY_COLUMN_DOES_NOT_EXITS, MYF(0), column->field_name);
	DBUG_RETURN(-1);
      }
      while ((dup_column= cols2++) != column)
      {
        if (!my_strcasecmp(system_charset_info,
	     	           column->field_name, dup_column->field_name))
	{
	  my_printf_error(ER_DUP_FIELDNAME,
			  ER(ER_DUP_FIELDNAME),MYF(0),
			  column->field_name);
	  DBUG_RETURN(-1);
	}
      }
      cols2.rewind();
      if (key->type == Key::FULLTEXT)
      {
	if ((sql_field->sql_type != MYSQL_TYPE_STRING &&
	     sql_field->sql_type != MYSQL_TYPE_VARCHAR &&
	     !f_is_blob(sql_field->pack_flag)) ||
	    sql_field->charset == &my_charset_bin ||
	    sql_field->charset->mbminlen > 1 || // ucs2 doesn't work yet
	    (ft_key_charset && sql_field->charset != ft_key_charset))
	{
	    my_error(ER_BAD_FT_COLUMN, MYF(0), column->field_name);
	    DBUG_RETURN(-1);
	}
	ft_key_charset=sql_field->charset;
	/*
	  for fulltext keys keyseg length is 1 for blobs (it's ignored in ft
	  code anyway, and 0 (set to column width later) for char's. it has
	  to be correct col width for char's, as char data are not prefixed
	  with length (unlike blobs, where ft code takes data length from a
	  data prefix, ignoring column->length).
	*/
	column->length=test(f_is_blob(sql_field->pack_flag));
      }
      else
      {
	column->length*= sql_field->charset->mbmaxlen;

	if (f_is_blob(sql_field->pack_flag) ||
            (f_is_geom(sql_field->pack_flag) && key->type != Key::SPATIAL))
	{
	  if (!(file->ha_table_flags() & HA_CAN_INDEX_BLOBS))
	  {
	    my_error(ER_BLOB_USED_AS_KEY, MYF(0), column->field_name);
	    DBUG_RETURN(-1);
	  }
          if (f_is_geom(sql_field->pack_flag) && sql_field->geom_type ==
              Field::GEOM_POINT)
            column->length= 21;
	  if (!column->length)
	  {
	    my_error(ER_BLOB_KEY_WITHOUT_LENGTH, MYF(0), column->field_name);
	    DBUG_RETURN(-1);
	  }
	}
#ifdef HAVE_SPATIAL
	if (key->type == Key::SPATIAL)
	{
	  if (!column->length)
	  {
	    /*
              4 is: (Xmin,Xmax,Ymin,Ymax), this is for 2D case
              Lately we'll extend this code to support more dimensions
	    */
	    column->length= 4*sizeof(double);
	  }
	}
#endif
	if (!(sql_field->flags & NOT_NULL_FLAG))
	{
	  if (key->type == Key::PRIMARY)
	  {
	    /* Implicitly set primary key fields to NOT NULL for ISO conf. */
	    sql_field->flags|= NOT_NULL_FLAG;
	    sql_field->pack_flag&= ~FIELDFLAG_MAYBE_NULL;
            null_fields--;
	  }
	  else
          {
            key_info->flags|= HA_NULL_PART_KEY;
            if (!(file->ha_table_flags() & HA_NULL_IN_KEY))
            {
              my_error(ER_NULL_COLUMN_IN_INDEX, MYF(0), column->field_name);
              DBUG_RETURN(-1);
            }
            if (key->type == Key::SPATIAL)
            {
              my_message(ER_SPATIAL_CANT_HAVE_NULL,
                         ER(ER_SPATIAL_CANT_HAVE_NULL), MYF(0));
              DBUG_RETURN(-1);
            }
          }
	}
	if (MTYP_TYPENR(sql_field->unireg_check) == Field::NEXT_NUMBER)
	{
	  if (column_nr == 0 || (file->ha_table_flags() & HA_AUTO_PART_KEY))
	    auto_increment--;			// Field is used
	}
      }

      key_part_info->fieldnr= field;
      key_part_info->offset=  (uint16) sql_field->offset;
      key_part_info->key_type=sql_field->pack_flag;
      length= sql_field->key_length;

      if (column->length)
      {
	if (f_is_blob(sql_field->pack_flag))
	{
	  if ((length=column->length) > max_key_length ||
	      length > file->max_key_part_length())
	  {
	    length=min(max_key_length, file->max_key_part_length());
	    if (key->type == Key::MULTIPLE)
	    {
	      /* not a critical problem */
	      char warn_buff[MYSQL_ERRMSG_SIZE];
	      my_snprintf(warn_buff, sizeof(warn_buff), ER(ER_TOO_LONG_KEY),
			  length);
	      push_warning(thd, MYSQL_ERROR::WARN_LEVEL_WARN,
			   ER_TOO_LONG_KEY, warn_buff);
	    }
	    else
	    {
	      my_error(ER_TOO_LONG_KEY,MYF(0),length);
	      DBUG_RETURN(-1);
	    }
	  }
	}
	else if (!f_is_geom(sql_field->pack_flag) &&
		  (column->length > length ||
		   ((f_is_packed(sql_field->pack_flag) ||
		     ((file->ha_table_flags() & HA_NO_PREFIX_CHAR_KEYS) &&
		      (key_info->flags & HA_NOSAME))) &&
		    column->length != length)))
	{
	  my_message(ER_WRONG_SUB_KEY, ER(ER_WRONG_SUB_KEY), MYF(0));
	  DBUG_RETURN(-1);
	}
	else if (!(file->ha_table_flags() & HA_NO_PREFIX_CHAR_KEYS))
	  length=column->length;
      }
      else if (length == 0)
      {
	my_error(ER_WRONG_KEY_COLUMN, MYF(0), column->field_name);
	  DBUG_RETURN(-1);
      }
      if (length > file->max_key_part_length() && key->type != Key::FULLTEXT)
      {
        length= file->max_key_part_length();
        /* Align key length to multibyte char boundary */
        length-= length % sql_field->charset->mbmaxlen;
	if (key->type == Key::MULTIPLE)
	{
	  /* not a critical problem */
	  char warn_buff[MYSQL_ERRMSG_SIZE];
	  my_snprintf(warn_buff, sizeof(warn_buff), ER(ER_TOO_LONG_KEY),
		      length);
	  push_warning(thd, MYSQL_ERROR::WARN_LEVEL_WARN,
		       ER_TOO_LONG_KEY, warn_buff);
	}
	else
	{
	  my_error(ER_TOO_LONG_KEY,MYF(0),length);
	  DBUG_RETURN(-1);
	}
      }
      key_part_info->length=(uint16) length;
      /* Use packed keys for long strings on the first column */
      if (!((*db_options) & HA_OPTION_NO_PACK_KEYS) &&
	  (length >= KEY_DEFAULT_PACK_LENGTH &&
	   (sql_field->sql_type == MYSQL_TYPE_STRING ||
	    sql_field->sql_type == MYSQL_TYPE_VARCHAR ||
	    sql_field->pack_flag & FIELDFLAG_BLOB)))
      {
	if (column_nr == 0 && (sql_field->pack_flag & FIELDFLAG_BLOB) ||
            sql_field->sql_type == MYSQL_TYPE_VARCHAR)
	  key_info->flags|= HA_BINARY_PACK_KEY | HA_VAR_LENGTH_KEY;
	else
	  key_info->flags|= HA_PACK_KEY;
      }
      key_length+=length;
      key_part_info++;

      /* Create the key name based on the first column (if not given) */
      if (column_nr == 0)
      {
	if (key->type == Key::PRIMARY)
	{
	  if (primary_key)
	  {
	    my_message(ER_MULTIPLE_PRI_KEY, ER(ER_MULTIPLE_PRI_KEY),
                       MYF(0));
	    DBUG_RETURN(-1);
	  }
	  key_name=primary_key_name;
	  primary_key=1;
	}
	else if (!(key_name = key->name))
	  key_name=make_unique_key_name(sql_field->field_name,
					*key_info_buffer, key_info);
	if (check_if_keyname_exists(key_name, *key_info_buffer, key_info))
	{
	  my_error(ER_DUP_KEYNAME, MYF(0), key_name);
	  DBUG_RETURN(-1);
	}
	key_info->name=(char*) key_name;
      }
    }
    if (!key_info->name || check_column_name(key_info->name))
    {
      my_error(ER_WRONG_NAME_FOR_INDEX, MYF(0), key_info->name);
      DBUG_RETURN(-1);
    }
    if (!(key_info->flags & HA_NULL_PART_KEY))
      unique_key=1;
    key_info->key_length=(uint16) key_length;
    if (key_length > max_key_length && key->type != Key::FULLTEXT)
    {
      my_error(ER_TOO_LONG_KEY,MYF(0),max_key_length);
      DBUG_RETURN(-1);
    }
    key_info++;
  }
  if (!unique_key && !primary_key &&
      (file->ha_table_flags() & HA_REQUIRE_PRIMARY_KEY))
  {
    my_message(ER_REQUIRES_PRIMARY_KEY, ER(ER_REQUIRES_PRIMARY_KEY), MYF(0));
    DBUG_RETURN(-1);
  }
  if (auto_increment > 0)
  {
    my_message(ER_WRONG_AUTO_KEY, ER(ER_WRONG_AUTO_KEY), MYF(0));
    DBUG_RETURN(-1);
  }
  /* Sort keys in optimized order */
  qsort((gptr) *key_info_buffer, *key_count, sizeof(KEY),
	(qsort_cmp) sort_keys);
  create_info->null_bits= null_fields;

  DBUG_RETURN(0);
}


/*
  Set table default charset, if not set

  SYNOPSIS
    set_table_default_charset()
    create_info        Table create information

  DESCRIPTION
    If the table character set was not given explicitely,
    let's fetch the database default character set and
    apply it to the table.
*/

static void set_table_default_charset(THD *thd,
				      HA_CREATE_INFO *create_info, char *db)
{
  /*
    If the table character set was not given explicitly,
    let's fetch the database default character set and
    apply it to the table.
  */
  if (!create_info->default_table_charset)
  {
    HA_CREATE_INFO db_info;

    load_db_opt_by_name(thd, db, &db_info);

    create_info->default_table_charset= db_info.default_table_charset;
  }
}


/*
  Extend long VARCHAR fields to blob & prepare field if it's a blob

  SYNOPSIS
    prepare_blob_field()
    sql_field		Field to check

  RETURN
    0	ok
    1	Error (sql_field can't be converted to blob)
        In this case the error is given
*/

static bool prepare_blob_field(THD *thd, create_field *sql_field)
{
  DBUG_ENTER("prepare_blob_field");

  if (sql_field->length > MAX_FIELD_VARCHARLENGTH &&
      !(sql_field->flags & BLOB_FLAG))
  {
    /* Convert long VARCHAR columns to TEXT or BLOB */
    char warn_buff[MYSQL_ERRMSG_SIZE];

    if (sql_field->def || (thd->variables.sql_mode & (MODE_STRICT_TRANS_TABLES |
                                                      MODE_STRICT_ALL_TABLES)))
    {
      my_error(ER_TOO_BIG_FIELDLENGTH, MYF(0), sql_field->field_name,
               MAX_FIELD_VARCHARLENGTH / sql_field->charset->mbmaxlen);
      DBUG_RETURN(1);
    }
    sql_field->sql_type= FIELD_TYPE_BLOB;
    sql_field->flags|= BLOB_FLAG;
    sprintf(warn_buff, ER(ER_AUTO_CONVERT), sql_field->field_name,
            (sql_field->charset == &my_charset_bin) ? "VARBINARY" : "VARCHAR",
            (sql_field->charset == &my_charset_bin) ? "BLOB" : "TEXT");
    push_warning(thd, MYSQL_ERROR::WARN_LEVEL_NOTE, ER_AUTO_CONVERT,
                 warn_buff);
  }
    
  if ((sql_field->flags & BLOB_FLAG) && sql_field->length)
  {
    if (sql_field->sql_type == FIELD_TYPE_BLOB)
    {
      /* The user has given a length to the blob column */
      sql_field->sql_type= get_blob_type_from_length(sql_field->length);
      sql_field->pack_length= calc_pack_length(sql_field->sql_type, 0);
    }
    sql_field->length= 0;
  }
  DBUG_RETURN(0);
}


/*
  Preparation of create_field for SP function return values.
  Based on code used in the inner loop of mysql_prepare_table() above

  SYNOPSIS
    sp_prepare_create_field()
    thd			Thread object
    sql_field		Field to prepare

  DESCRIPTION
    Prepares the field structures for field creation.

*/

void sp_prepare_create_field(THD *thd, create_field *sql_field)
{
  if (sql_field->sql_type == FIELD_TYPE_SET ||
      sql_field->sql_type == FIELD_TYPE_ENUM)
  {
    uint32 field_length, dummy;
    if (sql_field->sql_type == FIELD_TYPE_SET)
    {
      calculate_interval_lengths(sql_field->charset,
                                 sql_field->interval, &dummy, 
                                 &field_length);
      sql_field->length= field_length + 
                         (sql_field->interval->count - 1);
    }
    else /* FIELD_TYPE_ENUM */
    {
      calculate_interval_lengths(sql_field->charset,
                                 sql_field->interval,
                                 &field_length, &dummy);
      sql_field->length= field_length;
    }
    set_if_smaller(sql_field->length, MAX_FIELD_WIDTH-1);
  }

  if (sql_field->sql_type == FIELD_TYPE_BIT)
  {
    sql_field->pack_flag= FIELDFLAG_NUMBER |
                          FIELDFLAG_TREAT_BIT_AS_CHAR;
  }
  sql_field->create_length_to_internal_length();
  DBUG_ASSERT(sql_field->def == 0);
  /* Can't go wrong as sql_field->def is not defined */
  (void) prepare_blob_field(thd, sql_field);
}


/*
  Copy HA_CREATE_INFO struct
  SYNOPSIS
    copy_create_info()
    lex_create_info         The create_info struct setup by parser
  RETURN VALUES
    > 0                     A pointer to a copy of the lex_create_info
    0                       Memory allocation error
  DESCRIPTION
  Allocate memory for copy of HA_CREATE_INFO structure from parser
  to ensure we can reuse the parser struct in stored procedures
  and prepared statements.
*/

static HA_CREATE_INFO *copy_create_info(HA_CREATE_INFO *lex_create_info)
{
  HA_CREATE_INFO *create_info;
  if (!(create_info= (HA_CREATE_INFO*)sql_alloc(sizeof(HA_CREATE_INFO))))
    mem_alloc_error(sizeof(HA_CREATE_INFO));
  else
    memcpy((void*)create_info, (void*)lex_create_info, sizeof(HA_CREATE_INFO));
  return create_info;
}


/*
  Create a table

  SYNOPSIS
    mysql_create_table_internal()
    thd			Thread object
    db			Database
    table_name		Table name
    lex_create_info	Create information (like MAX_ROWS)
    fields		List of fields to create
    keys		List of keys to create
    internal_tmp_table  Set to 1 if this is an internal temporary table
			(From ALTER TABLE)
    select_field_count  
    use_copy_create_info Should we make a copy of create info (we do this
                         when this is called from sql_parse.cc where we
                         want to ensure lex object isn't manipulated.

  DESCRIPTION
    If one creates a temporary table, this is automatically opened

    no_log is needed for the case of CREATE ... SELECT,
    as the logging will be done later in sql_insert.cc
    select_field_count is also used for CREATE ... SELECT,
    and must be zero for standard create of table.

  RETURN VALUES
    FALSE OK
    TRUE  error
*/

bool mysql_create_table_internal(THD *thd,
                                const char *db, const char *table_name,
                                HA_CREATE_INFO *lex_create_info,
                                List<create_field> &fields,
                                List<Key> &keys,bool internal_tmp_table,
                                uint select_field_count,
                                bool use_copy_create_info)
{
  char		path[FN_REFLEN];
  uint          path_length;
  const char	*alias;
  uint		db_options, key_count;
  KEY		*key_info_buffer;
  HA_CREATE_INFO *create_info;
  handler	*file;
  bool		error= TRUE;
  DBUG_ENTER("mysql_create_table_internal");
  DBUG_PRINT("enter", ("db: '%s'  table: '%s'  tmp: %d",
                       db, table_name, internal_tmp_table));

  if (use_copy_create_info)
  {
    if (!(create_info= copy_create_info(lex_create_info)))
    {
      DBUG_RETURN(TRUE);
    }
  }
  else
    create_info= lex_create_info;
 
  /* Check for duplicate fields and check type of table to create */
  if (!fields.elements)
  {
    my_message(ER_TABLE_MUST_HAVE_COLUMNS, ER(ER_TABLE_MUST_HAVE_COLUMNS),
               MYF(0));
    DBUG_RETURN(TRUE);
  }
  if (check_engine(thd, table_name, create_info))
    DBUG_RETURN(TRUE);
  db_options= create_info->table_options;
  if (create_info->row_type == ROW_TYPE_DYNAMIC)
    db_options|=HA_OPTION_PACK_RECORD;
  alias= table_case_name(create_info, table_name);
  if (!(file= get_new_handler((TABLE_SHARE*) 0, thd->mem_root,
                              create_info->db_type)))
  {
    mem_alloc_error(sizeof(handler));
    DBUG_RETURN(TRUE);
  }
#ifdef WITH_PARTITION_STORAGE_ENGINE
  partition_info *part_info= thd->work_part_info;

  if (!part_info && create_info->db_type->partition_flags &&
      (create_info->db_type->partition_flags() & HA_USE_AUTO_PARTITION))
  {
    /*
      Table is not defined as a partitioned table but the engine handles
      all tables as partitioned. The handler will set up the partition info
      object with the default settings.
    */
    thd->work_part_info= part_info= new partition_info();
    if (!part_info)
    {
      mem_alloc_error(sizeof(partition_info));
      DBUG_RETURN(TRUE);
    }
    file->set_auto_partitions(part_info);
    part_info->default_engine_type= create_info->db_type;
    part_info->is_auto_partitioned= TRUE;
  }
  if (part_info)
  {
    /*
      The table has been specified as a partitioned table.
      If this is part of an ALTER TABLE the handler will be the partition
      handler but we need to specify the default handler to use for
      partitions also in the call to check_partition_info. We transport
      this information in the default_db_type variable, it is either
      DB_TYPE_DEFAULT or the engine set in the ALTER TABLE command.

      Check that we don't use foreign keys in the table since it won't
      work even with InnoDB beneath it.
    */
    List_iterator<Key> key_iterator(keys);
    Key *key;
    handlerton *part_engine_type= create_info->db_type;
    char *part_syntax_buf;
    uint syntax_len;
    handlerton *engine_type;
    if (create_info->options & HA_LEX_CREATE_TMP_TABLE)
    {
      my_error(ER_PARTITION_NO_TEMPORARY, MYF(0));
      goto err;
    }
    while ((key= key_iterator++))
    {
      if (key->type == Key::FOREIGN_KEY &&
          !part_info->is_auto_partitioned)
      {
        my_error(ER_CANNOT_ADD_FOREIGN, MYF(0));
        goto err;
      }
    }
    if ((part_engine_type == partition_hton) &&
        part_info->default_engine_type)
    {
      /*
        This only happens at ALTER TABLE.
        default_engine_type was assigned from the engine set in the ALTER
        TABLE command.
      */
      ;
    }
    else
    {
      if (create_info->used_fields & HA_CREATE_USED_ENGINE)
      {
        part_info->default_engine_type= create_info->db_type;
      }
      else
      {
        if (part_info->default_engine_type == NULL)
        {
          part_info->default_engine_type= ha_checktype(thd,
                                          DB_TYPE_DEFAULT, 0, 0);
        }
      }
    }
    DBUG_PRINT("info", ("db_type = %d",
                         ha_legacy_type(part_info->default_engine_type)));
    if (part_info->check_partition_info(thd, &engine_type, file, create_info))
      goto err;
    part_info->default_engine_type= engine_type;

    /*
      We reverse the partitioning parser and generate a standard format
      for syntax stored in frm file.
    */
    if (!(part_syntax_buf= generate_partition_syntax(part_info,
                                                     &syntax_len,
                                                     TRUE, TRUE)))
      goto err;
    part_info->part_info_string= part_syntax_buf;
    part_info->part_info_len= syntax_len;
    if ((!(engine_type->partition_flags &&
           engine_type->partition_flags() & HA_CAN_PARTITION)) ||
        create_info->db_type == partition_hton)
    {
      /*
        The handler assigned to the table cannot handle partitioning.
        Assign the partition handler as the handler of the table.
      */
      DBUG_PRINT("info", ("db_type: %d",
                          ha_legacy_type(create_info->db_type)));
      delete file;
      create_info->db_type= partition_hton;
      if (!(file= get_ha_partition(part_info)))
      {
        DBUG_RETURN(TRUE);
      }
      /*
        If we have default number of partitions or subpartitions we
        might require to set-up the part_info object such that it
        creates a proper .par file. The current part_info object is
        only used to create the frm-file and .par-file.
      */
      if (part_info->use_default_no_partitions &&
          part_info->no_parts &&
          (int)part_info->no_parts !=
          file->get_default_no_partitions(create_info))
      {
        uint i;
        List_iterator<partition_element> part_it(part_info->partitions);
        part_it++;
        DBUG_ASSERT(thd->lex->sql_command != SQLCOM_CREATE_TABLE);
        for (i= 1; i < part_info->partitions.elements; i++)
          (part_it++)->part_state= PART_TO_BE_DROPPED;
      }
      else if (part_info->is_sub_partitioned() &&
               part_info->use_default_no_subpartitions &&
               part_info->no_subparts &&
               (int)part_info->no_subparts !=
                 file->get_default_no_partitions(create_info))
      {
        DBUG_ASSERT(thd->lex->sql_command != SQLCOM_CREATE_TABLE);
        part_info->no_subparts= file->get_default_no_partitions(create_info);
      }
    }
    else if (create_info->db_type != engine_type)
    {
      /*
        We come here when we don't use a partitioned handler.
        Since we use a partitioned table it must be "native partitioned".
        We have switched engine from defaults, most likely only specified
        engines in partition clauses.
      */
      delete file;
      if (!(file= get_new_handler((TABLE_SHARE*) 0, thd->mem_root,
                                  engine_type)))
      {
        mem_alloc_error(sizeof(handler));
        DBUG_RETURN(TRUE);
      }
    }
  }
#endif

  set_table_default_charset(thd, create_info, (char*) db);

  if (mysql_prepare_table(thd, create_info, &fields,
			  &keys, internal_tmp_table, &db_options, file,
			  &key_info_buffer, &key_count,
			  select_field_count))
    goto err;

      /* Check if table exists */
  if (create_info->options & HA_LEX_CREATE_TMP_TABLE)
  {
    path_length= build_tmptable_filename(thd, path, sizeof(path));
    if (lower_case_table_names)
      my_casedn_str(files_charset_info, path);
    create_info->table_options|=HA_CREATE_DELAY_KEY_WRITE;
  }
  else  
  {
 #ifdef FN_DEVCHAR
    /* check if the table name contains FN_DEVCHAR when defined */
    const char *start= alias;
    while (*start != '\0')
    {
      if (*start == FN_DEVCHAR)
      {
        my_error(ER_WRONG_TABLE_NAME, MYF(0), alias);
        DBUG_RETURN(TRUE);
      }
      start++;
    }	  
#endif
    path_length= build_table_filename(path, sizeof(path), db, alias, reg_ext,
                                      internal_tmp_table ? FN_IS_TMP : 0);
  }

  /* Check if table already exists */
  if ((create_info->options & HA_LEX_CREATE_TMP_TABLE) &&
      find_temporary_table(thd, db, table_name))
  {
    if (create_info->options & HA_LEX_CREATE_IF_NOT_EXISTS)
    {
      create_info->table_existed= 1;		// Mark that table existed
      push_warning_printf(thd, MYSQL_ERROR::WARN_LEVEL_NOTE,
                          ER_TABLE_EXISTS_ERROR, ER(ER_TABLE_EXISTS_ERROR),
                          alias);
      error= 0;
      goto err;
    }
    my_error(ER_TABLE_EXISTS_ERROR, MYF(0), alias);
    goto err;
  }

  VOID(pthread_mutex_lock(&LOCK_open));
  if (!internal_tmp_table && !(create_info->options & HA_LEX_CREATE_TMP_TABLE))
  {
    if (!access(path,F_OK))
    {
      if (create_info->options & HA_LEX_CREATE_IF_NOT_EXISTS)
        goto warn;
      my_error(ER_TABLE_EXISTS_ERROR,MYF(0),table_name);
      goto unlock_and_end;
    }
    /*
      We don't assert here, but check the result, because the table could be
      in the table definition cache and in the same time the .frm could be
      missing from the disk, in case of manual intervention which deletes
      the .frm file. The user has to use FLUSH TABLES; to clear the cache.
      Then she could create the table. This case is pretty obscure and
      therefore we don't introduce a new error message only for it.
    */
    if (get_cached_table_share(db, alias))
    {
      my_error(ER_TABLE_EXISTS_ERROR, MYF(0), table_name);
      goto unlock_and_end;
    }
  }

  /*
    Check that table with given name does not already
    exist in any storage engine. In such a case it should
    be discovered and the error ER_TABLE_EXISTS_ERROR be returned
    unless user specified CREATE TABLE IF EXISTS
    The LOCK_open mutex has been locked to make sure no
    one else is attempting to discover the table. Since
    it's not on disk as a frm file, no one could be using it!
  */
  if (!(create_info->options & HA_LEX_CREATE_TMP_TABLE))
  {
    bool create_if_not_exists =
      create_info->options & HA_LEX_CREATE_IF_NOT_EXISTS;
    if (ha_table_exists_in_engine(thd, db, table_name))
    {
      DBUG_PRINT("info", ("Table with same name already existed in handler"));

      if (create_if_not_exists)
        goto warn;
      my_error(ER_TABLE_EXISTS_ERROR,MYF(0),table_name);
      goto unlock_and_end;
    }
  }

  thd->proc_info="creating table";
  create_info->table_existed= 0;		// Mark that table is created

  if (thd->variables.sql_mode & MODE_NO_DIR_IN_CREATE)
    create_info->data_file_name= create_info->index_file_name= 0;
  create_info->table_options=db_options;

  path[path_length - reg_ext_length]= '\0'; // Remove .frm extension
  if (rea_create_table(thd, path, db, table_name, create_info, fields,
                       key_count, key_info_buffer, file))
    goto unlock_and_end;

  if (create_info->options & HA_LEX_CREATE_TMP_TABLE)
  {
    /* Open table and put in temporary table list */
    if (!(open_temporary_table(thd, path, db, table_name, 1)))
    {
      (void) rm_temporary_table(create_info->db_type, path);
      goto unlock_and_end;
    }
    thd->tmp_table_used= 1;
  }

  /*
    Don't write statement if:
    - It is an internal temporary table,
    - Row-based logging is used and it we are creating a temporary table, or
    - The binary log is not open.
    Otherwise, the statement shall be binlogged.
   */
  if (!internal_tmp_table &&
      (!thd->current_stmt_binlog_row_based ||
       (thd->current_stmt_binlog_row_based &&
        !(create_info->options & HA_LEX_CREATE_TMP_TABLE))))
    write_bin_log(thd, TRUE, thd->query, thd->query_length);
  error= FALSE;
unlock_and_end:
  VOID(pthread_mutex_unlock(&LOCK_open));

err:
  thd->proc_info="After create";
  delete file;
  DBUG_RETURN(error);

warn:
  error= FALSE;
  push_warning_printf(thd, MYSQL_ERROR::WARN_LEVEL_NOTE,
                      ER_TABLE_EXISTS_ERROR, ER(ER_TABLE_EXISTS_ERROR),
                      alias);
  create_info->table_existed= 1;		// Mark that table existed
  goto unlock_and_end;
}


/*
  Database locking aware wrapper for mysql_create_table_internal(),
*/

bool mysql_create_table(THD *thd, const char *db, const char *table_name,
                        HA_CREATE_INFO *create_info,
                        List<create_field> &fields,
                        List<Key> &keys,bool internal_tmp_table,
                        uint select_field_count,
                        bool use_copy_create_info)
{
  bool result;
  DBUG_ENTER("mysql_create_table");

  /* Wait for any database locks */
  pthread_mutex_lock(&LOCK_lock_db);
  while (!thd->killed &&
         hash_search(&lock_db_cache,(byte*) db, strlen(db)))
  {
    wait_for_condition(thd, &LOCK_lock_db, &COND_refresh);
    pthread_mutex_lock(&LOCK_lock_db);
  }

  if (thd->killed)
  {
    pthread_mutex_unlock(&LOCK_lock_db);
    DBUG_RETURN(TRUE);
  }
  creating_table++;
  pthread_mutex_unlock(&LOCK_lock_db);

  result= mysql_create_table_internal(thd, db, table_name, create_info,
                                      fields, keys, internal_tmp_table,
                                      select_field_count,
                                      use_copy_create_info);

  pthread_mutex_lock(&LOCK_lock_db);
  if (!--creating_table && creating_database)
    pthread_cond_signal(&COND_refresh);
  pthread_mutex_unlock(&LOCK_lock_db);
  DBUG_RETURN(result);
}


/*
** Give the key name after the first field with an optional '_#' after
**/

static bool
check_if_keyname_exists(const char *name, KEY *start, KEY *end)
{
  for (KEY *key=start ; key != end ; key++)
    if (!my_strcasecmp(system_charset_info,name,key->name))
      return 1;
  return 0;
}


static char *
make_unique_key_name(const char *field_name,KEY *start,KEY *end)
{
  char buff[MAX_FIELD_NAME],*buff_end;

  if (!check_if_keyname_exists(field_name,start,end) &&
      my_strcasecmp(system_charset_info,field_name,primary_key_name))
    return (char*) field_name;			// Use fieldname
  buff_end=strmake(buff,field_name, sizeof(buff)-4);

  /*
    Only 3 chars + '\0' left, so need to limit to 2 digit
    This is ok as we can't have more than 100 keys anyway
  */
  for (uint i=2 ; i< 100; i++)
  {
    *buff_end= '_';
    int10_to_str(i, buff_end+1, 10);
    if (!check_if_keyname_exists(buff,start,end))
      return sql_strdup(buff);
  }
  return (char*) "not_specified";		// Should never happen
}


/****************************************************************************
** Alter a table definition
****************************************************************************/


/*
  Rename a table.

  SYNOPSIS
    mysql_rename_table()
      base                      The handlerton handle.
      old_db                    The old database name.
      old_name                  The old table name.
      new_db                    The new database name.
      new_name                  The new table name.
      flags                     flags for build_table_filename().
                                FN_FROM_IS_TMP old_name is temporary.
                                FN_TO_IS_TMP   new_name is temporary.

  RETURN
    0           OK
    != 0        Error
*/

bool
mysql_rename_table(handlerton *base, const char *old_db,
                   const char *old_name, const char *new_db,
                   const char *new_name, uint flags)
{
  THD *thd= current_thd;
  char from[FN_REFLEN], to[FN_REFLEN], lc_from[FN_REFLEN], lc_to[FN_REFLEN];
  char *from_base= from, *to_base= to;
  char tmp_name[NAME_LEN+1];
  handler *file;
  int error=0;
  DBUG_ENTER("mysql_rename_table");
  DBUG_PRINT("enter", ("old: '%s'.'%s'  new: '%s'.'%s'",
                       old_db, old_name, new_db, new_name));

  file= (base == NULL ? 0 :
         get_new_handler((TABLE_SHARE*) 0, thd->mem_root, base));

  build_table_filename(from, sizeof(from), old_db, old_name, "",
                       flags & FN_FROM_IS_TMP);
  build_table_filename(to, sizeof(to), new_db, new_name, "",
                       flags & FN_TO_IS_TMP);

  /*
    If lower_case_table_names == 2 (case-preserving but case-insensitive
    file system) and the storage is not HA_FILE_BASED, we need to provide
    a lowercase file name, but we leave the .frm in mixed case.
   */
  if (lower_case_table_names == 2 && file &&
      !(file->ha_table_flags() & HA_FILE_BASED))
  {
    strmov(tmp_name, old_name);
    my_casedn_str(files_charset_info, tmp_name);
    build_table_filename(lc_from, sizeof(lc_from), old_db, tmp_name, "",
                         flags & FN_FROM_IS_TMP);
    from_base= lc_from;

    strmov(tmp_name, new_name);
    my_casedn_str(files_charset_info, tmp_name);
    build_table_filename(lc_to, sizeof(lc_to), new_db, tmp_name, "",
                         flags & FN_TO_IS_TMP);
    to_base= lc_to;
  }

  if (!file || !(error=file->rename_table(from_base, to_base)))
  {
    if (rename_file_ext(from,to,reg_ext))
    {
      error=my_errno;
      /* Restore old file name */
      if (file)
        file->rename_table(to_base, from_base);
    }
  }
  delete file;
  if (error == HA_ERR_WRONG_COMMAND)
    my_error(ER_NOT_SUPPORTED_YET, MYF(0), "ALTER TABLE");
  else if (error)
    my_error(ER_ERROR_ON_RENAME, MYF(0), from, to, error);
  DBUG_RETURN(error != 0);
}


/*
  Force all other threads to stop using the table

  SYNOPSIS
    wait_while_table_is_used()
    thd			Thread handler
    table		Table to remove from cache
    function		HA_EXTRA_PREPARE_FOR_DELETE if table is to be deleted
			HA_EXTRA_FORCE_REOPEN if table is not be used
  NOTES
   When returning, the table will be unusable for other threads until
   the table is closed.

  PREREQUISITES
    Lock on LOCK_open
    Win32 clients must also have a WRITE LOCK on the table !
*/

static void wait_while_table_is_used(THD *thd,TABLE *table,
				     enum ha_extra_function function)
{
  DBUG_ENTER("wait_while_table_is_used");
  DBUG_PRINT("enter", ("table: '%s'  share: 0x%lx  db_stat: %u  version: %u",
                       table->s->table_name.str, (ulong) table->s,
                       table->db_stat, table->s->version));

  VOID(table->file->extra(function));
  /* Mark all tables that are in use as 'old' */
  mysql_lock_abort(thd, table, TRUE);	/* end threads waiting on lock */

  /* Wait until all there are no other threads that has this table open */
  remove_table_from_cache(thd, table->s->db.str,
                          table->s->table_name.str,
                          RTFC_WAIT_OTHER_THREAD_FLAG);
  DBUG_VOID_RETURN;
}

/*
  Close a cached table

  SYNOPSIS
    close_cached_table()
    thd			Thread handler
    table		Table to remove from cache

  NOTES
    Function ends by signaling threads waiting for the table to try to
    reopen the table.

  PREREQUISITES
    Lock on LOCK_open
    Win32 clients must also have a WRITE LOCK on the table !
*/

void close_cached_table(THD *thd, TABLE *table)
{
  DBUG_ENTER("close_cached_table");

  wait_while_table_is_used(thd, table, HA_EXTRA_PREPARE_FOR_DELETE);
  /* Close lock if this is not got with LOCK TABLES */
  if (thd->lock)
  {
    mysql_unlock_tables(thd, thd->lock);
    thd->lock=0;			// Start locked threads
  }
  /* Close all copies of 'table'.  This also frees all LOCK TABLES lock */
  thd->open_tables=unlink_open_table(thd,thd->open_tables,table);

  /* When lock on LOCK_open is freed other threads can continue */
  broadcast_refresh();
  DBUG_VOID_RETURN;
}

static int send_check_errmsg(THD *thd, TABLE_LIST* table,
			     const char* operator_name, const char* errmsg)

{
  Protocol *protocol= thd->protocol;
  protocol->prepare_for_resend();
  protocol->store(table->alias, system_charset_info);
  protocol->store((char*) operator_name, system_charset_info);
  protocol->store(STRING_WITH_LEN("error"), system_charset_info);
  protocol->store(errmsg, system_charset_info);
  thd->clear_error();
  if (protocol->write())
    return -1;
  return 1;
}


static int prepare_for_restore(THD* thd, TABLE_LIST* table,
			       HA_CHECK_OPT *check_opt)
{
  DBUG_ENTER("prepare_for_restore");

  if (table->table) // do not overwrite existing tables on restore
  {
    DBUG_RETURN(send_check_errmsg(thd, table, "restore",
				  "table exists, will not overwrite on restore"
				  ));
  }
  else
  {
    char* backup_dir= thd->lex->backup_dir;
    char src_path[FN_REFLEN], dst_path[FN_REFLEN], uname[FN_REFLEN];
    char* table_name= table->table_name;
    char* db= table->db;

    VOID(tablename_to_filename(table->table_name, uname, sizeof(uname)));

    if (fn_format_relative_to_data_home(src_path, uname, backup_dir, reg_ext))
      DBUG_RETURN(-1); // protect buffer overflow

    build_table_filename(dst_path, sizeof(dst_path),
                         db, table_name, reg_ext, 0);

    if (lock_and_wait_for_table_name(thd,table))
      DBUG_RETURN(-1);

    if (my_copy(src_path, dst_path, MYF(MY_WME)))
    {
      pthread_mutex_lock(&LOCK_open);
      unlock_table_name(thd, table);
      pthread_mutex_unlock(&LOCK_open);
      DBUG_RETURN(send_check_errmsg(thd, table, "restore",
				    "Failed copying .frm file"));
    }
    if (mysql_truncate(thd, table, 1))
    {
      pthread_mutex_lock(&LOCK_open);
      unlock_table_name(thd, table);
      pthread_mutex_unlock(&LOCK_open);
      DBUG_RETURN(send_check_errmsg(thd, table, "restore",
				    "Failed generating table from .frm file"));
    }
  }

  /*
    Now we should be able to open the partially restored table
    to finish the restore in the handler later on
  */
  pthread_mutex_lock(&LOCK_open);
  if (reopen_name_locked_table(thd, table))
  {
    unlock_table_name(thd, table);
    pthread_mutex_unlock(&LOCK_open);
    DBUG_RETURN(send_check_errmsg(thd, table, "restore",
                                  "Failed to open partially restored table"));
  }
  pthread_mutex_unlock(&LOCK_open);
  DBUG_RETURN(0);
}


static int prepare_for_repair(THD *thd, TABLE_LIST *table_list,
			      HA_CHECK_OPT *check_opt)
{
  int error= 0;
  TABLE tmp_table, *table;
  TABLE_SHARE *share;
  char from[FN_REFLEN],tmp[FN_REFLEN+32];
  const char **ext;
  MY_STAT stat_info;
  DBUG_ENTER("prepare_for_repair");

  if (!(check_opt->sql_flags & TT_USEFRM))
    DBUG_RETURN(0);

  if (!(table= table_list->table))		/* if open_ltable failed */
  {
    char key[MAX_DBKEY_LENGTH];
    uint key_length;

    key_length= create_table_def_key(thd, key, table_list, 0);
    pthread_mutex_lock(&LOCK_open);
    if (!(share= (get_table_share(thd, table_list, key, key_length, 0,
                                  &error))))
    {
      pthread_mutex_unlock(&LOCK_open);
      DBUG_RETURN(0);				// Can't open frm file
    }

    if (open_table_from_share(thd, share, "", 0, 0, 0, &tmp_table, FALSE))
    {
      release_table_share(share, RELEASE_NORMAL);
      pthread_mutex_unlock(&LOCK_open);
      DBUG_RETURN(0);                           // Out of memory
    }
    table= &tmp_table;
    pthread_mutex_unlock(&LOCK_open);
  }
  /*
    REPAIR TABLE ... USE_FRM for temporary tables makes little sense.
  */
  if (table->s->tmp_table)
  {
    error= send_check_errmsg(thd, table_list, "repair",
			     "Cannot repair temporary table from .frm file");
    goto end;
  }

  /*
    User gave us USE_FRM which means that the header in the index file is
    trashed.
    In this case we will try to fix the table the following way:
    - Rename the data file to a temporary name
    - Truncate the table
    - Replace the new data file with the old one
    - Run a normal repair using the new index file and the old data file
  */

  /*
    Check if this is a table type that stores index and data separately,
    like ISAM or MyISAM
  */
  ext= table->file->bas_ext();
  if (!ext[0] || !ext[1])
    goto end;					// No data file

  // Name of data file
  strxmov(from, table->s->normalized_path.str, ext[1], NullS);
  if (!my_stat(from, &stat_info, MYF(0)))
    goto end;				// Can't use USE_FRM flag

  my_snprintf(tmp, sizeof(tmp), "%s-%lx_%lx",
	      from, current_pid, thd->thread_id);

  /* If we could open the table, close it */
  if (table_list->table)
  {
    pthread_mutex_lock(&LOCK_open);
    close_cached_table(thd, table);
    pthread_mutex_unlock(&LOCK_open);
  }
  if (lock_and_wait_for_table_name(thd,table_list))
  {
    error= -1;
    goto end;
  }
  if (my_rename(from, tmp, MYF(MY_WME)))
  {
    pthread_mutex_lock(&LOCK_open);
    unlock_table_name(thd, table_list);
    pthread_mutex_unlock(&LOCK_open);
    error= send_check_errmsg(thd, table_list, "repair",
			     "Failed renaming data file");
    goto end;
  }
  if (mysql_truncate(thd, table_list, 1))
  {
    pthread_mutex_lock(&LOCK_open);
    unlock_table_name(thd, table_list);
    pthread_mutex_unlock(&LOCK_open);
    error= send_check_errmsg(thd, table_list, "repair",
			     "Failed generating table from .frm file");
    goto end;
  }
  if (my_rename(tmp, from, MYF(MY_WME)))
  {
    pthread_mutex_lock(&LOCK_open);
    unlock_table_name(thd, table_list);
    pthread_mutex_unlock(&LOCK_open);
    error= send_check_errmsg(thd, table_list, "repair",
			     "Failed restoring .MYD file");
    goto end;
  }

  /*
    Now we should be able to open the partially repaired table
    to finish the repair in the handler later on.
  */
  pthread_mutex_lock(&LOCK_open);
  if (reopen_name_locked_table(thd, table_list))
  {
    unlock_table_name(thd, table_list);
    pthread_mutex_unlock(&LOCK_open);
    error= send_check_errmsg(thd, table_list, "repair",
                             "Failed to open partially repaired table");
    goto end;
  }
  pthread_mutex_unlock(&LOCK_open);

end:
  if (table == &tmp_table)
  {
    pthread_mutex_lock(&LOCK_open);
    closefrm(table, 1);				// Free allocated memory
    pthread_mutex_unlock(&LOCK_open);
  }
  DBUG_RETURN(error);
}



/*
  RETURN VALUES
    FALSE Message sent to net (admin operation went ok)
    TRUE  Message should be sent by caller 
          (admin operation or network communication failed)
*/
static bool mysql_admin_table(THD* thd, TABLE_LIST* tables,
                              HA_CHECK_OPT* check_opt,
                              const char *operator_name,
                              thr_lock_type lock_type,
                              bool open_for_modify,
                              bool no_warnings_for_error,
                              uint extra_open_options,
                              int (*prepare_func)(THD *, TABLE_LIST *,
                                                  HA_CHECK_OPT *),
                              int (handler::*operator_func)(THD *,
                                                            HA_CHECK_OPT *),
                              int (view_operator_func)(THD *, TABLE_LIST*))
{
  TABLE_LIST *table, *save_next_global, *save_next_local;
  SELECT_LEX *select= &thd->lex->select_lex;
  List<Item> field_list;
  Item *item;
  Protocol *protocol= thd->protocol;
  LEX *lex= thd->lex;
  int result_code;
  DBUG_ENTER("mysql_admin_table");

  if (end_active_trans(thd))
    DBUG_RETURN(1);
  field_list.push_back(item = new Item_empty_string("Table", NAME_LEN*2));
  item->maybe_null = 1;
  field_list.push_back(item = new Item_empty_string("Op", 10));
  item->maybe_null = 1;
  field_list.push_back(item = new Item_empty_string("Msg_type", 10));
  item->maybe_null = 1;
  field_list.push_back(item = new Item_empty_string("Msg_text", 255));
  item->maybe_null = 1;
  if (protocol->send_fields(&field_list,
                            Protocol::SEND_NUM_ROWS | Protocol::SEND_EOF))
    DBUG_RETURN(TRUE);

  mysql_ha_flush(thd, tables, MYSQL_HA_CLOSE_FINAL, FALSE);
  for (table= tables; table; table= table->next_local)
  {
    char table_name[NAME_LEN*2+2];
    char* db = table->db;
    bool fatal_error=0;

    strxmov(table_name, db, ".", table->table_name, NullS);
    thd->open_options|= extra_open_options;
    table->lock_type= lock_type;
    /* open only one table from local list of command */
    save_next_global= table->next_global;
    table->next_global= 0;
    save_next_local= table->next_local;
    table->next_local= 0;
    select->table_list.first= (byte*)table;
    /*
      Time zone tables and SP tables can be add to lex->query_tables list,
      so it have to be prepared.
      TODO: Investigate if we can put extra tables into argument instead of
      using lex->query_tables
    */
    lex->query_tables= table;
    lex->query_tables_last= &table->next_global;
    lex->query_tables_own_last= 0;
    thd->no_warnings_for_error= no_warnings_for_error;
    if (view_operator_func == NULL)
      table->required_type=FRMTYPE_TABLE;
    open_and_lock_tables(thd, table);
    thd->no_warnings_for_error= 0;
    table->next_global= save_next_global;
    table->next_local= save_next_local;
    thd->open_options&= ~extra_open_options;

    if (prepare_func)
    {
      switch ((*prepare_func)(thd, table, check_opt)) {
      case  1:           // error, message written to net
        ha_autocommit_or_rollback(thd, 1);
        close_thread_tables(thd);
        continue;
      case -1:           // error, message could be written to net
        goto err;
      default:           // should be 0 otherwise
        ;
      }
    }

    /*
      CHECK TABLE command is only command where VIEW allowed here and this
      command use only temporary teble method for VIEWs resolving => there
      can't be VIEW tree substitition of join view => if opening table
      succeed then table->table will have real TABLE pointer as value (in
      case of join view substitution table->table can be 0, but here it is
      impossible)
    */
    if (!table->table)
    {
      char buf[ERRMSGSIZE+ERRMSGSIZE+2];
      const char *err_msg;
      protocol->prepare_for_resend();
      protocol->store(table_name, system_charset_info);
      protocol->store(operator_name, system_charset_info);
      protocol->store(STRING_WITH_LEN("error"), system_charset_info);
      if (!(err_msg=thd->net.last_error))
	err_msg=ER(ER_CHECK_NO_SUCH_TABLE);
      /* if it was a view will check md5 sum */
      if (table->view &&
          view_checksum(thd, table) == HA_ADMIN_WRONG_CHECKSUM)
      {
        strxmov(buf, err_msg, "; ", ER(ER_VIEW_CHECKSUM), NullS);
        err_msg= (const char *)buf;
      }
      protocol->store(err_msg, system_charset_info);
      lex->cleanup_after_one_table_open();
      thd->clear_error();
      /*
        View opening can be interrupted in the middle of process so some
        tables can be left opening
      */
      ha_autocommit_or_rollback(thd, 1);
      close_thread_tables(thd);
      lex->reset_query_tables_list(FALSE);
      if (protocol->write())
	goto err;
      continue;
    }

    if (table->view)
    {
      result_code= (*view_operator_func)(thd, table);
      goto send_result;
    }

    table->table->pos_in_table_list= table;
    if ((table->table->db_stat & HA_READ_ONLY) && open_for_modify)
    {
      char buff[FN_REFLEN + MYSQL_ERRMSG_SIZE];
      uint length;
      protocol->prepare_for_resend();
      protocol->store(table_name, system_charset_info);
      protocol->store(operator_name, system_charset_info);
      protocol->store(STRING_WITH_LEN("error"), system_charset_info);
      length= my_snprintf(buff, sizeof(buff), ER(ER_OPEN_AS_READONLY),
                          table_name);
      protocol->store(buff, length, system_charset_info);
      ha_autocommit_or_rollback(thd, 0);
      close_thread_tables(thd);
      lex->reset_query_tables_list(FALSE);
      table->table=0;				// For query cache
      if (protocol->write())
	goto err;
      continue;
    }

    /* Close all instances of the table to allow repair to rename files */
    if (lock_type == TL_WRITE && table->table->s->version &&
        !table->table->s->log_table)
    {
      pthread_mutex_lock(&LOCK_open);
      const char *old_message=thd->enter_cond(&COND_refresh, &LOCK_open,
					      "Waiting to get writelock");
      mysql_lock_abort(thd,table->table, TRUE);
      remove_table_from_cache(thd, table->table->s->db.str,
                              table->table->s->table_name.str,
                              RTFC_WAIT_OTHER_THREAD_FLAG |
                              RTFC_CHECK_KILLED_FLAG);
      thd->exit_cond(old_message);
      if (thd->killed)
	goto err;
      /* Flush entries in the query cache involving this table. */
      query_cache_invalidate3(thd, table->table, 0);
      open_for_modify= 0;
    }

    if (table->table->s->crashed && operator_func == &handler::ha_check)
    {
      protocol->prepare_for_resend();
      protocol->store(table_name, system_charset_info);
      protocol->store(operator_name, system_charset_info);
      protocol->store(STRING_WITH_LEN("warning"), system_charset_info);
      protocol->store(STRING_WITH_LEN("Table is marked as crashed"),
                      system_charset_info);
      if (protocol->write())
        goto err;
    }

    if (operator_func == &handler::ha_repair)
    {
      if ((table->table->file->check_old_types() == HA_ADMIN_NEEDS_ALTER) ||
          (table->table->file->ha_check_for_upgrade(check_opt) ==
           HA_ADMIN_NEEDS_ALTER))
      {
        ha_autocommit_or_rollback(thd, 1);
        close_thread_tables(thd);
        tmp_disable_binlog(thd); // binlogging is done by caller if wanted
        result_code= mysql_recreate_table(thd, table, 0);
        reenable_binlog(thd);
        goto send_result;
      }

    }

    result_code = (table->table->file->*operator_func)(thd, check_opt);

send_result:

    lex->cleanup_after_one_table_open();
    thd->clear_error();  // these errors shouldn't get client
    protocol->prepare_for_resend();
    protocol->store(table_name, system_charset_info);
    protocol->store(operator_name, system_charset_info);

send_result_message:

    DBUG_PRINT("info", ("result_code: %d", result_code));
    switch (result_code) {
    case HA_ADMIN_NOT_IMPLEMENTED:
      {
	char buf[ERRMSGSIZE+20];
	uint length=my_snprintf(buf, ERRMSGSIZE,
				ER(ER_CHECK_NOT_IMPLEMENTED), operator_name);
	protocol->store(STRING_WITH_LEN("note"), system_charset_info);
	protocol->store(buf, length, system_charset_info);
      }
      break;

    case HA_ADMIN_NOT_BASE_TABLE:
      {
        char buf[ERRMSGSIZE+20];
        uint length= my_snprintf(buf, ERRMSGSIZE,
                                 ER(ER_BAD_TABLE_ERROR), table_name);
        protocol->store(STRING_WITH_LEN("note"), system_charset_info);
        protocol->store(buf, length, system_charset_info);
      }
      break;

    case HA_ADMIN_OK:
      protocol->store(STRING_WITH_LEN("status"), system_charset_info);
      protocol->store(STRING_WITH_LEN("OK"), system_charset_info);
      break;

    case HA_ADMIN_FAILED:
      protocol->store(STRING_WITH_LEN("status"), system_charset_info);
      protocol->store(STRING_WITH_LEN("Operation failed"),
                      system_charset_info);
      break;

    case HA_ADMIN_REJECT:
      protocol->store(STRING_WITH_LEN("status"), system_charset_info);
      protocol->store(STRING_WITH_LEN("Operation need committed state"),
                      system_charset_info);
      open_for_modify= FALSE;
      break;

    case HA_ADMIN_ALREADY_DONE:
      protocol->store(STRING_WITH_LEN("status"), system_charset_info);
      protocol->store(STRING_WITH_LEN("Table is already up to date"),
                      system_charset_info);
      break;

    case HA_ADMIN_CORRUPT:
      protocol->store(STRING_WITH_LEN("error"), system_charset_info);
      protocol->store(STRING_WITH_LEN("Corrupt"), system_charset_info);
      fatal_error=1;
      break;

    case HA_ADMIN_INVALID:
      protocol->store(STRING_WITH_LEN("error"), system_charset_info);
      protocol->store(STRING_WITH_LEN("Invalid argument"),
                      system_charset_info);
      break;

    case HA_ADMIN_TRY_ALTER:
    {
      /*
        This is currently used only by InnoDB. ha_innobase::optimize() answers
        "try with alter", so here we close the table, do an ALTER TABLE,
        reopen the table and do ha_innobase::analyze() on it.
      */
      ha_autocommit_or_rollback(thd, 0);
      close_thread_tables(thd);
      TABLE_LIST *save_next_local= table->next_local,
                 *save_next_global= table->next_global;
      table->next_local= table->next_global= 0;
      tmp_disable_binlog(thd); // binlogging is done by caller if wanted
      result_code= mysql_recreate_table(thd, table, 0);
      reenable_binlog(thd);
      ha_autocommit_or_rollback(thd, 0);
      close_thread_tables(thd);
      if (!result_code) // recreation went ok
      {
        if ((table->table= open_ltable(thd, table, lock_type)) &&
            ((result_code= table->table->file->analyze(thd, check_opt)) > 0))
          result_code= 0; // analyze went ok
      }
      if (result_code) // either mysql_recreate_table or analyze failed
      {
        const char *err_msg;
        if ((err_msg= thd->net.last_error))
        {
          if (!thd->vio_ok())
          {
            sql_print_error(err_msg);
          }
          else
          {
            /* Hijack the row already in-progress. */
            protocol->store(STRING_WITH_LEN("error"), system_charset_info);
            protocol->store(err_msg, system_charset_info);
            (void)protocol->write();
            /* Start off another row for HA_ADMIN_FAILED */
            protocol->prepare_for_resend();
            protocol->store(table_name, system_charset_info);
            protocol->store(operator_name, system_charset_info);
          }
        }
      }
      result_code= result_code ? HA_ADMIN_FAILED : HA_ADMIN_OK;
      table->next_local= save_next_local;
      table->next_global= save_next_global;
      goto send_result_message;
    }
    case HA_ADMIN_WRONG_CHECKSUM:
    {
      protocol->store(STRING_WITH_LEN("note"), system_charset_info);
      protocol->store(ER(ER_VIEW_CHECKSUM), strlen(ER(ER_VIEW_CHECKSUM)),
                      system_charset_info);
      break;
    }

    case HA_ADMIN_NEEDS_UPGRADE:
    case HA_ADMIN_NEEDS_ALTER:
    {
      char buf[ERRMSGSIZE];
      uint length;

      protocol->store(STRING_WITH_LEN("error"), system_charset_info);
      length=my_snprintf(buf, ERRMSGSIZE, ER(ER_TABLE_NEEDS_UPGRADE), table->table_name);
      protocol->store(buf, length, system_charset_info);
      fatal_error=1;
      break;
    }

    default:				// Probably HA_ADMIN_INTERNAL_ERROR
      {
        char buf[ERRMSGSIZE+20];
        uint length=my_snprintf(buf, ERRMSGSIZE,
                                "Unknown - internal error %d during operation",
                                result_code);
        protocol->store(STRING_WITH_LEN("error"), system_charset_info);
        protocol->store(buf, length, system_charset_info);
        fatal_error=1;
        break;
      }
    }
    if (table->table)
    {
      /* in the below check we do not refresh the log tables */
      if (fatal_error)
        table->table->s->version=0;               // Force close of table
      else if (open_for_modify && !table->table->s->log_table)
      {
        if (table->table->s->tmp_table)
          table->table->file->info(HA_STATUS_CONST);
        else
        {
          pthread_mutex_lock(&LOCK_open);
          remove_table_from_cache(thd, table->table->s->db.str,
                                  table->table->s->table_name.str, RTFC_NO_FLAG);
          pthread_mutex_unlock(&LOCK_open);
        }
        /* May be something modified consequently we have to invalidate cache */
        query_cache_invalidate3(thd, table->table, 0);
      }
    }
    ha_autocommit_or_rollback(thd, 0);
    close_thread_tables(thd);
    table->table=0;				// For query cache
    if (protocol->write())
      goto err;
  }

  send_eof(thd);
  DBUG_RETURN(FALSE);

 err:
  ha_autocommit_or_rollback(thd, 1);
  close_thread_tables(thd);			// Shouldn't be needed
  if (table)
    table->table=0;
  DBUG_RETURN(TRUE);
}


bool mysql_backup_table(THD* thd, TABLE_LIST* table_list)
{
  DBUG_ENTER("mysql_backup_table");
  DBUG_RETURN(mysql_admin_table(thd, table_list, 0,
				"backup", TL_READ, 0, 0, 0, 0,
				&handler::backup, 0));
}


bool mysql_restore_table(THD* thd, TABLE_LIST* table_list)
{
  DBUG_ENTER("mysql_restore_table");
  DBUG_RETURN(mysql_admin_table(thd, table_list, 0,
				"restore", TL_WRITE, 1, 1, 0,
				&prepare_for_restore,
				&handler::restore, 0));
}


bool mysql_repair_table(THD* thd, TABLE_LIST* tables, HA_CHECK_OPT* check_opt)
{
  DBUG_ENTER("mysql_repair_table");
  DBUG_RETURN(mysql_admin_table(thd, tables, check_opt,
				"repair", TL_WRITE, 1,
                                test(check_opt->sql_flags & TT_USEFRM),
                                HA_OPEN_FOR_REPAIR,
				&prepare_for_repair,
				&handler::ha_repair, 0));
}


bool mysql_optimize_table(THD* thd, TABLE_LIST* tables, HA_CHECK_OPT* check_opt)
{
  DBUG_ENTER("mysql_optimize_table");
  DBUG_RETURN(mysql_admin_table(thd, tables, check_opt,
				"optimize", TL_WRITE, 1,0,0,0,
				&handler::optimize, 0));
}


/*
  Assigned specified indexes for a table into key cache

  SYNOPSIS
    mysql_assign_to_keycache()
    thd		Thread object
    tables	Table list (one table only)

  RETURN VALUES
   FALSE ok
   TRUE  error
*/

bool mysql_assign_to_keycache(THD* thd, TABLE_LIST* tables,
			     LEX_STRING *key_cache_name)
{
  HA_CHECK_OPT check_opt;
  KEY_CACHE *key_cache;
  DBUG_ENTER("mysql_assign_to_keycache");

  check_opt.init();
  pthread_mutex_lock(&LOCK_global_system_variables);
  if (!(key_cache= get_key_cache(key_cache_name)))
  {
    pthread_mutex_unlock(&LOCK_global_system_variables);
    my_error(ER_UNKNOWN_KEY_CACHE, MYF(0), key_cache_name->str);
    DBUG_RETURN(TRUE);
  }
  pthread_mutex_unlock(&LOCK_global_system_variables);
  check_opt.key_cache= key_cache;
  DBUG_RETURN(mysql_admin_table(thd, tables, &check_opt,
				"assign_to_keycache", TL_READ_NO_INSERT, 0, 0,
				0, 0, &handler::assign_to_keycache, 0));
}


/*
  Reassign all tables assigned to a key cache to another key cache

  SYNOPSIS
    reassign_keycache_tables()
    thd		Thread object
    src_cache	Reference to the key cache to clean up
    dest_cache	New key cache

  NOTES
    This is called when one sets a key cache size to zero, in which
    case we have to move the tables associated to this key cache to
    the "default" one.

    One has to ensure that one never calls this function while
    some other thread is changing the key cache. This is assured by
    the caller setting src_cache->in_init before calling this function.

    We don't delete the old key cache as there may still be pointers pointing
    to it for a while after this function returns.

 RETURN VALUES
    0	  ok
*/

int reassign_keycache_tables(THD *thd, KEY_CACHE *src_cache,
			     KEY_CACHE *dst_cache)
{
  DBUG_ENTER("reassign_keycache_tables");

  DBUG_ASSERT(src_cache != dst_cache);
  DBUG_ASSERT(src_cache->in_init);
  src_cache->param_buff_size= 0;		// Free key cache
  ha_resize_key_cache(src_cache);
  ha_change_key_cache(src_cache, dst_cache);
  DBUG_RETURN(0);
}


/*
  Preload specified indexes for a table into key cache

  SYNOPSIS
    mysql_preload_keys()
    thd		Thread object
    tables	Table list (one table only)

  RETURN VALUES
    FALSE ok
    TRUE  error
*/

bool mysql_preload_keys(THD* thd, TABLE_LIST* tables)
{
  DBUG_ENTER("mysql_preload_keys");
  DBUG_RETURN(mysql_admin_table(thd, tables, 0,
				"preload_keys", TL_READ, 0, 0, 0, 0,
				&handler::preload_keys, 0));
}


/*
  Create a table identical to the specified table

  SYNOPSIS
    mysql_create_like_table()
    thd		Thread object
    table	Table list (one table only)
    create_info Create info
    table_ident Src table_ident

  RETURN VALUES
    FALSE OK
    TRUE  error
*/

bool mysql_create_like_table(THD* thd, TABLE_LIST* table,
                             HA_CREATE_INFO *lex_create_info,
                             Table_ident *table_ident)
{
  TABLE *tmp_table;
  char src_path[FN_REFLEN], dst_path[FN_REFLEN], tmp_path[FN_REFLEN];
  uint dst_path_length;
  char *db= table->db;
  char *table_name= table->table_name;
  char *src_db;
  char *src_table= table_ident->table.str;
  int  err;
  bool res= TRUE;
  enum legacy_db_type not_used;
  HA_CREATE_INFO *create_info;

  TABLE_LIST src_tables_list;
  DBUG_ENTER("mysql_create_like_table");

  if (!(create_info= copy_create_info(lex_create_info)))
  {
    DBUG_RETURN(TRUE);
  }
  DBUG_ASSERT(table_ident->db.str); /* Must be set in the parser */
  src_db= table_ident->db.str;

  /*
    Validate the source table
  */
  if (table_ident->table.length > NAME_LEN ||
      (table_ident->table.length &&
       check_table_name(src_table,table_ident->table.length)))
  {
    my_error(ER_WRONG_TABLE_NAME, MYF(0), src_table);
    DBUG_RETURN(TRUE);
  }
  if (!src_db || check_db_name(src_db))
  {
    my_error(ER_WRONG_DB_NAME, MYF(0), src_db ? src_db : "NULL");
    DBUG_RETURN(-1);
  }

  bzero((gptr)&src_tables_list, sizeof(src_tables_list));
  src_tables_list.db= src_db;
  src_tables_list.table_name= src_table;

  if (lock_and_wait_for_table_name(thd, &src_tables_list))
    goto err;

  if ((tmp_table= find_temporary_table(thd, src_db, src_table)))
    strxmov(src_path, tmp_table->s->path.str, reg_ext, NullS);
  else
  {
    build_table_filename(src_path, sizeof(src_path),
                         src_db, src_table, reg_ext, 0);
    /* Resolve symlinks (for windows) */
    unpack_filename(src_path, src_path);
    if (lower_case_table_names)
      my_casedn_str(files_charset_info, src_path);
    if (access(src_path, F_OK))
    {
      my_error(ER_BAD_TABLE_ERROR, MYF(0), src_table);
      goto err;
    }
  }

  /* 
     create like should be not allowed for Views, Triggers, ... 
  */
  if (mysql_frm_type(thd, src_path, &not_used) != FRMTYPE_TABLE)
  {
    my_error(ER_WRONG_OBJECT, MYF(0), src_db, src_table, "BASE TABLE");
    goto err;
  }

  /*
    Validate the destination table

    skip the destination table name checking as this is already
    validated.
  */
  if (create_info->options & HA_LEX_CREATE_TMP_TABLE)
  {
    if (find_temporary_table(thd, db, table_name))
      goto table_exists;
    dst_path_length= build_tmptable_filename(thd, dst_path, sizeof(dst_path));
    if (lower_case_table_names)
      my_casedn_str(files_charset_info, dst_path);
    create_info->table_options|= HA_CREATE_DELAY_KEY_WRITE;
  }
  else
  {
    dst_path_length= build_table_filename(dst_path, sizeof(dst_path),
                                          db, table_name, reg_ext, 0);
    if (!access(dst_path, F_OK))
      goto table_exists;
  }

  /*
    Create a new table by copying from source table
  */
  if (my_copy(src_path, dst_path, MYF(MY_DONT_OVERWRITE_FILE)))
  {
    if (my_errno == ENOENT)
      my_error(ER_BAD_DB_ERROR,MYF(0),db);
    else
      my_error(ER_CANT_CREATE_FILE,MYF(0),dst_path,my_errno);
    goto err;
  }

  /*
    As mysql_truncate don't work on a new table at this stage of
    creation, instead create the table directly (for both normal
    and temporary tables).
  */
#ifdef WITH_PARTITION_STORAGE_ENGINE
  /*
    For partitioned tables we need to copy the .par file as well since
    it is used in open_table_def to even be able to create a new handler.
    There is no way to find out here if the original table is a
    partitioned table so we copy the file and ignore any errors.
  */
  fn_format(tmp_path, dst_path, reg_ext, ".par", MYF(MY_REPLACE_EXT));
  strmov(dst_path, tmp_path);
  fn_format(tmp_path, src_path, reg_ext, ".par", MYF(MY_REPLACE_EXT));
  strmov(src_path, tmp_path);
  my_copy(src_path, dst_path, MYF(MY_DONT_OVERWRITE_FILE));
#endif
  dst_path[dst_path_length - reg_ext_length]= '\0';  // Remove .frm
  err= ha_create_table(thd, dst_path, db, table_name, create_info, 1);

  if (create_info->options & HA_LEX_CREATE_TMP_TABLE)
  {
    if (err || !open_temporary_table(thd, dst_path, db, table_name, 1))
    {
      (void) rm_temporary_table(create_info->db_type,
				dst_path); /* purecov: inspected */
      goto err;     /* purecov: inspected */
    }
  }
  else if (err)
  {
    (void) quick_rm_table(create_info->db_type, db,
			  table_name, 0); /* purecov: inspected */
    goto err;	    /* purecov: inspected */
  }

  /*
    We have to write the query before we unlock the tables.
  */
  if (thd->current_stmt_binlog_row_based)
  {
    /*
       Since temporary tables are not replicated under row-based
       replication, CREATE TABLE ... LIKE ... needs special
       treatement.  We have four cases to consider, according to the
       following decision table:

           ==== ========= ========= ==============================
           Case    Target    Source Write to binary log
           ==== ========= ========= ==============================
           1       normal    normal Original statement
           2       normal temporary Generated statement
           3    temporary    normal Nothing
           4    temporary temporary Nothing
           ==== ========= ========= ==============================

       The variable 'tmp_table' below is used to see if the source
       table is a temporary table: if it is set, then the source table
       was a temporary table and we can take apropriate actions.
    */
    if (!(create_info->options & HA_LEX_CREATE_TMP_TABLE))
    {
      if (tmp_table)                            // Case 2
      {
        char buf[2048];
        String query(buf, sizeof(buf), system_charset_info);
        query.length(0);  // Have to zero it since constructor doesn't
        TABLE *table_ptr;
        int error;

        /*
          Let's open and lock the table: it will be closed (and
          unlocked) by close_thread_tables() at the end of the
          statement anyway.
         */
        if (!(table_ptr= open_ltable(thd, table, TL_READ_NO_INSERT)))
          goto err;

        int result= store_create_info(thd, table, &query, create_info);

        DBUG_ASSERT(result == 0); // store_create_info() always return 0
        write_bin_log(thd, TRUE, query.ptr(), query.length());
      }
      else                                      // Case 1
        write_bin_log(thd, TRUE, thd->query, thd->query_length);
    }
    /*
      Case 3 and 4 does nothing under RBR
    */
  }
  else
    write_bin_log(thd, TRUE, thd->query, thd->query_length);

  res= FALSE;
  goto err;

table_exists:
  if (create_info->options & HA_LEX_CREATE_IF_NOT_EXISTS)
  {
    char warn_buff[MYSQL_ERRMSG_SIZE];
    my_snprintf(warn_buff, sizeof(warn_buff),
		ER(ER_TABLE_EXISTS_ERROR), table_name);
    push_warning(thd, MYSQL_ERROR::WARN_LEVEL_NOTE,
		 ER_TABLE_EXISTS_ERROR,warn_buff);
    res= FALSE;
  }
  else
    my_error(ER_TABLE_EXISTS_ERROR, MYF(0), table_name);

err:
  pthread_mutex_lock(&LOCK_open);
  unlock_table_name(thd, &src_tables_list);
  pthread_mutex_unlock(&LOCK_open);
  DBUG_RETURN(res);
}


bool mysql_analyze_table(THD* thd, TABLE_LIST* tables, HA_CHECK_OPT* check_opt)
{
  thr_lock_type lock_type = TL_READ_NO_INSERT;

  DBUG_ENTER("mysql_analyze_table");
  DBUG_RETURN(mysql_admin_table(thd, tables, check_opt,
				"analyze", lock_type, 1, 0, 0, 0,
				&handler::analyze, 0));
}


bool mysql_check_table(THD* thd, TABLE_LIST* tables,HA_CHECK_OPT* check_opt)
{
  thr_lock_type lock_type = TL_READ_NO_INSERT;

  DBUG_ENTER("mysql_check_table");
  DBUG_RETURN(mysql_admin_table(thd, tables, check_opt,
				"check", lock_type,
				0, HA_OPEN_FOR_REPAIR, 0, 0,
				&handler::ha_check, &view_checksum));
}


/* table_list should contain just one table */
static int
mysql_discard_or_import_tablespace(THD *thd,
                                   TABLE_LIST *table_list,
                                   enum tablespace_op_type tablespace_op)
{
  TABLE *table;
  my_bool discard;
  int error;
  DBUG_ENTER("mysql_discard_or_import_tablespace");

  /*
    Note that DISCARD/IMPORT TABLESPACE always is the only operation in an
    ALTER TABLE
  */

  thd->proc_info="discard_or_import_tablespace";

  discard= test(tablespace_op == DISCARD_TABLESPACE);

 /*
   We set this flag so that ha_innobase::open and ::external_lock() do
   not complain when we lock the table
 */
  thd->tablespace_op= TRUE;
  if (!(table=open_ltable(thd,table_list,TL_WRITE)))
  {
    thd->tablespace_op=FALSE;
    DBUG_RETURN(-1);
  }

  error=table->file->discard_or_import_tablespace(discard);

  thd->proc_info="end";

  if (error)
    goto err;

  /*
    The 0 in the call below means 'not in a transaction', which means
    immediate invalidation; that is probably what we wish here
  */
  query_cache_invalidate3(thd, table_list, 0);

  /* The ALTER TABLE is always in its own transaction */
  error = ha_commit_stmt(thd);
  if (ha_commit(thd))
    error=1;
  if (error)
    goto err;
  write_bin_log(thd, FALSE, thd->query, thd->query_length);

err:
  ha_autocommit_or_rollback(thd, error);
  close_thread_tables(thd);
  thd->tablespace_op=FALSE;
  
  if (error == 0)
  {
    send_ok(thd);
    DBUG_RETURN(0);
  }

  table->file->print_error(error, MYF(0));
    
  DBUG_RETURN(-1);
}


/*
  SYNOPSIS
    compare_tables()
      table                     The original table.
      create_list               The fields for the new table.
      key_info_buffer           An array of KEY structs for the new indexes.
      key_count                 The number of elements in the array.
      create_info               Create options for the new table.
      alter_info                Alter options.
      order_num                 Number of order list elements.
      index_drop_buffer   OUT   An array of offsets into table->key_info.
      index_drop_count    OUT   The number of elements in the array.
      index_add_buffer    OUT   An array of offsets into key_info_buffer.
      index_add_count     OUT   The number of elements in the array.

  DESCRIPTION
    'table' (first argument) contains information of the original
    table, which includes all corresponding parts that the new
    table has in arguments create_list, key_list and create_info.

    By comparing the changes between the original and new table
    we can determine how much it has changed after ALTER TABLE
    and whether we need to make a copy of the table, or just change
    the .frm file.

    If there are no data changes, but index changes, 'index_drop_buffer'
    and/or 'index_add_buffer' are populated with offsets into
    table->key_info or key_info_buffer respectively for the indexes
    that need to be dropped and/or (re-)created.

  RETURN VALUES
    0                           No copy needed
    ALTER_TABLE_DATA_CHANGED    Data changes, copy needed
    ALTER_TABLE_INDEX_CHANGED   Index changes, copy might be needed
*/

static uint compare_tables(TABLE *table, List<create_field> *create_list,
                           KEY *key_info_buffer, uint key_count,
                           HA_CREATE_INFO *create_info,
                           ALTER_INFO *alter_info, uint order_num,
                           uint *index_drop_buffer, uint *index_drop_count,
                           uint *index_add_buffer, uint *index_add_count,
                           bool varchar)
{
  Field **f_ptr, *field;
  uint changes= 0, tmp;
  List_iterator_fast<create_field> new_field_it(*create_list);
  create_field *new_field;
  KEY_PART_INFO *key_part;
  KEY_PART_INFO *end;
  DBUG_ENTER("compare_tables");

  /*
    Some very basic checks. If number of fields changes, or the
    handler, we need to run full ALTER TABLE. In the future
    new fields can be added and old dropped without copy, but
    not yet.

    Test also that engine was not given during ALTER TABLE, or
    we are force to run regular alter table (copy).
    E.g. ALTER TABLE tbl_name ENGINE=MyISAM.

    For the following ones we also want to run regular alter table:
    ALTER TABLE tbl_name ORDER BY ..
    ALTER TABLE tbl_name CONVERT TO CHARACTER SET ..

    At the moment we can't handle altering temporary tables without a copy.
    We also test if OPTIMIZE TABLE was given and was mapped to alter table.
    In that case we always do full copy.

    There was a bug prior to mysql-4.0.25. Number of null fields was
    calculated incorrectly. As a result frm and data files gets out of
    sync after fast alter table. There is no way to determine by which
    mysql version (in 4.0 and 4.1 branches) table was created, thus we
    disable fast alter table for all tables created by mysql versions
    prior to 5.0 branch.
    See BUG#6236.
  */
  if (table->s->fields != create_list->elements ||
      table->s->db_type != create_info->db_type ||
      table->s->tmp_table ||
      create_info->used_fields & HA_CREATE_USED_ENGINE ||
      create_info->used_fields & HA_CREATE_USED_CHARSET ||
      create_info->used_fields & HA_CREATE_USED_DEFAULT_CHARSET ||
      (alter_info->flags & (ALTER_RECREATE | ALTER_FOREIGN_KEY)) ||
      order_num ||
      !table->s->mysql_version ||
      (table->s->frm_version < FRM_VER_TRUE_VARCHAR && varchar))
    DBUG_RETURN(ALTER_TABLE_DATA_CHANGED);

  /*
    Go through fields and check if the original ones are compatible
    with new table.
  */
  for (f_ptr= table->field, new_field= new_field_it++;
       (field= *f_ptr); f_ptr++, new_field= new_field_it++)
  {
    /* Make sure we have at least the default charset in use. */
    if (!new_field->charset)
      new_field->charset= create_info->default_table_charset;

    /* Check that NULL behavior is same for old and new fields */
    if ((new_field->flags & NOT_NULL_FLAG) !=
	(uint) (field->flags & NOT_NULL_FLAG))
      DBUG_RETURN(ALTER_TABLE_DATA_CHANGED);

    /* Don't pack rows in old tables if the user has requested this. */
    if (create_info->row_type == ROW_TYPE_DYNAMIC ||
	(new_field->flags & BLOB_FLAG) ||
	new_field->sql_type == MYSQL_TYPE_VARCHAR &&
	create_info->row_type != ROW_TYPE_FIXED)
      create_info->table_options|= HA_OPTION_PACK_RECORD;

    /* Check if field was renamed */
    field->flags&= ~FIELD_IS_RENAMED;
    if (my_strcasecmp(system_charset_info,
		      field->field_name,
		      new_field->field_name))
      field->flags|= FIELD_IS_RENAMED;      

    /* Evaluate changes bitmap and send to check_if_incompatible_data() */
    if (!(tmp= field->is_equal(new_field)))
      DBUG_RETURN(ALTER_TABLE_DATA_CHANGED);
    // Clear indexed marker
    field->flags&= ~FIELD_IN_ADD_INDEX;
    changes|= tmp;
  }

  /*
    Go through keys and check if the original ones are compatible
    with new table.
  */
  KEY *table_key;
  KEY *table_key_end= table->key_info + table->s->keys;
  KEY *new_key;
  KEY *new_key_end= key_info_buffer + key_count;

  DBUG_PRINT("info", ("index count old: %d  new: %d",
                      table->s->keys, key_count));
  /*
    Step through all keys of the old table and search matching new keys.
  */
  *index_drop_count= 0;
  *index_add_count= 0;
  for (table_key= table->key_info; table_key < table_key_end; table_key++)
  {
    KEY_PART_INFO *table_part;
    KEY_PART_INFO *table_part_end= table_key->key_part + table_key->key_parts;
    KEY_PART_INFO *new_part;

    /* Search a new key with the same name. */
    for (new_key= key_info_buffer; new_key < new_key_end; new_key++)
    {
      if (! strcmp(table_key->name, new_key->name))
        break;
    }
    if (new_key >= new_key_end)
    {
      /* Key not found. Add the offset of the key to the drop buffer. */
      index_drop_buffer[(*index_drop_count)++]= table_key - table->key_info;
      DBUG_PRINT("info", ("index dropped: '%s'", table_key->name));
      continue;
    }

    /* Check that the key types are compatible between old and new tables. */
    if ((table_key->algorithm != new_key->algorithm) ||
	((table_key->flags & HA_KEYFLAG_MASK) !=
         (new_key->flags & HA_KEYFLAG_MASK)) ||
        (table_key->key_parts != new_key->key_parts))
      goto index_changed;

    /*
      Check that the key parts remain compatible between the old and
      new tables.
    */
    for (table_part= table_key->key_part, new_part= new_key->key_part;
         table_part < table_part_end;
         table_part++, new_part++)
    {
      /*
	Key definition has changed if we are using a different field or
	if the used key part length is different. We know that the fields
        did not change. Comparing field numbers is sufficient.
      */
      if ((table_part->length != new_part->length) ||
          (table_part->fieldnr - 1 != new_part->fieldnr))
	goto index_changed;
    }
    continue;

  index_changed:
    /* Key modified. Add the offset of the key to both buffers. */
    index_drop_buffer[(*index_drop_count)++]= table_key - table->key_info;
    index_add_buffer[(*index_add_count)++]= new_key - key_info_buffer;
    key_part= new_key->key_part;
    end= key_part + new_key->key_parts;
    for(; key_part != end; key_part++)
    {
      // Mark field to be part of new key 
      field= table->field[key_part->fieldnr];
      field->flags|= FIELD_IN_ADD_INDEX;
    }
    DBUG_PRINT("info", ("index changed: '%s'", table_key->name));
  }
  /*end of for (; table_key < table_key_end;) */

  /*
    Step through all keys of the new table and find matching old keys.
  */
  for (new_key= key_info_buffer; new_key < new_key_end; new_key++)
  {
    /* Search an old key with the same name. */
    for (table_key= table->key_info; table_key < table_key_end; table_key++)
    {
      if (! strcmp(table_key->name, new_key->name))
        break;
    }
    if (table_key >= table_key_end)
    {
      /* Key not found. Add the offset of the key to the add buffer. */
      index_add_buffer[(*index_add_count)++]= new_key - key_info_buffer;
      key_part= new_key->key_part;
      end= key_part + new_key->key_parts;
      for(; key_part != end; key_part++)
      {
        // Mark field to be part of new key 
        field= table->field[key_part->fieldnr];
        field->flags|= FIELD_IN_ADD_INDEX;
      }
      DBUG_PRINT("info", ("index added: '%s'", new_key->name));
    }
  }

  /* Check if changes are compatible with current handler without a copy */
  if (table->file->check_if_incompatible_data(create_info, changes))
    DBUG_RETURN(ALTER_TABLE_DATA_CHANGED);

  if (*index_drop_count || *index_add_count)
    DBUG_RETURN(ALTER_TABLE_INDEX_CHANGED);

  DBUG_RETURN(0); // Tables are compatible
}


/*
  Alter table
*/

bool mysql_alter_table(THD *thd,char *new_db, char *new_name,
                       HA_CREATE_INFO *lex_create_info,
                       TABLE_LIST *table_list,
                       List<create_field> &fields, List<Key> &keys,
                       uint order_num, ORDER *order, bool ignore,
                       ALTER_INFO *alter_info, bool do_send_ok)
{
  TABLE *table,*new_table=0;
  int error;
  char tmp_name[80],old_name[32],new_name_buff[FN_REFLEN];
  char new_alias_buff[FN_REFLEN], *table_name, *db, *new_alias, *alias;
  char index_file[FN_REFLEN], data_file[FN_REFLEN];
  char path[FN_REFLEN];
  char reg_path[FN_REFLEN+1];
  ha_rows copied,deleted;
  uint db_create_options, used_fields;
  handlerton *old_db_type, *new_db_type;
  HA_CREATE_INFO *create_info;
  uint need_copy_table= 0;
  bool no_table_reopen= FALSE, varchar= FALSE;
#ifdef WITH_PARTITION_STORAGE_ENGINE
  uint fast_alter_partition= 0;
  bool partition_changed= FALSE;
#endif
  List<create_field> prepared_create_list;
  List<Key>          prepared_key_list;
  bool need_lock_for_indexes= TRUE;
  uint db_options= 0;
  uint key_count;
  KEY  *key_info_buffer;
  uint index_drop_count;
  uint *index_drop_buffer;
  uint index_add_count;
  uint *index_add_buffer;
  bool committed= 0;
  DBUG_ENTER("mysql_alter_table");

  LINT_INIT(index_add_count);
  LINT_INIT(index_drop_count);
  LINT_INIT(index_add_buffer);
  LINT_INIT(index_drop_buffer);

  if (table_list && table_list->db &&
      !my_strcasecmp(system_charset_info, table_list->db, "mysql") &&
      table_list->table_name)
  {
    enum enum_table_kind { NOT_LOG_TABLE= 1, GENERAL_LOG, SLOW_LOG }
         table_kind= NOT_LOG_TABLE;

    if (!my_strcasecmp(system_charset_info, table_list->table_name,
                       "general_log"))
      table_kind= GENERAL_LOG;
    else
      if (!my_strcasecmp(system_charset_info, table_list->table_name,
                         "slow_log"))
        table_kind= SLOW_LOG;

    /* Disable alter of enabled log tables */
    if ((table_kind == GENERAL_LOG && opt_log &&
        logger.is_general_log_table_enabled()) ||
       (table_kind == SLOW_LOG && opt_slow_log &&
         logger.is_slow_log_table_enabled()))
    {
      my_error(ER_BAD_LOG_STATEMENT, MYF(0), "ALTER");
      DBUG_RETURN(TRUE);
    }

    /* Disable alter of log tables to unsupported engine */
    if ((table_kind == GENERAL_LOG || table_kind == SLOW_LOG) &&
        (lex_create_info->used_fields & HA_CREATE_USED_ENGINE) &&
        (!lex_create_info->db_type || /* unknown engine */
        !(lex_create_info->db_type->flags & HTON_SUPPORT_LOG_TABLES)))
    {
      my_error(ER_UNSUPORTED_LOG_ENGINE, MYF(0));
      DBUG_RETURN(TRUE);
    }
  }

  thd->proc_info="init";
  if (!(create_info= copy_create_info(lex_create_info)))
  {
    DBUG_RETURN(TRUE);
  }
  table_name=table_list->table_name;
  alias= (lower_case_table_names == 2) ? table_list->alias : table_name;
  db=table_list->db;
  if (!new_db || !my_strcasecmp(table_alias_charset, new_db, db))
    new_db= db;
  build_table_filename(reg_path, sizeof(reg_path), db, table_name, reg_ext, 0);
  build_table_filename(path, sizeof(path), db, table_name, "", 0);

  used_fields=create_info->used_fields;

  mysql_ha_flush(thd, table_list, MYSQL_HA_CLOSE_FINAL, FALSE);

  /* DISCARD/IMPORT TABLESPACE is always alone in an ALTER TABLE */
  if (alter_info->tablespace_op != NO_TABLESPACE_OP)
    /* Conditionally writes to binlog. */
    DBUG_RETURN(mysql_discard_or_import_tablespace(thd,table_list,
						   alter_info->tablespace_op));
  if (!(table=open_ltable(thd,table_list,TL_WRITE_ALLOW_READ)))
    DBUG_RETURN(TRUE);
  table->use_all_columns();

  /* Check that we are not trying to rename to an existing table */
  if (new_name)
  {
    DBUG_PRINT("info", ("new_db.new_name: '%s'.'%s'", new_db, new_name));
    strmov(new_name_buff,new_name);
    strmov(new_alias= new_alias_buff, new_name);
    if (lower_case_table_names)
    {
      if (lower_case_table_names != 2)
      {
	my_casedn_str(files_charset_info, new_name_buff);
	new_alias= new_name;			// Create lower case table name
      }
      my_casedn_str(files_charset_info, new_name);
    }
    if (new_db == db &&
	!my_strcasecmp(table_alias_charset, new_name_buff, table_name))
    {
      /*
	Source and destination table names are equal: make later check
	easier.
      */
      new_alias= new_name= table_name;
    }
    else
    {
      if (table->s->tmp_table != NO_TMP_TABLE)
      {
	if (find_temporary_table(thd,new_db,new_name_buff))
	{
	  my_error(ER_TABLE_EXISTS_ERROR, MYF(0), new_name_buff);
	  DBUG_RETURN(TRUE);
	}
      }
      else
      {
        build_table_filename(new_name_buff, sizeof(new_name_buff),
                             new_db, new_name_buff, reg_ext, 0);
        if (!access(new_name_buff, F_OK))
	{
	  /* Table will be closed in do_command() */
	  my_error(ER_TABLE_EXISTS_ERROR, MYF(0), new_alias);
	  DBUG_RETURN(TRUE);
	}
      }
    }
  }
  else
  {
    new_alias= (lower_case_table_names == 2) ? alias : table_name;
    new_name= table_name;
  }

  old_db_type= table->s->db_type;
  if (!create_info->db_type)
  {
#ifdef WITH_PARTITION_STORAGE_ENGINE
    if (table->part_info &&
        create_info->used_fields & HA_CREATE_USED_ENGINE)
    {
      /*
        This case happens when the user specified
        ENGINE = x where x is a non-existing storage engine
        We set create_info->db_type to default_engine_type
        to ensure we don't change underlying engine type
        due to a erroneously given engine name.
      */
      create_info->db_type= table->part_info->default_engine_type;
    }
    else
#endif
      create_info->db_type= old_db_type;
  }

#ifdef WITH_PARTITION_STORAGE_ENGINE
  if (prep_alter_part_table(thd, table, alter_info, create_info, old_db_type,
                            &partition_changed, &fast_alter_partition))
  {
    DBUG_RETURN(TRUE);
  }
#endif
  if (check_engine(thd, new_name, create_info))
    DBUG_RETURN(TRUE);
  new_db_type= create_info->db_type;
  if (create_info->row_type == ROW_TYPE_NOT_USED)
    create_info->row_type= table->s->row_type;

  DBUG_PRINT("info", ("old type: %s  new type: %s",
             ha_resolve_storage_engine_name(old_db_type),
             ha_resolve_storage_engine_name(new_db_type)));
  if (ha_check_storage_engine_flag(old_db_type, HTON_ALTER_NOT_SUPPORTED) ||
      ha_check_storage_engine_flag(new_db_type, HTON_ALTER_NOT_SUPPORTED))
  {
    DBUG_PRINT("info", ("doesn't support alter"));
    my_error(ER_ILLEGAL_HA, MYF(0), table_name);
    DBUG_RETURN(TRUE);
  }
  
  thd->proc_info="setup";
  if (!(alter_info->flags & ~(ALTER_RENAME | ALTER_KEYS_ONOFF)) &&
      !table->s->tmp_table) // no need to touch frm
  {
    error=0;
    VOID(pthread_mutex_lock(&LOCK_open));
    if (new_name != table_name || new_db != db)
    {
      thd->proc_info="rename";
      /* Then do a 'simple' rename of the table */
      error=0;
      if (!access(new_name_buff,F_OK))
      {
	my_error(ER_TABLE_EXISTS_ERROR, MYF(0), new_name);
	error= -1;
      }
      else
      {
	*fn_ext(new_name)=0;
        table->s->version= 0;                   // Force removal of table def
	close_cached_table(thd, table);
	if (mysql_rename_table(old_db_type,db,table_name,new_db,new_alias, 0))
	  error= -1;
        else if (Table_triggers_list::change_table_name(thd, db, table_name,
                                                        new_db, new_alias))
        {
          VOID(mysql_rename_table(old_db_type, new_db, new_alias, db,
                                  table_name, 0));
          error= -1;
        }
      }
    }

    if (!error)
    {
      switch (alter_info->keys_onoff) {
      case LEAVE_AS_IS:
        break;
      case ENABLE:
        wait_while_table_is_used(thd, table, HA_EXTRA_FORCE_REOPEN);
        error= table->file->enable_indexes(HA_KEY_SWITCH_NONUNIQ_SAVE);
        /* COND_refresh will be signaled in close_thread_tables() */
        break;
      case DISABLE:
        wait_while_table_is_used(thd, table, HA_EXTRA_FORCE_REOPEN);
        error=table->file->disable_indexes(HA_KEY_SWITCH_NONUNIQ_SAVE);
        /* COND_refresh will be signaled in close_thread_tables() */
        break;
      }
    }

    if (error == HA_ERR_WRONG_COMMAND)
    {
      push_warning_printf(thd, MYSQL_ERROR::WARN_LEVEL_NOTE,
			  ER_ILLEGAL_HA, ER(ER_ILLEGAL_HA),
			  table->alias);
      error=0;
    }
    if (!error)
    {
      write_bin_log(thd, TRUE, thd->query, thd->query_length);
      if (do_send_ok)
        send_ok(thd);
    }
    else if (error > 0)
    {
      table->file->print_error(error, MYF(0));
      error= -1;
    }
    VOID(pthread_mutex_unlock(&LOCK_open));
    table_list->table=0;				// For query cache
    query_cache_invalidate3(thd, table_list, 0);
    DBUG_RETURN(error);
  }

  /* Full alter table */

  /* Let new create options override the old ones */
  if (!(used_fields & HA_CREATE_USED_MIN_ROWS))
    create_info->min_rows= table->s->min_rows;
  if (!(used_fields & HA_CREATE_USED_MAX_ROWS))
    create_info->max_rows= table->s->max_rows;
  if (!(used_fields & HA_CREATE_USED_AVG_ROW_LENGTH))
    create_info->avg_row_length= table->s->avg_row_length;
  if (!(used_fields & HA_CREATE_USED_DEFAULT_CHARSET))
    create_info->default_table_charset= table->s->table_charset;
  if (!(used_fields & HA_CREATE_USED_KEY_BLOCK_SIZE))
    create_info->key_block_size= table->s->key_block_size;

  restore_record(table, s->default_values);     // Empty record for DEFAULT
  List_iterator<Alter_drop> drop_it(alter_info->drop_list);
  List_iterator<create_field> def_it(fields);
  List_iterator<Alter_column> alter_it(alter_info->alter_list);
  List<create_field> create_list;		// Add new fields here
  List<Key> key_list;				// Add new keys here
  create_field *def;

  /*
    First collect all fields from table which isn't in drop_list
  */

  Field **f_ptr,*field;
  for (f_ptr=table->field ; (field= *f_ptr) ; f_ptr++)
  {
    if (field->type() == MYSQL_TYPE_STRING)
      varchar= TRUE;
    /* Check if field should be dropped */
    Alter_drop *drop;
    drop_it.rewind();
    while ((drop=drop_it++))
    {
      if (drop->type == Alter_drop::COLUMN &&
	  !my_strcasecmp(system_charset_info,field->field_name, drop->name))
      {
	/* Reset auto_increment value if it was dropped */
	if (MTYP_TYPENR(field->unireg_check) == Field::NEXT_NUMBER &&
	    !(used_fields & HA_CREATE_USED_AUTO))
	{
	  create_info->auto_increment_value=0;
	  create_info->used_fields|=HA_CREATE_USED_AUTO;
	}
	break;
      }
    }
    if (drop)
    {
      drop_it.remove();
      continue;
    }
    /* Check if field is changed */
    def_it.rewind();
    while ((def=def_it++))
    {
      if (def->change &&
	  !my_strcasecmp(system_charset_info,field->field_name, def->change))
	break;
    }
    if (def)
    {						// Field is changed
      def->field=field;
      if (!def->after)
      {
	create_list.push_back(def);
	def_it.remove();
      }
    }
    else
    {
      /*
        This field was not dropped and not changed, add it to the list
        for the new table.
      */
      create_list.push_back(def=new create_field(field,field));
      alter_it.rewind();			// Change default if ALTER
      Alter_column *alter;
      while ((alter=alter_it++))
      {
	if (!my_strcasecmp(system_charset_info,field->field_name, alter->name))
	  break;
      }
      if (alter)
      {
	if (def->sql_type == FIELD_TYPE_BLOB)
	{
	  my_error(ER_BLOB_CANT_HAVE_DEFAULT, MYF(0), def->change);
	  DBUG_RETURN(TRUE);
	}
	if ((def->def=alter->def))              // Use new default
          def->flags&= ~NO_DEFAULT_VALUE_FLAG;
        else
          def->flags|= NO_DEFAULT_VALUE_FLAG;
	alter_it.remove();
      }
    }
  }
  def_it.rewind();
  List_iterator<create_field> find_it(create_list);
  while ((def=def_it++))			// Add new columns
  {
    if (def->change && ! def->field)
    {
      my_error(ER_BAD_FIELD_ERROR, MYF(0), def->change, table_name);
      DBUG_RETURN(TRUE);
    }
    if (!def->after)
      create_list.push_back(def);
    else if (def->after == first_keyword)
      create_list.push_front(def);
    else
    {
      create_field *find;
      find_it.rewind();
      while ((find=find_it++))			// Add new columns
      {
	if (!my_strcasecmp(system_charset_info,def->after, find->field_name))
	  break;
      }
      if (!find)
      {
	my_error(ER_BAD_FIELD_ERROR, MYF(0), def->after, table_name);
	DBUG_RETURN(TRUE);
      }
      find_it.after(def);			// Put element after this
    }
  }
  if (alter_info->alter_list.elements)
  {
    my_error(ER_BAD_FIELD_ERROR, MYF(0),
             alter_info->alter_list.head()->name, table_name);
    DBUG_RETURN(TRUE);
  }
  if (!create_list.elements)
  {
    my_message(ER_CANT_REMOVE_ALL_FIELDS, ER(ER_CANT_REMOVE_ALL_FIELDS),
               MYF(0));
    DBUG_RETURN(TRUE);
  }

  /*
    Collect all keys which isn't in drop list. Add only those
    for which some fields exists.
  */

  List_iterator<Key> key_it(keys);
  List_iterator<create_field> field_it(create_list);
  List<key_part_spec> key_parts;

  KEY *key_info=table->key_info;
  for (uint i=0 ; i < table->s->keys ; i++,key_info++)
  {
    char *key_name= key_info->name;
    Alter_drop *drop;
    drop_it.rewind();
    while ((drop=drop_it++))
    {
      if (drop->type == Alter_drop::KEY &&
	  !my_strcasecmp(system_charset_info,key_name, drop->name))
	break;
    }
    if (drop)
    {
      drop_it.remove();
      continue;
    }

    KEY_PART_INFO *key_part= key_info->key_part;
    key_parts.empty();
    for (uint j=0 ; j < key_info->key_parts ; j++,key_part++)
    {
      if (!key_part->field)
	continue;				// Wrong field (from UNIREG)
      const char *key_part_name=key_part->field->field_name;
      create_field *cfield;
      field_it.rewind();
      while ((cfield=field_it++))
      {
	if (cfield->change)
	{
	  if (!my_strcasecmp(system_charset_info, key_part_name,
			     cfield->change))
	    break;
	}
	else if (!my_strcasecmp(system_charset_info,
				key_part_name, cfield->field_name))
	  break;
      }
      if (!cfield)
	continue;				// Field is removed
      uint key_part_length=key_part->length;
      if (cfield->field)			// Not new field
      {
        /*
          If the field can't have only a part used in a key according to its
          new type, or should not be used partially according to its
          previous type, or the field length is less than the key part
          length, unset the key part length.

          We also unset the key part length if it is the same as the
          old field's length, so the whole new field will be used.

          BLOBs may have cfield->length == 0, which is why we test it before
          checking whether cfield->length < key_part_length (in chars).
         */
        if (!Field::type_can_have_key_part(cfield->field->type()) ||
            !Field::type_can_have_key_part(cfield->sql_type) ||
            (cfield->field->field_length == key_part_length &&
             !f_is_blob(key_part->key_type)) ||
	    (cfield->length && (cfield->length < key_part_length /
                                key_part->field->charset()->mbmaxlen)))
	  key_part_length= 0;			// Use whole field
      }
      key_part_length /= key_part->field->charset()->mbmaxlen;
      key_parts.push_back(new key_part_spec(cfield->field_name,
					    key_part_length));
    }
    if (key_parts.elements)
    {
      KEY_CREATE_INFO key_create_info;
      bzero((char*) &key_create_info, sizeof(key_create_info));

      key_create_info.algorithm= key_info->algorithm;
      if (key_info->flags & HA_USES_BLOCK_SIZE)
        key_create_info.block_size= key_info->block_size;
      if (key_info->flags & HA_USES_PARSER)
        key_create_info.parser_name= *key_info->parser_name;

      key_list.push_back(new Key(key_info->flags & HA_SPATIAL ? Key::SPATIAL :
				 (key_info->flags & HA_NOSAME ?
				 (!my_strcasecmp(system_charset_info,
						 key_name, primary_key_name) ?
				  Key::PRIMARY	: Key::UNIQUE) :
				  (key_info->flags & HA_FULLTEXT ?
				   Key::FULLTEXT : Key::MULTIPLE)),
				 key_name,
                                 &key_create_info,
                                 test(key_info->flags & HA_GENERATED_KEY),
				 key_parts));
    }
  }
  {
    Key *key;
    while ((key=key_it++))			// Add new keys
    {
      if (key->type != Key::FOREIGN_KEY)
	key_list.push_back(key);
      if (key->name &&
	  !my_strcasecmp(system_charset_info,key->name,primary_key_name))
      {
	my_error(ER_WRONG_NAME_FOR_INDEX, MYF(0), key->name);
	DBUG_RETURN(TRUE);
      }
    }
  }

  if (alter_info->drop_list.elements)
  {
    my_error(ER_CANT_DROP_FIELD_OR_KEY, MYF(0),
             alter_info->drop_list.head()->name);
    goto err;
  }
  if (alter_info->alter_list.elements)
  {
    my_error(ER_CANT_DROP_FIELD_OR_KEY, MYF(0),
             alter_info->alter_list.head()->name);
    goto err;
  }

  db_create_options= table->s->db_create_options & ~(HA_OPTION_PACK_RECORD);
  my_snprintf(tmp_name, sizeof(tmp_name), "%s-%lx_%lx", tmp_file_prefix,
	      current_pid, thd->thread_id);
  /* Safety fix for innodb */
  if (lower_case_table_names)
    my_casedn_str(files_charset_info, tmp_name);
  if (new_db_type != old_db_type && !table->file->can_switch_engines()) {
    my_error(ER_ROW_IS_REFERENCED, MYF(0));
    goto err;
  }
  create_info->db_type=new_db_type;
  if (!create_info->comment.str)
  {
    create_info->comment.str= table->s->comment.str;
    create_info->comment.length= table->s->comment.length;
  }

  table->file->update_create_info(create_info);
  if ((create_info->table_options &
       (HA_OPTION_PACK_KEYS | HA_OPTION_NO_PACK_KEYS)) ||
      (used_fields & HA_CREATE_USED_PACK_KEYS))
    db_create_options&= ~(HA_OPTION_PACK_KEYS | HA_OPTION_NO_PACK_KEYS);
  if (create_info->table_options &
      (HA_OPTION_CHECKSUM | HA_OPTION_NO_CHECKSUM))
    db_create_options&= ~(HA_OPTION_CHECKSUM | HA_OPTION_NO_CHECKSUM);
  if (create_info->table_options &
      (HA_OPTION_DELAY_KEY_WRITE | HA_OPTION_NO_DELAY_KEY_WRITE))
    db_create_options&= ~(HA_OPTION_DELAY_KEY_WRITE |
			  HA_OPTION_NO_DELAY_KEY_WRITE);
  create_info->table_options|= db_create_options;

  if (table->s->tmp_table)
    create_info->options|=HA_LEX_CREATE_TMP_TABLE;

  set_table_default_charset(thd, create_info, db);

  {
    /*
      For some purposes we need prepared table structures and translated
      key descriptions with proper default key name assignment.

      Unfortunately, mysql_prepare_table() modifies the field and key
      lists. mysql_create_table() needs the unmodified lists. Hence, we
      need to copy the lists and all their elements. The lists contain
      pointers to the elements only.

      We cannot copy conditionally because the partition code always
      needs prepared lists and compare_tables() needs them and is almost
      always called.
    */

    /* Copy fields. */
    List_iterator<create_field> prep_field_it(create_list);
    create_field *prep_field;
    while ((prep_field= prep_field_it++))
      prepared_create_list.push_back(new create_field(*prep_field));

    /* Copy keys and key parts. */
    List_iterator<Key> prep_key_it(key_list);
    Key *prep_key;
    while ((prep_key= prep_key_it++))
    {
      List<key_part_spec> prep_columns;
      List_iterator<key_part_spec> prep_col_it(prep_key->columns);
      key_part_spec *prep_col;

      while ((prep_col= prep_col_it++))
        prep_columns.push_back(new key_part_spec(*prep_col));
      prepared_key_list.push_back(new Key(prep_key->type, prep_key->name,
                                          &prep_key->key_create_info,
                                          prep_key->generated, prep_columns));
    }

    /* Create the prepared information. */
    if (mysql_prepare_table(thd, create_info, &prepared_create_list,
                            &prepared_key_list,
                            (table->s->tmp_table != NO_TMP_TABLE), &db_options,
                            table->file, &key_info_buffer, &key_count, 0))
      goto err;
  }

  if (thd->variables.old_alter_table
      || (table->s->db_type != create_info->db_type)
#ifdef WITH_PARTITION_STORAGE_ENGINE
      || partition_changed
#endif
     )
    need_copy_table= 1;
  else
  {
    /* Try to optimize ALTER TABLE. Allocate result buffers. */
    if (! (index_drop_buffer=
           (uint*) thd->alloc(sizeof(uint) * table->s->keys)) ||
        ! (index_add_buffer=
           (uint*) thd->alloc(sizeof(uint) * prepared_key_list.elements)))
      goto err;
    /* Check how much the tables differ. */
    need_copy_table= compare_tables(table, &prepared_create_list,
                                    key_info_buffer, key_count,
                                    create_info, alter_info, order_num,
                                    index_drop_buffer, &index_drop_count,
                                    index_add_buffer, &index_add_count,
                                    varchar);
  }

  /*
    If there are index changes only, try to do them online. "Index
    changes only" means also that the handler for the table does not
    change. The table is open and locked. The handler can be accessed.
  */
  if (need_copy_table == ALTER_TABLE_INDEX_CHANGED)
  {
    int   pk_changed= 0;
    ulong alter_flags= 0;
    ulong needed_online_flags= 0;
    ulong needed_fast_flags= 0;
    KEY   *key;
    uint  *idx_p;
    uint  *idx_end_p;

    if (table->s->db_type->alter_table_flags)
      alter_flags= table->s->db_type->alter_table_flags(alter_info->flags);
    DBUG_PRINT("info", ("alter_flags: %lu", alter_flags));
    /* Check dropped indexes. */
    for (idx_p= index_drop_buffer, idx_end_p= idx_p + index_drop_count;
         idx_p < idx_end_p;
         idx_p++)
    {
      key= table->key_info + *idx_p;
      DBUG_PRINT("info", ("index dropped: '%s'", key->name));
      if (key->flags & HA_NOSAME)
      {
        /* Unique key. Check for "PRIMARY". */
        if (! my_strcasecmp(system_charset_info,
                            key->name, primary_key_name))
        {
          /* Primary key. */
          needed_online_flags|=  HA_ONLINE_DROP_PK_INDEX;
          needed_fast_flags|= HA_ONLINE_DROP_PK_INDEX_NO_WRITES;
          pk_changed++;
        }
        else
        {
          /* Non-primary unique key. */
          needed_online_flags|=  HA_ONLINE_DROP_UNIQUE_INDEX;
          needed_fast_flags|= HA_ONLINE_DROP_UNIQUE_INDEX_NO_WRITES;
        }
      }
      else
      {
        /* Non-unique key. */
        needed_online_flags|=  HA_ONLINE_DROP_INDEX;
        needed_fast_flags|= HA_ONLINE_DROP_INDEX_NO_WRITES;
      }
    }

    /* Check added indexes. */
    for (idx_p= index_add_buffer, idx_end_p= idx_p + index_add_count;
         idx_p < idx_end_p;
         idx_p++)
    {
      key= key_info_buffer + *idx_p;
      DBUG_PRINT("info", ("index added: '%s'", key->name));
      if (key->flags & HA_NOSAME)
      {
        /* Unique key. Check for "PRIMARY". */
        if (! my_strcasecmp(system_charset_info,
                            key->name, primary_key_name))
        {
          /* Primary key. */
          needed_online_flags|=  HA_ONLINE_ADD_PK_INDEX;
          needed_fast_flags|= HA_ONLINE_ADD_PK_INDEX_NO_WRITES;
          pk_changed++;
        }
        else
        {
          /* Non-primary unique key. */
          needed_online_flags|=  HA_ONLINE_ADD_UNIQUE_INDEX;
          needed_fast_flags|= HA_ONLINE_ADD_UNIQUE_INDEX_NO_WRITES;
        }
      }
      else
      {
        /* Non-unique key. */
        needed_online_flags|=  HA_ONLINE_ADD_INDEX;
        needed_fast_flags|= HA_ONLINE_ADD_INDEX_NO_WRITES;
      }
    }

    /*
      Online or fast add/drop index is possible only if
      the primary key is not added and dropped in the same statement.
      Otherwise we have to recreate the table.
      need_copy_table is no-zero at this place.
    */
    if ( pk_changed < 2 )
    {
      if ((alter_flags & needed_online_flags) == needed_online_flags)
      {
        /* All required online flags are present. */
        need_copy_table= 0;
        need_lock_for_indexes= FALSE;
      }
      else if ((alter_flags & needed_fast_flags) == needed_fast_flags)
      {
        /* All required fast flags are present. */
        need_copy_table= 0;
      }
    }
    DBUG_PRINT("info", ("need_copy_table: %u  need_lock: %d",
                        need_copy_table, need_lock_for_indexes));
  }

  /*
    better have a negative test here, instead of positive, like
    alter_info->flags & ALTER_ADD_COLUMN|ALTER_ADD_INDEX|...
    so that ALTER TABLE won't break when somebody will add new flag
  */
  if (!need_copy_table)
    create_info->frm_only= 1;

#ifdef WITH_PARTITION_STORAGE_ENGINE
  if (fast_alter_partition)
  {
    DBUG_RETURN(fast_alter_partition_table(thd, table, alter_info,
                                           create_info, table_list,
                                           &create_list, &key_list,
                                           db, table_name,
                                           fast_alter_partition));
  }
#endif

  /*
    Handling of symlinked tables:
    If no rename:
      Create new data file and index file on the same disk as the
      old data and index files.
      Copy data.
      Rename new data file over old data file and new index file over
      old index file.
      Symlinks are not changed.

   If rename:
      Create new data file and index file on the same disk as the
      old data and index files.  Create also symlinks to point at
      the new tables.
      Copy data.
      At end, rename temporary tables and symlinks to temporary table
      to final table name.
      Remove old table and old symlinks

    If rename is made to another database:
      Create new tables in new database.
      Copy data.
      Remove old table and symlinks.
  */
  if (!strcmp(db, new_db))		// Ignore symlink if db changed
  {
    if (create_info->index_file_name)
    {
      /* Fix index_file_name to have 'tmp_name' as basename */
      strmov(index_file, tmp_name);
      create_info->index_file_name=fn_same(index_file,
					   create_info->index_file_name,
					   1);
    }
    if (create_info->data_file_name)
    {
      /* Fix data_file_name to have 'tmp_name' as basename */
      strmov(data_file, tmp_name);
      create_info->data_file_name=fn_same(data_file,
					  create_info->data_file_name,
					  1);
    }
  }
  else
    create_info->data_file_name=create_info->index_file_name=0;

  /*
    Create a table with a temporary name.
    With create_info->frm_only == 1 this creates a .frm file only.
    We don't log the statement, it will be logged later.
  */
  tmp_disable_binlog(thd);
  error= mysql_create_table(thd, new_db, tmp_name,
                            create_info,create_list,key_list,1,0,0);
  reenable_binlog(thd);
  if (error)
    DBUG_RETURN(error);

  /* Open the table if we need to copy the data. */
  if (need_copy_table)
  {
    if (table->s->tmp_table)
    {
      TABLE_LIST tbl;
      bzero((void*) &tbl, sizeof(tbl));
      tbl.db= new_db;
      tbl.table_name= tbl.alias= tmp_name;
      /* Table is in thd->temporary_tables */
      new_table= open_table(thd, &tbl, thd->mem_root, (bool*) 0,
                            MYSQL_LOCK_IGNORE_FLUSH);
    }
    else
    {
      char path[FN_REFLEN];
      /* table is a normal table: Create temporary table in same directory */
      build_table_filename(path, sizeof(path), new_db, tmp_name, "",
                           FN_IS_TMP);
      new_table=open_temporary_table(thd, path, new_db, tmp_name,0);
    }
    if (!new_table)
      goto err1;
  }

  /* Copy the data if necessary. */
  thd->count_cuted_fields= CHECK_FIELD_WARN;	// calc cuted fields
  thd->cuted_fields=0L;
  thd->proc_info="copy to tmp table";
  copied=deleted=0;
  if (new_table && !(new_table->file->ha_table_flags() & HA_NO_COPY_ON_ALTER))
  {
    /* We don't want update TIMESTAMP fields during ALTER TABLE. */
    new_table->timestamp_field_type= TIMESTAMP_NO_AUTO_SET;
    new_table->next_number_field=new_table->found_next_number_field;
    error=copy_data_between_tables(table, new_table, create_list, ignore,
				   order_num, order, &copied, &deleted);
  }
  thd->count_cuted_fields= CHECK_FIELD_IGNORE;

  /* If we did not need to copy, we might still need to add/drop indexes. */
  if (! new_table)
  {
    uint          *key_numbers;
    uint          *keyno_p;
    KEY           *key_info;
    KEY           *key;
    uint          *idx_p;
    uint          *idx_end_p;
    KEY_PART_INFO *key_part;
    KEY_PART_INFO *part_end;
    DBUG_PRINT("info", ("No new_table, checking add/drop index"));

    table->file->prepare_for_alter();
    if (index_add_count)
    {
#ifdef XXX_TO_BE_DONE_LATER_BY_WL3020_AND_WL1892
      if (! need_lock_for_indexes)
      {
        /* Downgrade the write lock. */
        mysql_lock_downgrade_write(thd, table, TL_WRITE_ALLOW_WRITE);
      }

      /* Create a new .frm file for crash recovery. */
      /* TODO: Must set INDEX_TO_BE_ADDED flags in the frm file. */
      VOID(pthread_mutex_lock(&LOCK_open));
      error= (mysql_create_frm(thd, reg_path, db, table_name,
                               create_info, prepared_create_list, key_count,
                               key_info_buffer, table->file) ||
              table->file->create_handler_files(reg_path, NULL, CHF_INDEX_FLAG,
                                                create_info));
      VOID(pthread_mutex_unlock(&LOCK_open));
      if (error)
        goto err1;
#endif

      /* The add_index() method takes an array of KEY structs. */
      key_info= (KEY*) thd->alloc(sizeof(KEY) * index_add_count);
      key= key_info;
      for (idx_p= index_add_buffer, idx_end_p= idx_p + index_add_count;
           idx_p < idx_end_p;
           idx_p++, key++)
      {
        /* Copy the KEY struct. */
        *key= key_info_buffer[*idx_p];
        /* Fix the key parts. */
        part_end= key->key_part + key->key_parts;
        for (key_part= key->key_part; key_part < part_end; key_part++)
          key_part->field= table->field[key_part->fieldnr];
      }
      /* Add the indexes. */
      if ((error= table->file->add_index(table, key_info, index_add_count)))
      {
        /*
          Exchange the key_info for the error message. If we exchange
          key number by key name in the message later, we need correct info.
        */
        KEY *save_key_info= table->key_info;
        table->key_info= key_info;
        table->file->print_error(error, MYF(0));
        table->key_info= save_key_info;
        goto err1;
      }
    }
    /*end of if (index_add_count)*/

    if (index_drop_count)
    {
#ifdef XXX_TO_BE_DONE_LATER_BY_WL3020_AND_WL1892
      /* Create a new .frm file for crash recovery. */
      /* TODO: Must set INDEX_IS_ADDED in the frm file. */
      /* TODO: Must set INDEX_TO_BE_DROPPED in the frm file. */
      VOID(pthread_mutex_lock(&LOCK_open));
      error= (mysql_create_frm(thd, reg_path, db, table_name,
                               create_info, prepared_create_list, key_count,
                               key_info_buffer, table->file) ||
              table->file->create_handler_files(reg_path, NULL, CHF_INDEX_FLAG,
                                                create_info));
      VOID(pthread_mutex_unlock(&LOCK_open));
      if (error)
        goto err1;

      if (! need_lock_for_indexes)
      {
        LOCK_PARAM_TYPE lpt;

        lpt.thd= thd;
        lpt.table= table;
        lpt.db= db;
        lpt.table_name= table_name;
        lpt.create_info= create_info;
        lpt.create_list= &create_list;
        lpt.key_count= key_count;
        lpt.key_info_buffer= key_info_buffer;
        abort_and_upgrade_lock(lpt);
      }
#endif

      /* The prepare_drop_index() method takes an array of key numbers. */
      key_numbers= (uint*) thd->alloc(sizeof(uint) * index_drop_count);
      keyno_p= key_numbers;
      /* Get the number of each key. */
      for (idx_p= index_drop_buffer, idx_end_p= idx_p + index_drop_count;
           idx_p < idx_end_p;
           idx_p++, keyno_p++)
        *keyno_p= *idx_p;
      /*
        Tell the handler to prepare for drop indexes.
        This re-numbers the indexes to get rid of gaps.
      */
      if ((error= table->file->prepare_drop_index(table, key_numbers,
                                                  index_drop_count)))
      {
        table->file->print_error(error, MYF(0));
        goto err1;
      }

#ifdef XXX_TO_BE_DONE_LATER_BY_WL3020
      if (! need_lock_for_indexes)
      {
        /* Downgrade the lock again. */
        if (table->reginfo.lock_type == TL_WRITE_ALLOW_READ)
        {
          LOCK_PARAM_TYPE lpt;

          lpt.thd= thd;
          lpt.table= table;
          lpt.db= db;
          lpt.table_name= table_name;
          lpt.create_info= create_info;
          lpt.create_list= &create_list;
          lpt.key_count= key_count;
          lpt.key_info_buffer= key_info_buffer;
          close_open_tables_and_downgrade(lpt);
        }
      }
#endif

      /* Tell the handler to finally drop the indexes. */
      if ((error= table->file->final_drop_index(table)))
      {
        table->file->print_error(error, MYF(0));
        goto err1;
      }
    }
    /*end of if (index_drop_count)*/

    /*
      The final .frm file is already created as a temporary file
      and will be renamed to the original table name later.
    */

    /* Need to commit before a table is unlocked (NDB requirement). */
    DBUG_PRINT("info", ("Committing before unlocking table"));
    if (ha_commit_stmt(thd) || ha_commit(thd))
      goto err1;
    committed= 1;
  }
  /*end of if (! new_table) for add/drop index*/

  if (table->s->tmp_table != NO_TMP_TABLE)
  {
    /* We changed a temporary table */
    if (error)
      goto err1;
    /* Close lock if this is a transactional table */
    if (thd->lock)
    {
      mysql_unlock_tables(thd, thd->lock);
      thd->lock=0;
    }
    /* Remove link to old table and rename the new one */
    close_temporary_table(thd, table, 1, 1);
    /* Should pass the 'new_name' as we store table name in the cache */
    if (rename_temporary_table(thd, new_table, new_db, new_name))
<<<<<<< HEAD
      goto err1;
    /* We don't replicate alter table statement on temporary tables */
    if (!thd->current_stmt_binlog_row_based)
      write_bin_log(thd, TRUE, thd->query, thd->query_length);
=======
    {						// Fatal error
      close_temporary_table(thd,new_db,tmp_name);
      my_free((gptr) new_table,MYF(0));
      goto err;
    }
    /* 
     Writing to the binlog does not need to be synchronized for temporary tables, 
     which are thread-specific. 
    */
    if (mysql_bin_log.is_open())
    {
      thd->clear_error();
      Query_log_event qinfo(thd, thd->query, thd->query_length, FALSE, FALSE);
      mysql_bin_log.write(&qinfo);
    }
>>>>>>> 6d4b6941
    goto end_temporary;
  }

  if (new_table)
  {
    /* close temporary table that will be the new table */
    intern_close_table(new_table);
    my_free((gptr) new_table,MYF(0));
  }
  VOID(pthread_mutex_lock(&LOCK_open));
  if (error)
  {
    VOID(quick_rm_table(new_db_type, new_db, tmp_name, FN_IS_TMP));
    VOID(pthread_mutex_unlock(&LOCK_open));
    goto err;
  }

  /*
    Data is copied.  Now we rename the old table to a temp name,
    rename the new one to the old name, remove all entries from the old table
    from the cache, free all locks, close the old table and remove it.
  */

  thd->proc_info="rename result table";
  my_snprintf(old_name, sizeof(old_name), "%s2-%lx-%lx", tmp_file_prefix,
	      current_pid, thd->thread_id);
  if (lower_case_table_names)
    my_casedn_str(files_charset_info, old_name);
  if (new_name != table_name || new_db != db)
  {
    if (!access(new_name_buff,F_OK))
    {
      error=1;
      my_error(ER_TABLE_EXISTS_ERROR, MYF(0), new_name_buff);
      VOID(quick_rm_table(new_db_type, new_db, tmp_name, FN_IS_TMP));
      VOID(pthread_mutex_unlock(&LOCK_open));
      goto err;
    }
  }

#if !defined( __WIN__)
  if (table->file->has_transactions())
#endif
  {
    /*
      Win32 and InnoDB can't drop a table that is in use, so we must
      close the original table at before doing the rename
    */
    table->s->version= 0;                	// Force removal of table def
    close_cached_table(thd, table);
    table=0;					// Marker that table is closed
    no_table_reopen= TRUE;
  }
#if !defined( __WIN__)
  else
    table->file->extra(HA_EXTRA_FORCE_REOPEN);	// Don't use this file anymore
#endif


  error=0;
  if (!need_copy_table)
    new_db_type=old_db_type= NULL; // this type cannot happen in regular ALTER
  if (mysql_rename_table(old_db_type, db, table_name, db, old_name,
                         FN_TO_IS_TMP))
  {
    error=1;
    VOID(quick_rm_table(new_db_type, new_db, tmp_name, FN_IS_TMP));
  }
  else if (mysql_rename_table(new_db_type,new_db,tmp_name,new_db,
			      new_alias, FN_FROM_IS_TMP) ||
           (new_name != table_name || new_db != db) && // we also do rename
           Table_triggers_list::change_table_name(thd, db, table_name,
                                                  new_db, new_alias))
  {
    /* Try to get everything back. */
    error=1;
    VOID(quick_rm_table(new_db_type,new_db,new_alias, 0));
    VOID(quick_rm_table(new_db_type, new_db, tmp_name, FN_IS_TMP));
    VOID(mysql_rename_table(old_db_type, db, old_name, db, alias,
                            FN_FROM_IS_TMP));
  }
  if (error)
  {
    /*
      This shouldn't happen.  We solve this the safe way by
      closing the locked table.
    */
    if (table)
    {
      table->s->version= 0;            	        // Force removal of table def
      close_cached_table(thd,table);
    }
    VOID(pthread_mutex_unlock(&LOCK_open));
    goto err;
  }
  if (! need_copy_table)
  {
    if (! table)
    {
      VOID(pthread_mutex_unlock(&LOCK_open));
      if (! (table= open_ltable(thd, table_list, TL_WRITE_ALLOW_READ)))
        goto err;
      VOID(pthread_mutex_lock(&LOCK_open));
    }
    /* Tell the handler that a new frm file is in place. */
    if (table->file->create_handler_files(path, NULL, CHF_INDEX_FLAG,
                                          create_info))
    {
      VOID(pthread_mutex_unlock(&LOCK_open));
      goto err;
    }
  }
  if (thd->lock || new_name != table_name || no_table_reopen)  // True if WIN32
  {
    /*
      Not table locking or alter table with rename.
      Free locks and remove old table
    */
    if (table)
    {
      table->s->version= 0;              	// Force removal of table def
      close_cached_table(thd,table);
    }
    VOID(quick_rm_table(old_db_type, db, old_name, FN_IS_TMP));
  }
  else
  {
    /*
      Using LOCK TABLES without rename.
      This code is never executed on WIN32!
      Remove old renamed table, reopen table and get new locks
    */
    if (table)
    {
      VOID(table->file->extra(HA_EXTRA_FORCE_REOPEN)); // Use new file
      /* Mark in-use copies old */
      remove_table_from_cache(thd,db,table_name,RTFC_NO_FLAG);
      /* end threads waiting on lock */
      mysql_lock_abort(thd,table, TRUE);
    }
    VOID(quick_rm_table(old_db_type, db, old_name, FN_IS_TMP));
    if (close_data_tables(thd,db,table_name) ||
	reopen_tables(thd,1,0))
    {						// This shouldn't happen
      if (table)
      {
        table->s->version= 0;                   // Force removal of table def
	close_cached_table(thd,table);		// Remove lock for table
      }
      VOID(pthread_mutex_unlock(&LOCK_open));
      goto err;
    }
  }
  VOID(pthread_mutex_unlock(&LOCK_open));
  broadcast_refresh();
  /*
    The ALTER TABLE is always in its own transaction.
    Commit must not be called while LOCK_open is locked. It could call
    wait_if_global_read_lock(), which could create a deadlock if called
    with LOCK_open.
  */
  if (!committed)
  {
    error = ha_commit_stmt(thd);
    if (ha_commit(thd))
      error=1;
    if (error)
      goto err;
  }
  thd->proc_info="end";

  ha_binlog_log_query(thd, create_info->db_type, LOGCOM_ALTER_TABLE,
                      thd->query, thd->query_length,
                      db, table_name);

  DBUG_ASSERT(!(mysql_bin_log.is_open() && thd->current_stmt_binlog_row_based &&
                (create_info->options & HA_LEX_CREATE_TMP_TABLE)));
  write_bin_log(thd, TRUE, thd->query, thd->query_length);
  /*
    TODO RONM: This problem needs to handled for Berkeley DB partitions
    as well
  */
  if (ha_check_storage_engine_flag(old_db_type,HTON_FLUSH_AFTER_RENAME))
  {
    /*
      For the alter table to be properly flushed to the logs, we
      have to open the new table.  If not, we get a problem on server
      shutdown.
    */
    char path[FN_REFLEN];
    build_table_filename(path, sizeof(path), new_db, table_name, "", 0);
    table=open_temporary_table(thd, path, new_db, tmp_name,0);
    if (table)
    {
      intern_close_table(table);
      my_free((char*) table, MYF(0));
    }
    else
      sql_print_warning("Could not open table %s.%s after rename\n",
                        new_db,table_name);
    ha_flush_logs(old_db_type);
  }
  table_list->table=0;				// For query cache
  query_cache_invalidate3(thd, table_list, 0);

end_temporary:
  my_snprintf(tmp_name, sizeof(tmp_name), ER(ER_INSERT_INFO),
	      (ulong) (copied + deleted), (ulong) deleted,
	      (ulong) thd->cuted_fields);
  if (do_send_ok)
    send_ok(thd,copied+deleted,0L,tmp_name);
  thd->some_tables_deleted=0;
  DBUG_RETURN(FALSE);

<<<<<<< HEAD
 err1:
  if (new_table)
  {
    /* close_temporary_table() frees the new_table pointer. */
    close_temporary_table(thd, new_table, 1, 1);
  }
  else
    VOID(quick_rm_table(new_db_type, new_db, tmp_name, FN_IS_TMP));

 err:
=======
err:
>>>>>>> 6d4b6941
  DBUG_RETURN(TRUE);
}
/* mysql_alter_table */

static int
copy_data_between_tables(TABLE *from,TABLE *to,
			 List<create_field> &create,
                         bool ignore,
			 uint order_num, ORDER *order,
			 ha_rows *copied,
			 ha_rows *deleted)
{
  int error;
  Copy_field *copy,*copy_end;
  ulong found_count,delete_count;
  THD *thd= current_thd;
  uint length;
  SORT_FIELD *sortorder;
  READ_RECORD info;
  TABLE_LIST   tables;
  List<Item>   fields;
  List<Item>   all_fields;
  ha_rows examined_rows;
  bool auto_increment_field_copied= 0;
  ulong save_sql_mode;
  ulonglong prev_insert_id;
  DBUG_ENTER("copy_data_between_tables");

  /*
    Turn off recovery logging since rollback of an alter table is to
    delete the new table so there is no need to log the changes to it.
    
    This needs to be done before external_lock
  */
  error= ha_enable_transaction(thd, FALSE);
  if (error)
    DBUG_RETURN(-1);
  
  if (!(copy= new Copy_field[to->s->fields]))
    DBUG_RETURN(-1);				/* purecov: inspected */

  if (to->file->ha_external_lock(thd, F_WRLCK))
    DBUG_RETURN(-1);

  /* We can abort alter table for any table type */
  thd->no_trans_update= 0;
  thd->abort_on_warning= !ignore && test(thd->variables.sql_mode &
                                         (MODE_STRICT_TRANS_TABLES |
                                          MODE_STRICT_ALL_TABLES));

  from->file->info(HA_STATUS_VARIABLE);
  to->file->ha_start_bulk_insert(from->file->stats.records);

  save_sql_mode= thd->variables.sql_mode;

  List_iterator<create_field> it(create);
  create_field *def;
  copy_end=copy;
  for (Field **ptr=to->field ; *ptr ; ptr++)
  {
    def=it++;
    if (def->field)
    {
      if (*ptr == to->next_number_field)
      {
        auto_increment_field_copied= TRUE;
        /*
          If we are going to copy contents of one auto_increment column to
          another auto_increment column it is sensible to preserve zeroes.
          This condition also covers case when we are don't actually alter
          auto_increment column.
        */
        if (def->field == from->found_next_number_field)
          thd->variables.sql_mode|= MODE_NO_AUTO_VALUE_ON_ZERO;
      }
      (copy_end++)->set(*ptr,def->field,0);
    }

  }

  found_count=delete_count=0;

  if (order)
  {
    from->sort.io_cache=(IO_CACHE*) my_malloc(sizeof(IO_CACHE),
					      MYF(MY_FAE | MY_ZEROFILL));
    bzero((char*) &tables,sizeof(tables));
    tables.table= from;
    tables.alias= tables.table_name= from->s->table_name.str;
    tables.db=    from->s->db.str;
    error=1;

    if (thd->lex->select_lex.setup_ref_array(thd, order_num) ||
	setup_order(thd, thd->lex->select_lex.ref_pointer_array,
		    &tables, fields, all_fields, order) ||
	!(sortorder=make_unireg_sortorder(order, &length)) ||
	(from->sort.found_records = filesort(thd, from, sortorder, length,
					     (SQL_SELECT *) 0, HA_POS_ERROR, 1,
					     &examined_rows)) ==
	HA_POS_ERROR)
      goto err;
  };

  /* Tell handler that we have values for all columns in the to table */
  to->use_all_columns();
  init_read_record(&info, thd, from, (SQL_SELECT *) 0, 1,1);
  if (ignore)
    to->file->extra(HA_EXTRA_IGNORE_DUP_KEY);
  thd->row_count= 0;
  restore_record(to, s->default_values);        // Create empty record
  while (!(error=info.read_record(&info)))
  {
    if (thd->killed)
    {
      thd->send_kill_message();
      error= 1;
      break;
    }
    thd->row_count++;
    if (to->next_number_field)
    {
      if (auto_increment_field_copied)
        to->auto_increment_field_not_null= TRUE;
      else
        to->next_number_field->reset();
    }
    
    for (Copy_field *copy_ptr=copy ; copy_ptr != copy_end ; copy_ptr++)
    {
      copy_ptr->do_copy(copy_ptr);
    }
    prev_insert_id= to->file->next_insert_id;
    if ((error=to->file->ha_write_row((byte*) to->record[0])))
    {
      if (!ignore ||
          to->file->is_fatal_error(error, HA_CHECK_DUP))
      {
         if (!to->file->is_fatal_error(error, HA_CHECK_DUP))
         {
           uint key_nr= to->file->get_dup_key(error);
           if ((int) key_nr >= 0)
           {
             const char *err_msg= ER(ER_DUP_ENTRY);
             if (key_nr == 0 &&
                 (to->key_info[0].key_part[0].field->flags &
                  AUTO_INCREMENT_FLAG))
               err_msg= ER(ER_DUP_ENTRY_AUTOINCREMENT_CASE);
             to->file->print_keydup_error(key_nr, err_msg);
             break;
           }
         }

	to->file->print_error(error,MYF(0));
	break;
      }
      to->file->restore_auto_increment(prev_insert_id);
      delete_count++;
    }
    else
      found_count++;
  }
  end_read_record(&info);
  free_io_cache(from);
  delete [] copy;				// This is never 0

  if (to->file->ha_end_bulk_insert() && error <= 0)
  {
    to->file->print_error(my_errno,MYF(0));
    error=1;
  }
  to->file->extra(HA_EXTRA_NO_IGNORE_DUP_KEY);

  ha_enable_transaction(thd,TRUE);

  /*
    Ensure that the new table is saved properly to disk so that we
    can do a rename
  */
  if (ha_commit_stmt(thd))
    error=1;
  if (ha_commit(thd))
    error=1;

 err:
  thd->variables.sql_mode= save_sql_mode;
  thd->abort_on_warning= 0;
  free_io_cache(from);
  *copied= found_count;
  *deleted=delete_count;
  to->file->ha_release_auto_increment();
  if (to->file->ha_external_lock(thd,F_UNLCK))
    error=1;
  DBUG_RETURN(error > 0 ? -1 : 0);
}


/*
  Recreates tables by calling mysql_alter_table().

  SYNOPSIS
    mysql_recreate_table()
    thd			Thread handler
    tables		Tables to recreate
    do_send_ok          If we should send_ok() or leave it to caller

 RETURN
    Like mysql_alter_table().
*/
bool mysql_recreate_table(THD *thd, TABLE_LIST *table_list,
                          bool do_send_ok)
{
  DBUG_ENTER("mysql_recreate_table");
  LEX *lex= thd->lex;
  HA_CREATE_INFO create_info;
  lex->create_list.empty();
  lex->key_list.empty();
  lex->col_list.empty();
  lex->alter_info.reset();
  bzero((char*) &create_info,sizeof(create_info));
  create_info.db_type= 0;
  create_info.row_type=ROW_TYPE_NOT_USED;
  create_info.default_table_charset=default_charset_info;
  /* Force alter table to recreate table */
  lex->alter_info.flags= (ALTER_CHANGE_COLUMN | ALTER_RECREATE);
  DBUG_RETURN(mysql_alter_table(thd, NullS, NullS, &create_info,
                                table_list, lex->create_list,
                                lex->key_list, 0, (ORDER *) 0,
                                0, &lex->alter_info, do_send_ok));
}


bool mysql_checksum_table(THD *thd, TABLE_LIST *tables,
                          HA_CHECK_OPT *check_opt)
{
  TABLE_LIST *table;
  List<Item> field_list;
  Item *item;
  Protocol *protocol= thd->protocol;
  DBUG_ENTER("mysql_checksum_table");

  field_list.push_back(item = new Item_empty_string("Table", NAME_LEN*2));
  item->maybe_null= 1;
  field_list.push_back(item=new Item_int("Checksum",(longlong) 1,21));
  item->maybe_null= 1;
  if (protocol->send_fields(&field_list,
                            Protocol::SEND_NUM_ROWS | Protocol::SEND_EOF))
    DBUG_RETURN(TRUE);

  for (table= tables; table; table= table->next_local)
  {
    char table_name[NAME_LEN*2+2];
    TABLE *t;

    strxmov(table_name, table->db ,".", table->table_name, NullS);

    t= table->table= open_ltable(thd, table, TL_READ);
    thd->clear_error();			// these errors shouldn't get client

    protocol->prepare_for_resend();
    protocol->store(table_name, system_charset_info);

    if (!t)
    {
      /* Table didn't exist */
      protocol->store_null();
      thd->clear_error();
    }
    else
    {
      t->pos_in_table_list= table;

      if (t->file->ha_table_flags() & HA_HAS_CHECKSUM &&
	  !(check_opt->flags & T_EXTEND))
	protocol->store((ulonglong)t->file->checksum());
      else if (!(t->file->ha_table_flags() & HA_HAS_CHECKSUM) &&
	       (check_opt->flags & T_QUICK))
	protocol->store_null();
      else
      {
	/* calculating table's checksum */
	ha_checksum crc= 0;
        uchar null_mask=256 -  (1 << t->s->last_null_bit_pos);

        t->use_all_columns();

	if (t->file->ha_rnd_init(1))
	  protocol->store_null();
	else
	{
	  for (;;)
	  {
	    ha_checksum row_crc= 0;
            int error= t->file->rnd_next(t->record[0]);
            if (unlikely(error))
            {
              if (error == HA_ERR_RECORD_DELETED)
                continue;
              break;
            }
	    if (t->s->null_bytes)
            {
              /* fix undefined null bits */
              t->record[0][t->s->null_bytes-1] |= null_mask;
              if (!(t->s->db_create_options & HA_OPTION_PACK_RECORD))
                t->record[0][0] |= 1;

	      row_crc= my_checksum(row_crc, t->record[0], t->s->null_bytes);
            }

	    for (uint i= 0; i < t->s->fields; i++ )
	    {
	      Field *f= t->field[i];
	      if ((f->type() == FIELD_TYPE_BLOB) ||
                  (f->type() == MYSQL_TYPE_VARCHAR))
	      {
		String tmp;
		f->val_str(&tmp);
		row_crc= my_checksum(row_crc, (byte*) tmp.ptr(), tmp.length());
	      }
	      else
		row_crc= my_checksum(row_crc, (byte*) f->ptr,
				     f->pack_length());
	    }

	    crc+= row_crc;
	  }
	  protocol->store((ulonglong)crc);
          t->file->ha_rnd_end();
	}
      }
      thd->clear_error();
      close_thread_tables(thd);
      table->table=0;				// For query cache
    }
    if (protocol->write())
      goto err;
  }

  send_eof(thd);
  DBUG_RETURN(FALSE);

 err:
  close_thread_tables(thd);			// Shouldn't be needed
  if (table)
    table->table=0;
  DBUG_RETURN(TRUE);
}

static bool check_engine(THD *thd, const char *table_name,
                         HA_CREATE_INFO *create_info)
{
  handlerton **new_engine= &create_info->db_type;
  handlerton *req_engine= *new_engine;
  bool no_substitution=
        test(thd->variables.sql_mode & MODE_NO_ENGINE_SUBSTITUTION);
  if (!(*new_engine= ha_checktype(thd, ha_legacy_type(req_engine),
                                  no_substitution, 1)))
    return TRUE;

  if (req_engine && req_engine != *new_engine)
  {
    push_warning_printf(thd, MYSQL_ERROR::WARN_LEVEL_WARN,
                       ER_WARN_USING_OTHER_HANDLER,
                       ER(ER_WARN_USING_OTHER_HANDLER),
                       ha_resolve_storage_engine_name(*new_engine),
                       table_name);
  }
  if (create_info->options & HA_LEX_CREATE_TMP_TABLE &&
      ha_check_storage_engine_flag(*new_engine, HTON_TEMPORARY_NOT_SUPPORTED))
  {
    if (create_info->used_fields & HA_CREATE_USED_ENGINE)
    {
      my_error(ER_ILLEGAL_HA_CREATE_OPTION, MYF(0),
               hton2plugin[(*new_engine)->slot]->name.str, "TEMPORARY");
      *new_engine= 0;
      return TRUE;
    }
    *new_engine= myisam_hton;
  }
  return FALSE;
}<|MERGE_RESOLUTION|>--- conflicted
+++ resolved
@@ -6171,28 +6171,10 @@
     close_temporary_table(thd, table, 1, 1);
     /* Should pass the 'new_name' as we store table name in the cache */
     if (rename_temporary_table(thd, new_table, new_db, new_name))
-<<<<<<< HEAD
       goto err1;
     /* We don't replicate alter table statement on temporary tables */
     if (!thd->current_stmt_binlog_row_based)
       write_bin_log(thd, TRUE, thd->query, thd->query_length);
-=======
-    {						// Fatal error
-      close_temporary_table(thd,new_db,tmp_name);
-      my_free((gptr) new_table,MYF(0));
-      goto err;
-    }
-    /* 
-     Writing to the binlog does not need to be synchronized for temporary tables, 
-     which are thread-specific. 
-    */
-    if (mysql_bin_log.is_open())
-    {
-      thd->clear_error();
-      Query_log_event qinfo(thd, thd->query, thd->query_length, FALSE, FALSE);
-      mysql_bin_log.write(&qinfo);
-    }
->>>>>>> 6d4b6941
     goto end_temporary;
   }
 
@@ -6407,8 +6389,7 @@
   thd->some_tables_deleted=0;
   DBUG_RETURN(FALSE);
 
-<<<<<<< HEAD
- err1:
+err1:
   if (new_table)
   {
     /* close_temporary_table() frees the new_table pointer. */
@@ -6417,10 +6398,7 @@
   else
     VOID(quick_rm_table(new_db_type, new_db, tmp_name, FN_IS_TMP));
 
- err:
-=======
 err:
->>>>>>> 6d4b6941
   DBUG_RETURN(TRUE);
 }
 /* mysql_alter_table */
