--- conflicted
+++ resolved
@@ -822,16 +822,12 @@
 static
 TABLE_READ_PLAN *get_best_disjunct_quick(PARAM *param, SEL_IMERGE *imerge,
                                          double read_time);
-<<<<<<< HEAD
-static TRP_GROUP_MIN_MAX *get_best_group_min_max(PARAM *param, SEL_TREE *tree);
-=======
 static
 TABLE_READ_PLAN *merge_same_index_scans(PARAM *param, SEL_IMERGE *imerge,
                                         TRP_INDEX_MERGE *imerge_trp,
                                         double read_time);
 static
 TRP_GROUP_MIN_MAX *get_best_group_min_max(PARAM *param, SEL_TREE *tree);
->>>>>>> 9c87334b
 
 #ifndef DBUG_OFF
 static void print_sel_tree(PARAM *param, SEL_TREE *tree, key_map *tree_map,
@@ -10246,13 +10242,9 @@
     index merge currently doesn't support "using index" at all
   */
   head->disable_keyread();
-<<<<<<< HEAD
-  if (init_read_record(&read_record, thd, head, (SQL_SELECT*) 0, 1 , 1, TRUE))
+  if (init_read_record(read_record, thd, head, (SQL_SELECT*) 0, 1 , 1, TRUE))
     result= 1;
-=======
-  init_read_record(read_record, thd, head, (SQL_SELECT*) 0, 1 , 1, TRUE);
->>>>>>> 9c87334b
-  DBUG_RETURN(result);
+ DBUG_RETURN(result);
 
 err:
   head->disable_keyread();
@@ -11170,22 +11162,7 @@
 
   while ((quick= it++))
   {
-<<<<<<< HEAD
-    if (first)
-      first= FALSE;
-    else
-    {
-      key_names->append(',');
-      used_lengths->append(',');
-    }
-
-    KEY *key_info= head->key_info + quick->index;
-    key_names->append(key_info->name);
-    length= longlong10_to_str(quick->max_used_key_length, buf, 10) - buf;
-    used_lengths->append(buf, length);
-=======
     quick->add_key_and_length(key_names, used_lengths, &first);
->>>>>>> 9c87334b
   }
 
   if (pk_quick_select)
@@ -11206,17 +11183,7 @@
 
   while ((quick= it++))
   {
-<<<<<<< HEAD
-    KEY *key_info= head->key_info + pk_quick_select->index;
-    key_names->append(',');
-    key_names->append(key_info->name);
-    length= (longlong10_to_str(pk_quick_select->max_used_key_length, buf, 10)
-             - buf);
-    used_lengths->append(',');
-    used_lengths->append(buf, length);
-=======
     quick->add_key_and_length(key_names, used_lengths, &first);
->>>>>>> 9c87334b
   }
 }
 
@@ -11230,35 +11197,10 @@
 
   while ((qr= it++))
   {
-<<<<<<< HEAD
-    KEY *key_info= head->key_info + qr->quick->index;
-    if (first)
-      first= FALSE;
-    else
-    {
-      key_names->append(',');
-      used_lengths->append(',');
-    }
-    key_names->append(key_info->name);
-    length= longlong10_to_str(qr->quick->max_used_key_length, buf, 10) - buf;
-    used_lengths->append(buf, length);
-=======
     qr->quick->add_key_and_length(key_names, used_lengths, &first);
->>>>>>> 9c87334b
   }
   if (cpk_quick)
-<<<<<<< HEAD
-  {
-    KEY *key_info= head->key_info + cpk_quick->index;
-    key_names->append(',');
-    key_names->append(key_info->name);
-    length= longlong10_to_str(cpk_quick->max_used_key_length, buf, 10) - buf;
-    used_lengths->append(',');
-    used_lengths->append(buf, length);
-  }
-=======
     cpk_quick->add_key_and_length(key_names, used_lengths, &first);
->>>>>>> 9c87334b
 }
 
 void QUICK_ROR_UNION_SELECT::add_keys_and_lengths(String *key_names,
@@ -13419,17 +13361,9 @@
 void QUICK_GROUP_MIN_MAX_SELECT::add_keys_and_lengths(String *key_names,
                                                       String *used_lengths)
 {
-<<<<<<< HEAD
-  char buf[64];
-  uint length;
-  key_names->append(index_info->name);
-  length= longlong10_to_str(max_used_key_length, buf, 10) - buf;
-  used_lengths->append(buf, length);
-=======
   bool first= TRUE;
 
   add_key_and_length(key_names, used_lengths, &first);
->>>>>>> 9c87334b
 }
 
 
