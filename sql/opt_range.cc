--- conflicted
+++ resolved
@@ -526,7 +526,6 @@
     max_key[MAX_KEY_LENGTH+MAX_FIELD_WIDTH];
   bool quick;				// Don't calulate possible keys
   COND *cond;
-<<<<<<< HEAD
 
   uint fields_bitmap_size;
   MY_BITMAP needed_fields;    /* bitmask of fields needed by the query */
@@ -542,10 +541,8 @@
   /* Number of ranges in the last checked tree->key */
   uint n_ranges;
   uint8 first_null_comp; /* first null component if any, 0 - otherwise */
-=======
   /* Number of SEL_ARG objects allocated by SEL_ARG::clone_tree operations */
   uint alloced_sel_args; 
->>>>>>> 9939b3b7
 } PARAM;
 
 class TABLE_READ_PLAN;
@@ -1043,7 +1040,6 @@
   DBUG_VOID_RETURN;
 }
 
-<<<<<<< HEAD
 
 QUICK_ROR_INTERSECT_SELECT::QUICK_ROR_INTERSECT_SELECT(THD *thd_param,
                                                        TABLE *table,
@@ -1062,52 +1058,12 @@
   last_rowid= (byte*)alloc_root(parent_alloc? parent_alloc : &alloc,
                                 head->file->ref_length);
 }
-=======
-SEL_ARG *SEL_ARG::clone(PARAM *param, SEL_ARG *new_parent, SEL_ARG **next_arg)
-{
-  SEL_ARG *tmp;
-
-  /* Bail out if we have already generated too many SEL_ARGs */
-  if (++param->alloced_sel_args > MAX_SEL_ARGS)
-    return 0;
-
-  if (type != KEY_RANGE)
-  {
-    if (!(tmp= new (param->mem_root) SEL_ARG(type)))
-      return 0;					// out of memory
-    tmp->prev= *next_arg;			// Link into next/prev chain
-    (*next_arg)->next=tmp;
-    (*next_arg)= tmp;
-  }
-  else
-  {
-    if (!(tmp= new (param->mem_root) SEL_ARG(field,part, min_value,max_value,
-                                             min_flag, max_flag, maybe_flag)))
-      return 0;					// OOM
-    tmp->parent=new_parent;
-    tmp->next_key_part=next_key_part;
-    if (left != &null_element)
-      if (!(tmp->left=left->clone(param, tmp, next_arg)))
-	return 0;				// OOM
->>>>>>> 9939b3b7
-
-
-<<<<<<< HEAD
+
+
 /*
   Do post-constructor initialization.
   SYNOPSIS
     QUICK_ROR_INTERSECT_SELECT::init()
-=======
-    if (right != &null_element)
-      if (!(tmp->right= right->clone(param, tmp, next_arg)))
-	return 0;				// OOM
-  }
-  increment_use_count(1);
-  tmp->color= color;
-  tmp->elements= this->elements;
-  return tmp;
-}
->>>>>>> 9939b3b7
 
   RETURN
     0      OK
@@ -1487,12 +1443,17 @@
   left=right= &null_element;
 }
 
-SEL_ARG *SEL_ARG::clone(SEL_ARG *new_parent,SEL_ARG **next_arg)
+SEL_ARG *SEL_ARG::clone(PARAM *param, SEL_ARG *new_parent, SEL_ARG **next_arg)
 {
   SEL_ARG *tmp;
+
+  /* Bail out if we have already generated too many SEL_ARGs */
+  if (++param->alloced_sel_args > MAX_SEL_ARGS)
+    return 0;
+
   if (type != KEY_RANGE)
   {
-    if (!(tmp= new SEL_ARG(type)))
+    if (!(tmp= new (param->mem_root) SEL_ARG(type)))
       return 0;					// out of memory
     tmp->prev= *next_arg;			// Link into next/prev chain
     (*next_arg)->next=tmp;
@@ -1500,20 +1461,21 @@
   }
   else
   {
-    if (!(tmp= new SEL_ARG(field,part, min_value,max_value,
-			   min_flag, max_flag, maybe_flag)))
+    if (!(tmp= new (param->mem_root) SEL_ARG(field,part, min_value,max_value,
+                                             min_flag, max_flag, maybe_flag)))
       return 0;					// OOM
     tmp->parent=new_parent;
     tmp->next_key_part=next_key_part;
     if (left != &null_element)
-      tmp->left=left->clone(tmp,next_arg);
+      if (!(tmp->left=left->clone(param, tmp, next_arg)))
+	return 0;				// OOM
 
     tmp->prev= *next_arg;			// Link into next/prev chain
     (*next_arg)->next=tmp;
     (*next_arg)= tmp;
 
     if (right != &null_element)
-      if (!(tmp->right= right->clone(tmp,next_arg)))
+      if (!(tmp->right= right->clone(param, tmp, next_arg)))
 	return 0;				// OOM
   }
   increment_use_count(1);
@@ -2256,24 +2218,9 @@
     JOIN *join= param->thd->lex->select_lex.join;
     if (!join || join->tables == 1)
     {
-<<<<<<< HEAD
       /* No join, assume reading is done in one 'sweep' */
       result= busy_blocks*(DISK_SEEK_BASE_COST +
                           DISK_SEEK_PROP_COST*n_blocks/busy_blocks);
-=======
-      tree=0;
-      Item *item;
-      while ((item=li++))
-      {
-	SEL_TREE *new_tree=get_mm_tree(param,item);
-	if (param->thd->is_fatal_error || 
-            param->alloced_sel_args > SEL_ARG::MAX_SEL_ARGS)
-	  DBUG_RETURN(0);	// out of memory
-	tree=tree_and(param,tree,new_tree);
-	if (tree && tree->type == SEL_TREE::IMPOSSIBLE)
-	  break;
-      }
->>>>>>> 9939b3b7
     }
     else
     {
@@ -3252,7 +3199,6 @@
     DBUG_PRINT("info", ("None of scans increase selectivity"));
     DBUG_RETURN(NULL);
   }
-<<<<<<< HEAD
     
   DBUG_EXECUTE("info",print_ror_scans_arr(param->table,
                                           "best ROR-intersection",
@@ -3269,35 +3215,12 @@
     covering, it doesn't make sense to add CPK scan.
   */
   if (cpk_scan && !intersect->is_covering)
-=======
-  
-  /* Join the trees key per key */
-  SEL_ARG **key1,**key2,**end;
-  for (key1= tree1->keys,key2= tree2->keys,end=key1+param->keys ;
-       key1 != end ; key1++,key2++)
->>>>>>> 9939b3b7
   {
     if (ror_intersect_add(intersect, cpk_scan, TRUE) && 
         (intersect->total_cost < min_cost))
     {
-<<<<<<< HEAD
       cpk_scan_used= TRUE;
       intersect_best= intersect; //just set pointer here
-=======
-      if (*key1 && !(*key1)->simple_key())
-	flag|=CLONE_KEY1_MAYBE;
-      if (*key2 && !(*key2)->simple_key())
-	flag|=CLONE_KEY2_MAYBE;
-      *key1=key_and(param, *key1, *key2, flag);
-      if (*key1 && (*key1)->type == SEL_ARG::IMPOSSIBLE)
-      {
-	tree1->type= SEL_TREE::IMPOSSIBLE;
-#ifdef EXTRA_DEBUG
-        (*key1)->test_use_count(*key1);
-#endif
-	break;
-      }
->>>>>>> 9939b3b7
     }
   }
 
@@ -3393,7 +3316,6 @@
     DBUG_RETURN(0);
   bitmap_clear_all(covered_fields);
 
-<<<<<<< HEAD
   double total_cost= 0.0f;
   ha_rows records=0;
   bool all_covered;
@@ -3410,16 +3332,6 @@
       Calculate and save these values for each of remaining scans.
     */
     for (ROR_SCAN_INFO **scan= ror_scan_mark; scan != ror_scans_end; ++scan)
-=======
-  /* Join the trees key per key */
-  SEL_ARG **key1,**key2,**end;
-  SEL_TREE *result=0;
-  for (key1= tree1->keys,key2= tree2->keys,end=key1+param->keys ;
-       key1 != end ; key1++,key2++)
-  {
-    *key1= key_or(param, *key1, *key2);
-    if (*key1)
->>>>>>> 9939b3b7
     {
       bitmap_subtract(&(*scan)->covered_fields, covered_fields);
       (*scan)->used_fields_covered=
@@ -3505,7 +3417,6 @@
     NULL if no plan found or error occurred
 */
 
-<<<<<<< HEAD
 static TRP_RANGE *get_key_scans_params(PARAM *param, SEL_TREE *tree,
                                        bool index_read_must_be_used,
                                        double read_time)
@@ -3529,31 +3440,11 @@
   for (idx= 0,key=tree->keys, end=key+param->keys;
        key != end ;
        key++,idx++)
-=======
-static SEL_ARG *
-and_all_keys(PARAM *param, SEL_ARG *key1, SEL_ARG *key2, uint clone_flag)
-{
-  SEL_ARG *next;
-  ulong use_count=key1->use_count;
-
-  if (key1->elements != 1)
-  {
-    key2->use_count+=key1->elements-1; //psergey: why we don't count that key1 has n-k-p?
-    key2->increment_use_count((int) key1->elements-1);
-  }
-  if (key1->type == SEL_ARG::MAYBE_KEY)
-  {
-    key1->right= key1->left= &null_element;
-    key1->next= key1->prev= 0;
-  }
-  for (next=key1->first(); next ; next=next->next)
->>>>>>> 9939b3b7
   {
     ha_rows found_records;
     double found_read_time;
     if (*key)
     {
-<<<<<<< HEAD
       uint keynr= param->real_keynr[idx];
       if ((*key)->type == SEL_ARG::MAYBE_KEY ||
           (*key)->maybe_flag)
@@ -3564,15 +3455,10 @@
 
       found_records= check_quick_select(param, idx, *key);
       if (param->is_ror_scan)
-=======
-      SEL_ARG *tmp= key_and(param, next->next_key_part, key2, clone_flag);
-      if (tmp && tmp->type == SEL_ARG::IMPOSSIBLE)
->>>>>>> 9939b3b7
       {
         tree->n_ror_scans++;
         tree->ror_scans_map.set_bit(idx);
       }
-<<<<<<< HEAD
       double cpu_cost= (double) found_records / TIME_FOR_COMPARE;
       if (found_records != HA_POS_ERROR && found_records > 2 &&
           read_index_only &&
@@ -3610,13 +3496,6 @@
         key_to_read=  key;
       }
 
-=======
-      next->next_key_part=tmp;
-      if (use_count)
-	next->increment_use_count(use_count);
-      if (param->alloced_sel_args > SEL_ARG::MAX_SEL_ARGS)
-        break;
->>>>>>> 9939b3b7
     }
   }
 
@@ -3643,14 +3522,9 @@
 }
 
 
-<<<<<<< HEAD
 QUICK_SELECT_I *TRP_INDEX_MERGE::make_quick(PARAM *param,
                                             bool retrieve_full_rows,
                                             MEM_ROOT *parent_alloc)
-=======
-static SEL_ARG *
-key_and(PARAM *param, SEL_ARG *key1, SEL_ARG *key2, uint clone_flag)
->>>>>>> 9939b3b7
 {
   QUICK_INDEX_MERGE_SELECT *quick_imerge;
   QUICK_RANGE_SELECT *quick;
@@ -3671,24 +3545,6 @@
       delete quick_imerge;
       return NULL;
     }
-<<<<<<< HEAD
-=======
-    // key1->part < key2->part
-    key1->use_count--;
-    if (key1->use_count > 0)
-      if (!(key1= key1->clone_tree(param)))
-	return 0;				// OOM
-    return and_all_keys(param, key1, key2, clone_flag);
-  }
-
-  if (((clone_flag & CLONE_KEY2_MAYBE) &&
-       !(clone_flag & CLONE_KEY1_MAYBE) &&
-       key2->type != SEL_ARG::MAYBE_KEY) ||
-      key1->type == SEL_ARG::MAYBE_KEY)
-  {						// Put simple key in key2
-    swap_variables(SEL_ARG *, key1, key2);
-    clone_flag=swap_clone_flag(clone_flag);
->>>>>>> 9939b3b7
   }
   return quick_imerge;
 }
@@ -3713,7 +3569,6 @@
     alloc= parent_alloc? parent_alloc: &quick_intrsect->alloc;
     for (; first_scan != last_scan;++first_scan)
     {
-<<<<<<< HEAD
       if (!(quick= get_quick_select(param, (*first_scan)->idx,
                                     (*first_scan)->sel_arg, alloc)) ||
           quick_intrsect->push_quick_back(quick))
@@ -3721,33 +3576,14 @@
         delete quick_intrsect;
         DBUG_RETURN(NULL);
       }
-=======
-      key1->use_count--;
-      if (!(key1=key1->clone_tree(param)))
-	return 0;				// OOM
-      key1->use_count++;
-    }
-    if (key1->type == SEL_ARG::MAYBE_KEY)
-    {						// Both are maybe key
-      key1->next_key_part=key_and(param, key1->next_key_part, 
-                                  key2->next_key_part, clone_flag);
-      if (key1->next_key_part &&
-	  key1->next_key_part->type == SEL_ARG::IMPOSSIBLE)
-	return key1;
->>>>>>> 9939b3b7
     }
     if (cpk_scan)
     {
       if (!(quick= get_quick_select(param, cpk_scan->idx,
                                     cpk_scan->sel_arg, alloc)))
       {
-<<<<<<< HEAD
         delete quick_intrsect;
         DBUG_RETURN(NULL);
-=======
-	key1->use_count--;			// Incremented in and_all_keys
-	return and_all_keys(param, key1, key2, clone_flag);
->>>>>>> 9939b3b7
       }
       quick->file= NULL; 
       quick_intrsect->cpk_quick= quick;
@@ -3773,23 +3609,7 @@
   */
   if ((quick_roru= new QUICK_ROR_UNION_SELECT(param->thd, param->table)))
   {
-<<<<<<< HEAD
     for (scan= first_ror; scan != last_ror; scan++)
-=======
-    int cmp=e1->cmp_min_to_min(e2);
-    if (cmp < 0)
-    {
-      if (get_range(&e1,&e2,key1))
-	continue;
-    }
-    else if (get_range(&e2,&e1,key2))
-      continue;
-    SEL_ARG *next=key_and(param, e1->next_key_part, e2->next_key_part,
-                          clone_flag);
-    e1->increment_use_count(1);
-    e2->increment_use_count(1);
-    if (!next || next->type != SEL_ARG::IMPOSSIBLE)
->>>>>>> 9939b3b7
     {
       if (!(quick= (*scan)->make_quick(param, FALSE, &quick_roru->alloc)) ||
           quick_roru->push_quick_back(quick))
@@ -3850,7 +3670,6 @@
       inv         TRUE <> NOT cond_func is considered
                   (makes sense only when cond_func is BETWEEN or IN) 
 
-<<<<<<< HEAD
   RETURN 
     Pointer to the tree built tree
 */
@@ -3858,10 +3677,6 @@
 static SEL_TREE *get_func_mm_tree(PARAM *param, Item_func *cond_func, 
                                   Field *field, Item *value,
                                   Item_result cmp_type, bool inv)
-=======
-static SEL_ARG *
-key_or(PARAM *param, SEL_ARG *key1,SEL_ARG *key2)
->>>>>>> 9939b3b7
 {
   SEL_TREE *tree= 0;
   DBUG_ENTER("get_func_mm_tree");
@@ -4182,11 +3997,6 @@
         ftree= !ftree ? tree : tree_and(param, ftree, tree);
       }
     }
-<<<<<<< HEAD
-=======
-    if (key1->use_count > 0 || !(key1=key1->clone_tree(param)))
-      return 0;					// OOM
->>>>>>> 9939b3b7
   }
   DBUG_RETURN(ftree);
 }
@@ -4213,7 +4023,8 @@
       while ((item=li++))
       {
 	SEL_TREE *new_tree=get_mm_tree(param,item);
-	if (param->thd->is_fatal_error)
+	if (param->thd->is_fatal_error || 
+            param->alloced_sel_args > SEL_ARG::MAX_SEL_ARGS)
 	  DBUG_RETURN(0);	// out of memory
 	tree=tree_and(param,tree,new_tree);
 	if (tree && tree->type == SEL_TREE::IMPOSSIBLE)
@@ -4382,7 +4193,6 @@
   {
     if (field->eq(key_part->field))
     {
-<<<<<<< HEAD
       SEL_ARG *sel_arg=0;
       if (!tree && !(tree=new SEL_TREE()))
 	DBUG_RETURN(0);				// OOM
@@ -4393,35 +4203,6 @@
 	if (!sel_arg)
 	  continue;
 	if (sel_arg->type == SEL_ARG::IMPOSSIBLE)
-=======
-      if (tmp->cmp_min_to_min(&key) > 0)
-      {						// key.min <= x < tmp.min
-	SEL_ARG *new_arg=key.clone_first(tmp);
-	if (!new_arg)
-	  return 0;				// OOM
-	if ((new_arg->next_key_part=key.next_key_part))
-	  new_arg->increment_use_count(key1->use_count+1);
-	key1=key1->insert(new_arg);
-      }
-      if ((cmp=tmp->cmp_max_to_max(&key)) <= 0)
-      {						// tmp.min. <= x <= tmp.max
-	tmp->maybe_flag|= key.maybe_flag;
-	key.increment_use_count(key1->use_count+1);
-	tmp->next_key_part= key_or(param, tmp->next_key_part, key.next_key_part);
-	if (!cmp)				// Key2 is ready
-	  break;
-	key.copy_max_to_min(tmp);
-	if (!(tmp=tmp->next))
-	{
-	  SEL_ARG *tmp2= new SEL_ARG(key);
-	  if (!tmp2)
-	    return 0;				// OOM
-	  key1=key1->insert(tmp2);
-	  key2=key2->next;
-	  goto end;
-	}
-	if (tmp->cmp_min_to_max(&key) > 0)
->>>>>>> 9939b3b7
 	{
 	  tree->type=SEL_TREE::IMPOSSIBLE;
 	  DBUG_RETURN(tree);
@@ -4429,22 +4210,9 @@
       }
       else
       {
-<<<<<<< HEAD
 	// This key may be used later
 	if (!(sel_arg= new SEL_ARG(SEL_ARG::MAYBE_KEY)))
 	  DBUG_RETURN(0);			// OOM
-=======
-	SEL_ARG *new_arg=tmp->clone_last(&key); // tmp.min <= x <= key.max
-	if (!new_arg)
-	  return 0;				// OOM
-	tmp->copy_max_to_min(&key);
-	tmp->increment_use_count(key1->use_count+1);
-	/* Increment key count as it may be used for next loop */
-	key.increment_use_count(1);
-	new_arg->next_key_part= key_or(param, tmp->next_key_part, key.next_key_part);
-	key1=key1->insert(new_arg);
-	break;
->>>>>>> 9939b3b7
       }
       sel_arg->part=(uchar) key_part->part;
       tree->keys[key_part->key]=sel_add(tree->keys[key_part->key],sel_arg);
@@ -4830,9 +4598,9 @@
     tree1->type=SEL_TREE::KEY_SMALLER;
     DBUG_RETURN(tree1);
   }
-
   key_map  result_keys;
   result_keys.clear_all();
+  
   /* Join the trees key per key */
   SEL_ARG **key1,**key2,**end;
   for (key1= tree1->keys,key2= tree2->keys,end=key1+param->keys ;
@@ -4845,7 +4613,7 @@
 	flag|=CLONE_KEY1_MAYBE;
       if (*key2 && !(*key2)->simple_key())
 	flag|=CLONE_KEY2_MAYBE;
-      *key1=key_and(*key1,*key2,flag);
+      *key1=key_and(param, *key1, *key2, flag);
       if (*key1 && (*key1)->type == SEL_ARG::IMPOSSIBLE)
       {
 	tree1->type= SEL_TREE::IMPOSSIBLE;
@@ -4929,7 +4697,7 @@
     for (key1= tree1->keys,key2= tree2->keys,end= key1+param->keys ;
          key1 != end ; key1++,key2++)
     {
-      *key1=key_or(*key1,*key2);
+      *key1=key_or(param, *key1, *key2);
       if (*key1)
       {
         result=tree1;				// Added to tree1
@@ -4984,14 +4752,14 @@
 /* And key trees where key1->part < key2 -> part */
 
 static SEL_ARG *
-and_all_keys(SEL_ARG *key1,SEL_ARG *key2,uint clone_flag)
+and_all_keys(PARAM *param, SEL_ARG *key1, SEL_ARG *key2, uint clone_flag)
 {
   SEL_ARG *next;
   ulong use_count=key1->use_count;
 
   if (key1->elements != 1)
   {
-    key2->use_count+=key1->elements-1;
+    key2->use_count+=key1->elements-1; //psergey: why we don't count that key1 has n-k-p?
     key2->increment_use_count((int) key1->elements-1);
   }
   if (key1->type == SEL_ARG::MAYBE_KEY)
@@ -5003,7 +4771,7 @@
   {
     if (next->next_key_part)
     {
-      SEL_ARG *tmp=key_and(next->next_key_part,key2,clone_flag);
+      SEL_ARG *tmp= key_and(param, next->next_key_part, key2, clone_flag);
       if (tmp && tmp->type == SEL_ARG::IMPOSSIBLE)
       {
 	key1=key1->tree_delete(next);
@@ -5012,6 +4780,8 @@
       next->next_key_part=tmp;
       if (use_count)
 	next->increment_use_count(use_count);
+      if (param->alloced_sel_args > SEL_ARG::MAX_SEL_ARGS)
+        break;
     }
     else
       next->next_key_part=key2;
@@ -5037,7 +4807,7 @@
 */
 
 static SEL_ARG *
-key_and(SEL_ARG *key1, SEL_ARG *key2, uint clone_flag)
+key_and(PARAM *param, SEL_ARG *key1, SEL_ARG *key2, uint clone_flag)
 {
   if (!key1)
     return key2;
@@ -5053,9 +4823,9 @@
     // key1->part < key2->part
     key1->use_count--;
     if (key1->use_count > 0)
-      if (!(key1= key1->clone_tree()))
+      if (!(key1= key1->clone_tree(param)))
 	return 0;				// OOM
-    return and_all_keys(key1,key2,clone_flag);
+    return and_all_keys(param, key1, key2, clone_flag);
   }
 
   if (((clone_flag & CLONE_KEY2_MAYBE) &&
@@ -5073,14 +4843,14 @@
     if (key1->use_count > 1)
     {
       key1->use_count--;
-      if (!(key1=key1->clone_tree()))
+      if (!(key1=key1->clone_tree(param)))
 	return 0;				// OOM
       key1->use_count++;
     }
     if (key1->type == SEL_ARG::MAYBE_KEY)
     {						// Both are maybe key
-      key1->next_key_part=key_and(key1->next_key_part,key2->next_key_part,
-				 clone_flag);
+      key1->next_key_part=key_and(param, key1->next_key_part, 
+                                  key2->next_key_part, clone_flag);
       if (key1->next_key_part &&
 	  key1->next_key_part->type == SEL_ARG::IMPOSSIBLE)
 	return key1;
@@ -5091,7 +4861,7 @@
       if (key2->next_key_part)
       {
 	key1->use_count--;			// Incremented in and_all_keys
-	return and_all_keys(key1,key2,clone_flag);
+	return and_all_keys(param, key1, key2, clone_flag);
       }
       key2->use_count--;			// Key2 doesn't have a tree
     }
@@ -5127,7 +4897,8 @@
     }
     else if (get_range(&e2,&e1,key2))
       continue;
-    SEL_ARG *next=key_and(e1->next_key_part,e2->next_key_part,clone_flag);
+    SEL_ARG *next=key_and(param, e1->next_key_part, e2->next_key_part,
+                          clone_flag);
     e1->increment_use_count(1);
     e2->increment_use_count(1);
     if (!next || next->type != SEL_ARG::IMPOSSIBLE)
@@ -5175,7 +4946,7 @@
 
 
 static SEL_ARG *
-key_or(SEL_ARG *key1,SEL_ARG *key2)
+key_or(PARAM *param, SEL_ARG *key1,SEL_ARG *key2)
 {
   if (!key1)
   {
@@ -5223,7 +4994,7 @@
     {
       swap_variables(SEL_ARG *,key1,key2);
     }
-    if (key1->use_count > 0 || !(key1=key1->clone_tree()))
+    if (key1->use_count > 0 || !(key1=key1->clone_tree(param)))
       return 0;					// OOM
   }
 
@@ -5367,7 +5138,7 @@
       {						// tmp.min. <= x <= tmp.max
 	tmp->maybe_flag|= key.maybe_flag;
 	key.increment_use_count(key1->use_count+1);
-	tmp->next_key_part=key_or(tmp->next_key_part,key.next_key_part);
+	tmp->next_key_part= key_or(param, tmp->next_key_part, key.next_key_part);
 	if (!cmp)				// Key2 is ready
 	  break;
 	key.copy_max_to_min(tmp);
@@ -5398,7 +5169,7 @@
 	tmp->increment_use_count(key1->use_count+1);
 	/* Increment key count as it may be used for next loop */
 	key.increment_use_count(1);
-	new_arg->next_key_part=key_or(tmp->next_key_part,key.next_key_part);
+	new_arg->next_key_part= key_or(param, tmp->next_key_part, key.next_key_part);
 	key1=key1->insert(new_arg);
 	break;
       }
