/* Copyright (C) 2000 MySQL AB & MySQL Finland AB & TCX DataKonsult AB

   This program is free software; you can redistribute it and/or modify
   it under the terms of the GNU General Public License as published by
   the Free Software Foundation; either version 2 of the License, or
   (at your option) any later version.

   This program is distributed in the hope that it will be useful,
   but WITHOUT ANY WARRANTY; without even the implied warranty of
   MERCHANTABILITY or FITNESS FOR A PARTICULAR PURPOSE.  See the
   GNU General Public License for more details.

   You should have received a copy of the GNU General Public License
   along with this program; if not, write to the Free Software
   Foundation, Inc., 59 Temple Place, Suite 330, Boston, MA  02111-1307  USA */


/* This file defines all string functions
** Warning: Some string functions doesn't always put and end-null on a String
** (This shouldn't be needed)
*/

#ifdef USE_PRAGMA_IMPLEMENTATION
#pragma implementation				// gcc: Class implementation
#endif

#include "mysql_priv.h"
#include <m_ctype.h>
#ifdef HAVE_OPENSSL
#include <openssl/des.h>
#endif /* HAVE_OPENSSL */
#include "md5.h"
#include "sha1.h"
#include "my_aes.h"
C_MODE_START
#include "../mysys/my_static.h"			// For soundex_map
C_MODE_END

String my_empty_string("",default_charset_info);

static void my_coll_agg_error(DTCollation &c1, DTCollation &c2,
                              const char *fname)
{
  my_error(ER_CANT_AGGREGATE_2COLLATIONS, MYF(0),
           c1.collation->name, c1.derivation_name(),
           c2.collation->name, c2.derivation_name(),
           fname);
}


double Item_str_func::val_real()
{
  DBUG_ASSERT(fixed == 1);
  int err_not_used;
  char *end_not_used, buff[64];
  String *res, tmp(buff,sizeof(buff), &my_charset_bin);
  res= val_str(&tmp);
  return res ? my_strntod(res->charset(), (char*) res->ptr(), res->length(),
			  &end_not_used, &err_not_used) : 0.0;
}


longlong Item_str_func::val_int()
{
  DBUG_ASSERT(fixed == 1);
  int err;
  char buff[22];
  String *res, tmp(buff,sizeof(buff), &my_charset_bin);
  res= val_str(&tmp);
  return (res ?
	  my_strntoll(res->charset(), res->ptr(), res->length(), 10, NULL,
		      &err) :
	  (longlong) 0);
}


String *Item_func_md5::val_str(String *str)
{
  DBUG_ASSERT(fixed == 1);
  String * sptr= args[0]->val_str(str);
  if (sptr)
  {
    my_MD5_CTX context;
    unsigned char digest[16];

    null_value=0;
    my_MD5Init (&context);
    my_MD5Update (&context,(unsigned char *) sptr->ptr(), sptr->length());
    my_MD5Final (digest, &context);
    if (str->alloc(32))				// Ensure that memory is free
    {
      null_value=1;
      return 0;
    }
    sprintf((char *) str->ptr(),
	    "%02x%02x%02x%02x%02x%02x%02x%02x%02x%02x%02x%02x%02x%02x%02x%02x",
	    digest[0], digest[1], digest[2], digest[3],
	    digest[4], digest[5], digest[6], digest[7],
	    digest[8], digest[9], digest[10], digest[11],
	    digest[12], digest[13], digest[14], digest[15]);
    str->length((uint) 32);
    return str;
  }
  null_value=1;
  return 0;
}


void Item_func_md5::fix_length_and_dec()
{
   max_length=32;
}


String *Item_func_sha::val_str(String *str)
{
  DBUG_ASSERT(fixed == 1);
  String * sptr= args[0]->val_str(str);
  if (sptr)  /* If we got value different from NULL */
  {
    SHA1_CONTEXT context;  /* Context used to generate SHA1 hash */
    /* Temporary buffer to store 160bit digest */
    uint8 digest[SHA1_HASH_SIZE];
    sha1_reset(&context);  /* We do not have to check for error here */
    /* No need to check error as the only case would be too long message */
    sha1_input(&context,(const unsigned char *) sptr->ptr(), sptr->length());
    /* Ensure that memory is free and we got result */
    if (!( str->alloc(SHA1_HASH_SIZE*2) || (sha1_result(&context,digest))))
    {
      sprintf((char *) str->ptr(),
      "%02x%02x%02x%02x%02x%02x%02x%02x%02x%02x%02x%02x\
%02x%02x%02x%02x%02x%02x%02x%02x",
           digest[0], digest[1], digest[2], digest[3],
           digest[4], digest[5], digest[6], digest[7],
           digest[8], digest[9], digest[10], digest[11],
           digest[12], digest[13], digest[14], digest[15],
           digest[16], digest[17], digest[18], digest[19]);

      str->length((uint)  SHA1_HASH_SIZE*2);
      null_value=0;
      return str;
    }
  }
  null_value=1;
  return 0;
}

void Item_func_sha::fix_length_and_dec()
{
   max_length=SHA1_HASH_SIZE*2; // size of hex representation of hash
}


/* Implementation of AES encryption routines */

String *Item_func_aes_encrypt::val_str(String *str)
{
  DBUG_ASSERT(fixed == 1);
  char key_buff[80];
  String tmp_key_value(key_buff, sizeof(key_buff), system_charset_info);
  String *sptr= args[0]->val_str(str);			// String to encrypt
  String *key=  args[1]->val_str(&tmp_key_value);	// key
  int aes_length;
  if (sptr && key) // we need both arguments to be not NULL
  {
    null_value=0;
    aes_length=my_aes_get_size(sptr->length()); // Calculate result length

    if (!str_value.alloc(aes_length))		// Ensure that memory is free
    {
      // finally encrypt directly to allocated buffer.
      if (my_aes_encrypt(sptr->ptr(),sptr->length(), (char*) str_value.ptr(),
			 key->ptr(), key->length()) == aes_length)
      {
	// We got the expected result length
	str_value.length((uint) aes_length);
	return &str_value;
      }
    }
  }
  null_value=1;
  return 0;
}


void Item_func_aes_encrypt::fix_length_and_dec()
{
  max_length=my_aes_get_size(args[0]->max_length);
}


String *Item_func_aes_decrypt::val_str(String *str)
{
  DBUG_ASSERT(fixed == 1);
  char key_buff[80];
  String tmp_key_value(key_buff, sizeof(key_buff), system_charset_info);
  String *sptr, *key;
  DBUG_ENTER("Item_func_aes_decrypt::val_str");

  sptr= args[0]->val_str(str);			// String to decrypt
  key=  args[1]->val_str(&tmp_key_value);	// Key
  if (sptr && key)  			// Need to have both arguments not NULL
  {
    null_value=0;
    if (!str_value.alloc(sptr->length()))  // Ensure that memory is free
    {
      // finally decrypt directly to allocated buffer.
      int length;
      length=my_aes_decrypt(sptr->ptr(), sptr->length(),
			    (char*) str_value.ptr(),
                            key->ptr(), key->length());
      if (length >= 0)  // if we got correct data data
      {
        str_value.length((uint) length);
        DBUG_RETURN(&str_value);
      }
    }
  }
  // Bad parameters. No memory or bad data will all go here
  null_value=1;
  DBUG_RETURN(0);
}


void Item_func_aes_decrypt::fix_length_and_dec()
{
   max_length=args[0]->max_length;
   maybe_null= 1;
}


/*
  Concatenate args with the following premises:
  If only one arg (which is ok), return value of arg
  Don't reallocate val_str() if not absolute necessary.
*/

String *Item_func_concat::val_str(String *str)
{
  DBUG_ASSERT(fixed == 1);
  String *res,*res2,*use_as_buff;
  uint i;

  null_value=0;
  if (!(res=args[0]->val_str(str)))
    goto null;
  use_as_buff= &tmp_value;
  for (i=1 ; i < arg_count ; i++)
  {
    if (res->length() == 0)
    {
      if (!(res=args[i]->val_str(str)))
	goto null;
    }
    else
    {
      if (!(res2=args[i]->val_str(use_as_buff)))
	goto null;
      if (res2->length() == 0)
	continue;
      if (res->length()+res2->length() >
	  current_thd->variables.max_allowed_packet)
      {
	push_warning_printf(current_thd, MYSQL_ERROR::WARN_LEVEL_WARN,
			    ER_WARN_ALLOWED_PACKET_OVERFLOWED,
			    ER(ER_WARN_ALLOWED_PACKET_OVERFLOWED), func_name(),
			    current_thd->variables.max_allowed_packet);
	goto null;
      }
      if (res->alloced_length() >= res->length()+res2->length())
      {						// Use old buffer
	res->append(*res2);
      }
      else if (str->alloced_length() >= res->length()+res2->length())
      {
	if (str == res2)
	  str->replace(0,0,*res);
	else
	{
	  str->copy(*res);
	  str->append(*res2);
	}
        res= str;
        use_as_buff= &tmp_value;
      }
      else if (res == &tmp_value)
      {
	if (res->append(*res2))			// Must be a blob
	  goto null;
      }
      else if (res2 == &tmp_value)
      {						// This can happend only 1 time
	if (tmp_value.replace(0,0,*res))
	  goto null;
	res= &tmp_value;
	use_as_buff=str;			// Put next arg here
      }
      else if (tmp_value.is_alloced() && res2->ptr() >= tmp_value.ptr() &&
	       res2->ptr() <= tmp_value.ptr() + tmp_value.alloced_length())
      {
	/*
	  This happens really seldom:
	  In this case res2 is sub string of tmp_value.  We will
	  now work in place in tmp_value to set it to res | res2
	*/
	/* Chop the last characters in tmp_value that isn't in res2 */
	tmp_value.length((uint32) (res2->ptr() - tmp_value.ptr()) +
			 res2->length());
	/* Place res2 at start of tmp_value, remove chars before res2 */
	if (tmp_value.replace(0,(uint32) (res2->ptr() - tmp_value.ptr()),
			      *res))
	  goto null;
	res= &tmp_value;
	use_as_buff=str;			// Put next arg here
      }
      else
      {						// Two big const strings
	if (tmp_value.alloc(max_length) ||
	    tmp_value.copy(*res) ||
	    tmp_value.append(*res2))
	  goto null;
	res= &tmp_value;
	use_as_buff=str;
      }
    }
  }
  res->set_charset(collation.collation);
  return res;

null:
  null_value=1;
  return 0;
}


void Item_func_concat::fix_length_and_dec()
{
  max_length=0;

  if (agg_arg_charsets(collation, args, arg_count, MY_COLL_ALLOW_CONV))
    return;

  for (uint i=0 ; i < arg_count ; i++)
    max_length+=args[i]->max_length;

  if (max_length > MAX_BLOB_WIDTH)
  {
    max_length=MAX_BLOB_WIDTH;
    maybe_null=1;
  }
}

/*
  Function des_encrypt() by tonu@spam.ee & monty
  Works only if compiled with OpenSSL library support.
  This returns a binary string where first character is CHAR(128 | key-number).
  If one uses a string key key_number is 127.
  Encryption result is longer than original by formula:
  new_length= org_length + (8-(org_length % 8))+1
*/

String *Item_func_des_encrypt::val_str(String *str)
{
  DBUG_ASSERT(fixed == 1);
#ifdef HAVE_OPENSSL
  uint code= ER_WRONG_PARAMETERS_TO_PROCEDURE;
  DES_cblock ivec;
  struct st_des_keyblock keyblock;
  struct st_des_keyschedule keyschedule;
  const char *append_str="********";
  uint key_number, res_length, tail;
  String *res= args[0]->val_str(str);

  if ((null_value= args[0]->null_value))
    return 0;                                   // ENCRYPT(NULL) == NULL
  if ((res_length=res->length()) == 0)
    return &my_empty_string;

  if (arg_count == 1)
  {
    /* Protect against someone doing FLUSH DES_KEY_FILE */
    VOID(pthread_mutex_lock(&LOCK_des_key_file));
    keyschedule= des_keyschedule[key_number=des_default_key];
    VOID(pthread_mutex_unlock(&LOCK_des_key_file));
  }
  else if (args[1]->result_type() == INT_RESULT)
  {
    key_number= (uint) args[1]->val_int();
    if (key_number > 9)
      goto error;
    VOID(pthread_mutex_lock(&LOCK_des_key_file));
    keyschedule= des_keyschedule[key_number];
    VOID(pthread_mutex_unlock(&LOCK_des_key_file));
  }
  else
  {
    String *keystr=args[1]->val_str(&tmp_value);
    if (!keystr)
      goto error;
    key_number=127;				// User key string

    /* We make good 24-byte (168 bit) key from given plaintext key with MD5 */
    bzero((char*) &ivec,sizeof(ivec));
    EVP_BytesToKey(EVP_des_ede3_cbc(),EVP_md5(),NULL,
		   (uchar*) keystr->ptr(), (int) keystr->length(),
		   1, (uchar*) &keyblock,ivec);
    DES_set_key_unchecked(&keyblock.key1,&keyschedule.ks1);
    DES_set_key_unchecked(&keyblock.key2,&keyschedule.ks2);
    DES_set_key_unchecked(&keyblock.key3,&keyschedule.ks3);
  }

  /*
     The problem: DES algorithm requires original data to be in 8-bytes
     chunks. Missing bytes get filled with '*'s and result of encryption
     can be up to 8 bytes longer than original string. When decrypted,
     we do not know the size of original string :(
     We add one byte with value 0x1..0x8 as the last byte of the padded
     string marking change of string length.
  */

  tail=  (8-(res_length) % 8);			// 1..8 marking extra length
  res_length+=tail;
  code= ER_OUT_OF_RESOURCES;
  if (tail && res->append(append_str, tail) || tmp_value.alloc(res_length+1))
    goto error;
  (*res)[res_length-1]=tail;			// save extra length
  tmp_value.length(res_length+1);
  tmp_value[0]=(char) (128 | key_number);
  // Real encryption
  bzero((char*) &ivec,sizeof(ivec));
  DES_ede3_cbc_encrypt((const uchar*) (res->ptr()),
		       (uchar*) (tmp_value.ptr()+1),
		       res_length,
		       &keyschedule.ks1,
		       &keyschedule.ks2,
		       &keyschedule.ks3,
		       &ivec, TRUE);
  return &tmp_value;

error:
  push_warning_printf(current_thd,MYSQL_ERROR::WARN_LEVEL_ERROR,
                          code, ER(code),
                          "des_encrypt");
#else
  push_warning_printf(current_thd,MYSQL_ERROR::WARN_LEVEL_ERROR,
                      ER_FEATURE_DISABLED, ER(ER_FEATURE_DISABLED),
                      "des_encrypt","--with-openssl");
#endif	/* HAVE_OPENSSL */
  null_value=1;
  return 0;
}


String *Item_func_des_decrypt::val_str(String *str)
{
  DBUG_ASSERT(fixed == 1);
#ifdef HAVE_OPENSSL
<<<<<<< HEAD
  uint code= ER_WRONG_PARAMETERS_TO_PROCEDURE;
  DES_key_schedule ks1, ks2, ks3;
=======
>>>>>>> 94a5a114
  DES_cblock ivec;
  struct st_des_keyblock keyblock;
  struct st_des_keyschedule keyschedule;
  String *res= args[0]->val_str(str);
  uint length= 0, tail;

  if ((null_value=args[0]->null_value))
    return 0;
  length=res->length();
  if (length < 9 || (length % 8) != 1 || !((*res)[0] & 128))
    return res;				// Skip decryption if not encrypted

  if (arg_count == 1)			// If automatic uncompression
  {
    uint key_number=(uint) (*res)[0] & 127;
    // Check if automatic key and that we have privilege to uncompress using it
    if (!(current_thd->master_access & SUPER_ACL) || key_number > 9)
      goto error;
    VOID(pthread_mutex_lock(&LOCK_des_key_file));
    keyschedule= des_keyschedule[key_number];
    VOID(pthread_mutex_unlock(&LOCK_des_key_file));
  }
  else
  {
    // We make good 24-byte (168 bit) key from given plaintext key with MD5
    String *keystr=args[1]->val_str(&tmp_value);
    if (!keystr)
      goto error;

    bzero((char*) &ivec,sizeof(ivec));
    EVP_BytesToKey(EVP_des_ede3_cbc(),EVP_md5(),NULL,
		   (uchar*) keystr->ptr(),(int) keystr->length(),
		   1,(uchar*) &keyblock,ivec);
    // Here we set all 64-bit keys (56 effective) one by one
    DES_set_key_unchecked(&keyblock.key1,&keyschedule.ks1);
    DES_set_key_unchecked(&keyblock.key2,&keyschedule.ks2);
    DES_set_key_unchecked(&keyblock.key3,&keyschedule.ks3);
  }
  code= ER_OUT_OF_RESOURCES;
  if (tmp_value.alloc(length-1))
    goto error;

  bzero((char*) &ivec,sizeof(ivec));
  DES_ede3_cbc_encrypt((const uchar*) res->ptr()+1,
		       (uchar*) (tmp_value.ptr()),
		       length-1,
		       &keyschedule.ks1,
		       &keyschedule.ks2,
		       &keyschedule.ks3,
		       &ivec, FALSE);
  /* Restore old length of key */
  if ((tail=(uint) (uchar) tmp_value[length-2]) > 8)
    goto wrong_key;				     // Wrong key
  tmp_value.length(length-1-tail);
  return &tmp_value;

error:
  push_warning_printf(current_thd,MYSQL_ERROR::WARN_LEVEL_ERROR,
                          code, ER(code),
                          "des_decrypt");
wrong_key:
#else
  push_warning_printf(current_thd,MYSQL_ERROR::WARN_LEVEL_ERROR,
                      ER_FEATURE_DISABLED, ER(ER_FEATURE_DISABLED),
                      "des_decrypt","--with-openssl");
#endif	/* HAVE_OPENSSL */
  null_value=1;
  return 0;
}


/*
  concat with separator. First arg is the separator
  concat_ws takes at least two arguments.
*/

String *Item_func_concat_ws::val_str(String *str)
{
  DBUG_ASSERT(fixed == 1);
  char tmp_str_buff[10];
  String tmp_sep_str(tmp_str_buff, sizeof(tmp_str_buff),default_charset_info),
         *sep_str, *res, *res2,*use_as_buff;
  uint i;

  null_value=0;
  if (!(sep_str= args[0]->val_str(&tmp_sep_str)))
    goto null;

  use_as_buff= &tmp_value;
  str->length(0);				// QQ; Should be removed
  res=str;

  // Skip until non-null argument is found.
  // If not, return the empty string
  for (i=1; i < arg_count; i++)
    if ((res= args[i]->val_str(str)))
      break;
  if (i ==  arg_count)
    return &my_empty_string;

  for (i++; i < arg_count ; i++)
  {
    if (!(res2= args[i]->val_str(use_as_buff)))
      continue;					// Skip NULL

    if (res->length() + sep_str->length() + res2->length() >
	current_thd->variables.max_allowed_packet)
    {
      push_warning_printf(current_thd, MYSQL_ERROR::WARN_LEVEL_WARN,
			  ER_WARN_ALLOWED_PACKET_OVERFLOWED,
			  ER(ER_WARN_ALLOWED_PACKET_OVERFLOWED), func_name(),
			  current_thd->variables.max_allowed_packet);
      goto null;
    }
    if (res->alloced_length() >=
	res->length() + sep_str->length() + res2->length())
    {						// Use old buffer
      res->append(*sep_str);			// res->length() > 0 always
      res->append(*res2);
    }
    else if (str->alloced_length() >=
	     res->length() + sep_str->length() + res2->length())
    {
      /* We have room in str;  We can't get any errors here */
      if (str == res2)
      {						// This is quote uncommon!
	str->replace(0,0,*sep_str);
	str->replace(0,0,*res);
      }
      else
      {
	str->copy(*res);
	str->append(*sep_str);
	str->append(*res2);
      }
      res=str;
      use_as_buff= &tmp_value;
    }
    else if (res == &tmp_value)
    {
      if (res->append(*sep_str) || res->append(*res2))
	goto null; // Must be a blob
    }
    else if (res2 == &tmp_value)
    {						// This can happend only 1 time
      if (tmp_value.replace(0,0,*sep_str) || tmp_value.replace(0,0,*res))
	goto null;
      res= &tmp_value;
      use_as_buff=str;				// Put next arg here
    }
    else if (tmp_value.is_alloced() && res2->ptr() >= tmp_value.ptr() &&
	     res2->ptr() < tmp_value.ptr() + tmp_value.alloced_length())
    {
      /*
	This happens really seldom:
	In this case res2 is sub string of tmp_value.  We will
	now work in place in tmp_value to set it to res | sep_str | res2
      */
      /* Chop the last characters in tmp_value that isn't in res2 */
      tmp_value.length((uint32) (res2->ptr() - tmp_value.ptr()) +
		       res2->length());
      /* Place res2 at start of tmp_value, remove chars before res2 */
      if (tmp_value.replace(0,(uint32) (res2->ptr() - tmp_value.ptr()),
			    *res) ||
	  tmp_value.replace(res->length(),0, *sep_str))
	goto null;
      res= &tmp_value;
      use_as_buff=str;			// Put next arg here
    }
    else
    {						// Two big const strings
      if (tmp_value.alloc(max_length) ||
	  tmp_value.copy(*res) ||
	  tmp_value.append(*sep_str) ||
	  tmp_value.append(*res2))
	goto null;
      res= &tmp_value;
      use_as_buff=str;
    }
  }
  res->set_charset(collation.collation);
  return res;

null:
  null_value=1;
  return 0;
}


void Item_func_concat_ws::fix_length_and_dec()
{
  max_length=0;

  if (agg_arg_charsets(collation, args, arg_count, MY_COLL_ALLOW_CONV))
    return;

  /*
     arg_count cannot be less than 2,
     it is done on parser level in sql_yacc.yy
     so, (arg_count - 2) is safe here.
  */
  max_length= args[0]->max_length * (arg_count - 2);
  for (uint i=1 ; i < arg_count ; i++)
    max_length+=args[i]->max_length;

  if (max_length > MAX_BLOB_WIDTH)
  {
    max_length=MAX_BLOB_WIDTH;
    maybe_null=1;
  }
}


String *Item_func_reverse::val_str(String *str)
{
  DBUG_ASSERT(fixed == 1);
  String *res = args[0]->val_str(str);
  char *ptr,*end;

  if ((null_value=args[0]->null_value))
    return 0;
  /* An empty string is a special case as the string pointer may be null */
  if (!res->length())
    return &my_empty_string;
  res=copy_if_not_alloced(str,res,res->length());
  ptr = (char *) res->ptr();
  end=ptr+res->length();
#ifdef USE_MB
  if (use_mb(res->charset()))
  {
    String tmpstr;
    tmpstr.copy(*res);
    char *tmp = (char *) tmpstr.ptr() + tmpstr.length();
    register uint32 l;
    while (ptr < end)
    {
      if ((l=my_ismbchar(res->charset(), ptr,end)))
        tmp-=l, memcpy(tmp,ptr,l), ptr+=l;
      else
        *--tmp=*ptr++;
    }
    memcpy((char *) res->ptr(),(char *) tmpstr.ptr(), res->length());
  }
  else
#endif /* USE_MB */
  {
    char tmp;
    while (ptr < end)
    {
      tmp=*ptr;
      *ptr++=*--end;
      *end=tmp;
    }
  }
  return res;
}


void Item_func_reverse::fix_length_and_dec()
{
  collation.set(args[0]->collation);
  max_length = args[0]->max_length;
}

/*
** Replace all occurences of string2 in string1 with string3.
** Don't reallocate val_str() if not needed
*/

/* TODO: Fix that this works with binary strings when using USE_MB */

String *Item_func_replace::val_str(String *str)
{
  DBUG_ASSERT(fixed == 1);
  String *res,*res2,*res3;
  int offset;
  uint from_length,to_length;
  bool alloced=0;
#ifdef USE_MB
  const char *ptr,*end,*strend,*search,*search_end;
  register uint32 l;
  bool binary_cmp;
#endif

  null_value=0;
  res=args[0]->val_str(str);
  if (args[0]->null_value)
    goto null;
  res2=args[1]->val_str(&tmp_value);
  if (args[1]->null_value)
    goto null;

  res->set_charset(collation.collation);

#ifdef USE_MB
  binary_cmp = ((res->charset()->state & MY_CS_BINSORT) || !use_mb(res->charset()));
#endif

  if (res2->length() == 0)
    return res;
#ifndef USE_MB
  if ((offset=res->strstr(*res2)) < 0)
    return res;
#else
  offset=0;
  if (binary_cmp && (offset=res->strstr(*res2)) < 0)
    return res;
#endif
  if (!(res3=args[2]->val_str(&tmp_value2)))
    goto null;
  from_length= res2->length();
  to_length=   res3->length();

#ifdef USE_MB
  if (!binary_cmp)
  {
    search=res2->ptr();
    search_end=search+from_length;
redo:
    ptr=res->ptr()+offset;
    strend=res->ptr()+res->length();
    end=strend-from_length+1;
    while (ptr < end)
    {
        if (*ptr == *search)
        {
          register char *i,*j;
          i=(char*) ptr+1; j=(char*) search+1;
          while (j != search_end)
            if (*i++ != *j++) goto skip;
          offset= (int) (ptr-res->ptr());
          if (res->length()-from_length + to_length >
	      current_thd->variables.max_allowed_packet)
	  {
	    push_warning_printf(current_thd, MYSQL_ERROR::WARN_LEVEL_WARN,
				ER_WARN_ALLOWED_PACKET_OVERFLOWED,
				ER(ER_WARN_ALLOWED_PACKET_OVERFLOWED),
				func_name(),
				current_thd->variables.max_allowed_packet);

            goto null;
	  }
          if (!alloced)
          {
            alloced=1;
            res=copy_if_not_alloced(str,res,res->length()+to_length);
          }
          res->replace((uint) offset,from_length,*res3);
	  offset+=(int) to_length;
          goto redo;
        }
skip:
        if ((l=my_ismbchar(res->charset(), ptr,strend))) ptr+=l;
        else ++ptr;
    }
  }
  else
#endif /* USE_MB */
    do
    {
      if (res->length()-from_length + to_length >
	  current_thd->variables.max_allowed_packet)
      {
	push_warning_printf(current_thd, MYSQL_ERROR::WARN_LEVEL_WARN,
			    ER_WARN_ALLOWED_PACKET_OVERFLOWED,
			    ER(ER_WARN_ALLOWED_PACKET_OVERFLOWED), func_name(),
			    current_thd->variables.max_allowed_packet);
        goto null;
      }
      if (!alloced)
      {
        alloced=1;
        res=copy_if_not_alloced(str,res,res->length()+to_length);
      }
      res->replace((uint) offset,from_length,*res3);
      offset+=(int) to_length;
    }
    while ((offset=res->strstr(*res2,(uint) offset)) >= 0);
  return res;

null:
  null_value=1;
  return 0;
}


void Item_func_replace::fix_length_and_dec()
{
  max_length=args[0]->max_length;
  int diff=(int) (args[2]->max_length - args[1]->max_length);
  if (diff > 0 && args[1]->max_length)
  {						// Calculate of maxreplaces
    uint max_substrs= max_length/args[1]->max_length;
    max_length+= max_substrs * (uint) diff;
  }
  if (max_length > MAX_BLOB_WIDTH)
  {
    max_length=MAX_BLOB_WIDTH;
    maybe_null=1;
  }
  
  if (agg_arg_charsets(collation, args, 3, MY_COLL_CMP_CONV))
    return;
}


String *Item_func_insert::val_str(String *str)
{
  DBUG_ASSERT(fixed == 1);
  String *res,*res2;
  uint start,length;

  null_value=0;
  res=args[0]->val_str(str);
  res2=args[3]->val_str(&tmp_value);
  start=(uint) args[1]->val_int()-1;
  length=(uint) args[2]->val_int();
  if (args[0]->null_value || args[1]->null_value || args[2]->null_value ||
      args[3]->null_value)
    goto null; /* purecov: inspected */
  start=res->charpos(start);
  length=res->charpos(length,start);
  if (start > res->length()+1)
    return res;					// Wrong param; skip insert
  if (length > res->length()-start)
    length=res->length()-start;
  if (res->length() - length + res2->length() >
      current_thd->variables.max_allowed_packet)
  {
    push_warning_printf(current_thd, MYSQL_ERROR::WARN_LEVEL_WARN,
			ER_WARN_ALLOWED_PACKET_OVERFLOWED,
			ER(ER_WARN_ALLOWED_PACKET_OVERFLOWED),
			func_name(), current_thd->variables.max_allowed_packet);
    goto null;
  }
  res=copy_if_not_alloced(str,res,res->length());
  res->replace(start,length,*res2);
  return res;
null:
  null_value=1;
  return 0;
}


void Item_func_insert::fix_length_and_dec()
{
  Item *cargs[2];
  cargs[0]= args[0];
  cargs[1]= args[3];
  if (agg_arg_charsets(collation, cargs, 2, MY_COLL_ALLOW_CONV))
    return;
  args[0]= cargs[0];
  args[3]= cargs[1];
  max_length=args[0]->max_length+args[3]->max_length;
  if (max_length > MAX_BLOB_WIDTH)
  {
    max_length=MAX_BLOB_WIDTH;
    maybe_null=1;
  }
}


String *Item_str_conv::val_str(String *str)
{
  DBUG_ASSERT(fixed == 1);
  String *res;
  if (!(res=args[0]->val_str(str)))
  {
    null_value=1; /* purecov: inspected */
    return 0; /* purecov: inspected */
  }
  null_value=0;
  if (multiply == 1)
  {
    uint len;
    res= copy_if_not_alloced(str,res,res->length());
    len= converter(collation.collation, (char*) res->ptr(), res->length(),
                                        (char*) res->ptr(), res->length());
    DBUG_ASSERT(len <= res->length());
    res->length(len);
  }
  else
  {
    uint len= res->length() * multiply;
    tmp_value.alloc(len);
    tmp_value.set_charset(collation.collation);
    len= converter(collation.collation, (char*) res->ptr(), res->length(),
                                        (char*) tmp_value.ptr(), len);
    tmp_value.length(len);
    res= &tmp_value;
  }
  return res;
}


String *Item_func_left::val_str(String *str)
{
  DBUG_ASSERT(fixed == 1);
  String *res  =args[0]->val_str(str);
  long length  =(long) args[1]->val_int();
  uint char_pos;

  if ((null_value=args[0]->null_value))
    return 0;
  if (length <= 0)
    return &my_empty_string;
  if (res->length() <= (uint) length ||
      res->length() <= (char_pos= res->charpos(length)))
    return res;

  tmp_value.set(*res, 0, char_pos);
  return &tmp_value;
}


void Item_str_func::left_right_max_length()
{
  max_length=args[0]->max_length;
  if (args[1]->const_item())
  {
    int length=(int) args[1]->val_int()*collation.collation->mbmaxlen;
    if (length <= 0)
      max_length=0;
    else
      set_if_smaller(max_length,(uint) length);
  }
}


void Item_func_left::fix_length_and_dec()
{
  collation.set(args[0]->collation);
  left_right_max_length();
}


String *Item_func_right::val_str(String *str)
{
  DBUG_ASSERT(fixed == 1);
  String *res  =args[0]->val_str(str);
  long length  =(long) args[1]->val_int();

  if ((null_value=args[0]->null_value))
    return 0; /* purecov: inspected */
  if (length <= 0)
    return &my_empty_string; /* purecov: inspected */
  if (res->length() <= (uint) length)
    return res; /* purecov: inspected */

  uint start=res->numchars();
  if (start <= (uint) length)
    return res;
  start=res->charpos(start - (uint) length);
  tmp_value.set(*res,start,res->length()-start);
  return &tmp_value;
}


void Item_func_right::fix_length_and_dec()
{
  collation.set(args[0]->collation);
  left_right_max_length();
}


String *Item_func_substr::val_str(String *str)
{
  DBUG_ASSERT(fixed == 1);
  String *res  = args[0]->val_str(str);
  int32 start	= (int32) args[1]->val_int();
  int32 length	= arg_count == 3 ? (int32) args[2]->val_int() : INT_MAX32;
  int32 tmp_length;

  if ((null_value=(args[0]->null_value || args[1]->null_value ||
		   (arg_count == 3 && args[2]->null_value))))
    return 0; /* purecov: inspected */
  start= (int32)((start < 0) ? res->numchars() + start : start -1);
  start=res->charpos(start);
  length=res->charpos(length,start);
  if (start < 0 || (uint) start+1 > res->length() || length <= 0)
    return &my_empty_string;

  tmp_length=(int32) res->length()-start;
  length=min(length,tmp_length);

  if (!start && res->length() == (uint) length)
    return res;
  tmp_value.set(*res,(uint) start,(uint) length);
  return &tmp_value;
}


void Item_func_substr::fix_length_and_dec()
{
  max_length=args[0]->max_length;

  collation.set(args[0]->collation);
  if (args[1]->const_item())
  {
    int32 start=(int32) args[1]->val_int()-1;
    if (start < 0 || start >= (int32) max_length)
      max_length=0; /* purecov: inspected */
    else
      max_length-= (uint) start;
  }
  if (arg_count == 3 && args[2]->const_item())
  {
    int32 length= (int32) args[2]->val_int() * collation.collation->mbmaxlen;
    if (length <= 0)
      max_length=0; /* purecov: inspected */
    else
      set_if_smaller(max_length,(uint) length);
  }
}


void Item_func_substr_index::fix_length_and_dec()
{ 
  max_length= args[0]->max_length;

  if (agg_arg_charsets(collation, args, 2, MY_COLL_CMP_CONV))
    return;
}


String *Item_func_substr_index::val_str(String *str)
{
  DBUG_ASSERT(fixed == 1);
  String *res =args[0]->val_str(str);
  String *delimeter =args[1]->val_str(&tmp_value);
  int32 count = (int32) args[2]->val_int();
  uint offset;

  if (args[0]->null_value || args[1]->null_value || args[2]->null_value)
  {					// string and/or delim are null
    null_value=1;
    return 0;
  }
  null_value=0;
  uint delimeter_length=delimeter->length();
  if (!res->length() || !delimeter_length || !count)
    return &my_empty_string;		// Wrong parameters

  res->set_charset(collation.collation);

#ifdef USE_MB
  if (use_mb(res->charset()))
  {
    const char *ptr=res->ptr();
    const char *strend = ptr+res->length();
    const char *end=strend-delimeter_length+1;
    const char *search=delimeter->ptr();
    const char *search_end=search+delimeter_length;
    int32 n=0,c=count,pass;
    register uint32 l;
    for (pass=(count>0);pass<2;++pass)
    {
      while (ptr < end)
      {
        if (*ptr == *search)
        {
	  register char *i,*j;
	  i=(char*) ptr+1; j=(char*) search+1;
	  while (j != search_end)
	    if (*i++ != *j++) goto skip;
	  if (pass==0) ++n;
	  else if (!--c) break;
	  ptr+=delimeter_length;
	  continue;
	}
    skip:
        if ((l=my_ismbchar(res->charset(), ptr,strend))) ptr+=l;
        else ++ptr;
      } /* either not found or got total number when count<0 */
      if (pass == 0) /* count<0 */
      {
        c+=n+1;
        if (c<=0) return res; /* not found, return original string */
        ptr=res->ptr();
      }
      else
      {
        if (c) return res; /* Not found, return original string */
        if (count>0) /* return left part */
        {
	  tmp_value.set(*res,0,(ulong) (ptr-res->ptr()));
        }
        else /* return right part */
        {
	  ptr+=delimeter_length;
	  tmp_value.set(*res,(ulong) (ptr-res->ptr()), (ulong) (strend-ptr));
        }
      }
    }
  }
  else
#endif /* USE_MB */
  {
    if (count > 0)
    {					// start counting from the beginning
      for (offset=0 ;; offset+=delimeter_length)
      {
	if ((int) (offset=res->strstr(*delimeter,offset)) < 0)
	  return res;			// Didn't find, return org string
	if (!--count)
	{
	  tmp_value.set(*res,0,offset);
	  break;
	}
      }
    }
    else
    {					// Start counting at end
      for (offset=res->length() ; ; offset-=delimeter_length-1)
      {
	if ((int) (offset=res->strrstr(*delimeter,offset)) < 0)
	  return res;			// Didn't find, return org string
	if (!++count)
	{
	  offset+=delimeter_length;
	  tmp_value.set(*res,offset,res->length()- offset);
	  break;
	}
      }
    }
  }
  return (&tmp_value);
}

/*
** The trim functions are extension to ANSI SQL because they trim substrings
** They ltrim() and rtrim() functions are optimized for 1 byte strings
** They also return the original string if possible, else they return
** a substring that points at the original string.
*/


String *Item_func_ltrim::val_str(String *str)
{
  DBUG_ASSERT(fixed == 1);
  char buff[MAX_FIELD_WIDTH], *ptr, *end;
  String tmp(buff,sizeof(buff),system_charset_info);
  String *res, *remove_str;
  uint remove_length;
  LINT_INIT(remove_length);

  res= args[0]->val_str(str);
  if ((null_value=args[0]->null_value))
    return 0;
  remove_str= &remove;                          /* Default value. */
  if (arg_count == 2)
  {
    remove_str= args[1]->val_str(&tmp);
    if ((null_value= args[1]->null_value))
      return 0;
  }

  if ((remove_length= remove_str->length()) == 0 ||
      remove_length > res->length())
    return res;

  ptr= (char*) res->ptr();
  end= ptr+res->length();
  if (remove_length == 1)
  {
    char chr=(*remove_str)[0];
    while (ptr != end && *ptr == chr)
      ptr++;
  }
  else
  {
    const char *r_ptr=remove_str->ptr();
    end-=remove_length;
    while (ptr <= end && !memcmp(ptr, r_ptr, remove_length))
      ptr+=remove_length;
    end+=remove_length;
  }
  if (ptr == res->ptr())
    return res;
  tmp_value.set(*res,(uint) (ptr - res->ptr()),(uint) (end-ptr));
  return &tmp_value;
}


String *Item_func_rtrim::val_str(String *str)
{
  DBUG_ASSERT(fixed == 1);
  char buff[MAX_FIELD_WIDTH], *ptr, *end;
  String tmp(buff, sizeof(buff), system_charset_info);
  String *res, *remove_str;
  uint remove_length;
  LINT_INIT(remove_length);

  res= args[0]->val_str(str);
  if ((null_value=args[0]->null_value))
    return 0;
  remove_str= &remove;                          /* Default value. */
  if (arg_count == 2)
  {
    remove_str= args[1]->val_str(&tmp);
    if ((null_value= args[1]->null_value))
      return 0;
  }

  if ((remove_length= remove_str->length()) == 0 ||
      remove_length > res->length())
    return res;

  ptr= (char*) res->ptr();
  end= ptr+res->length();
#ifdef USE_MB
  char *p=ptr;
  register uint32 l;
#endif
  if (remove_length == 1)
  {
    char chr=(*remove_str)[0];
#ifdef USE_MB
    if (use_mb(res->charset()))
    {
      while (ptr < end)
      {
	if ((l=my_ismbchar(res->charset(), ptr,end))) ptr+=l,p=ptr;
	else ++ptr;
      }
      ptr=p;
    }
#endif
    while (ptr != end  && end[-1] == chr)
      end--;
  }
  else
  {
    const char *r_ptr=remove_str->ptr();
#ifdef USE_MB
    if (use_mb(res->charset()))
    {
  loop:
      while (ptr + remove_length < end)
      {
	if ((l=my_ismbchar(res->charset(), ptr,end))) ptr+=l;
	else ++ptr;
      }
      if (ptr + remove_length == end && !memcmp(ptr,r_ptr,remove_length))
      {
	end-=remove_length;
	ptr=p;
	goto loop;
      }
    }
    else
#endif /* USE_MB */
    {
      while (ptr + remove_length <= end &&
	     !memcmp(end-remove_length, r_ptr, remove_length))
	end-=remove_length;
    }
  }
  if (end == res->ptr()+res->length())
    return res;
  tmp_value.set(*res,0,(uint) (end-res->ptr()));
  return &tmp_value;
}


String *Item_func_trim::val_str(String *str)
{
  DBUG_ASSERT(fixed == 1);
  char buff[MAX_FIELD_WIDTH], *ptr, *end;
  const char *r_ptr;
  String tmp(buff, sizeof(buff), system_charset_info);
  String *res, *remove_str;
  uint remove_length;
  LINT_INIT(remove_length);

  res= args[0]->val_str(str);
  if ((null_value=args[0]->null_value))
    return 0;
  remove_str= &remove;                          /* Default value. */
  if (arg_count == 2)
  {
    remove_str= args[1]->val_str(&tmp);
    if ((null_value= args[1]->null_value))
      return 0;
  }

  if ((remove_length= remove_str->length()) == 0 ||
      remove_length > res->length())
    return res;

  ptr= (char*) res->ptr();
  end= ptr+res->length();
  r_ptr= remove_str->ptr();
  while (ptr+remove_length <= end && !memcmp(ptr,r_ptr,remove_length))
    ptr+=remove_length;
#ifdef USE_MB
  if (use_mb(res->charset()))
  {
    char *p=ptr;
    register uint32 l;
 loop:
    while (ptr + remove_length < end)
    {
      if ((l=my_ismbchar(res->charset(), ptr,end))) ptr+=l;
      else ++ptr;
    }
    if (ptr + remove_length == end && !memcmp(ptr,r_ptr,remove_length))
    {
      end-=remove_length;
      ptr=p;
      goto loop;
    }
    ptr=p;
  }
  else
#endif /* USE_MB */
  {
    while (ptr + remove_length <= end &&
	   !memcmp(end-remove_length,r_ptr,remove_length))
      end-=remove_length;
  }
  if (ptr == res->ptr() && end == ptr+res->length())
    return res;
  tmp_value.set(*res,(uint) (ptr - res->ptr()),(uint) (end-ptr));
  return &tmp_value;
}

void Item_func_trim::fix_length_and_dec()
{
  max_length= args[0]->max_length;
  if (arg_count == 1)
  {
    collation.set(args[0]->collation);
    remove.set_charset(collation.collation);
    remove.set_ascii(" ",1);
  }
  else
  {
    Item *cargs[2];
    cargs[0]= args[1];
    cargs[1]= args[0];
    if (agg_arg_charsets(collation, cargs, 2, MY_COLL_CMP_CONV))
      return;
    args[0]= cargs[1];
    args[1]= cargs[0];
  }
}


/* Item_func_password */

String *Item_func_password::val_str(String *str)
{
  DBUG_ASSERT(fixed == 1);
  String *res= args[0]->val_str(str); 
  if ((null_value=args[0]->null_value))
    return 0;
  if (res->length() == 0)
    return &my_empty_string;
  make_scrambled_password(tmp_value, res->c_ptr());
  str->set(tmp_value, SCRAMBLED_PASSWORD_CHAR_LENGTH, res->charset());
  return str;
}

char *Item_func_password::alloc(THD *thd, const char *password)
{
  char *buff= (char *) thd->alloc(SCRAMBLED_PASSWORD_CHAR_LENGTH+1);
  if (buff)
    make_scrambled_password(buff, password);
  return buff;
}

/* Item_func_old_password */

String *Item_func_old_password::val_str(String *str)
{
  DBUG_ASSERT(fixed == 1);
  String *res= args[0]->val_str(str);
  if ((null_value=args[0]->null_value))
    return 0;
  if (res->length() == 0)
    return &my_empty_string;
  make_scrambled_password_323(tmp_value, res->c_ptr());
  str->set(tmp_value, SCRAMBLED_PASSWORD_CHAR_LENGTH_323, res->charset());
  return str;
}

char *Item_func_old_password::alloc(THD *thd, const char *password)
{
  char *buff= (char *) thd->alloc(SCRAMBLED_PASSWORD_CHAR_LENGTH_323+1);
  if (buff)
    make_scrambled_password_323(buff, password);
  return buff;
}


#define bin_to_ascii(c) ((c)>=38?((c)-38+'a'):(c)>=12?((c)-12+'A'):(c)+'.')

String *Item_func_encrypt::val_str(String *str)
{
  DBUG_ASSERT(fixed == 1);
  String *res  =args[0]->val_str(str);

#ifdef HAVE_CRYPT
  char salt[3],*salt_ptr;
  if ((null_value=args[0]->null_value))
    return 0;
  if (res->length() == 0)
    return &my_empty_string;

  if (arg_count == 1)
  {					// generate random salt
    time_t timestamp=current_thd->query_start();
    salt[0] = bin_to_ascii( (ulong) timestamp & 0x3f);
    salt[1] = bin_to_ascii(( (ulong) timestamp >> 5) & 0x3f);
    salt[2] = 0;
    salt_ptr=salt;
  }
  else
  {					// obtain salt from the first two bytes
    String *salt_str=args[1]->val_str(&tmp_value);
    if ((null_value= (args[1]->null_value || salt_str->length() < 2)))
      return 0;
    salt_ptr= salt_str->c_ptr();
  }
  pthread_mutex_lock(&LOCK_crypt);
  char *tmp=crypt(res->c_ptr(),salt_ptr);
  str->set(tmp,(uint) strlen(tmp),res->charset());
  str->copy();
  pthread_mutex_unlock(&LOCK_crypt);
  return str;
#else
  null_value=1;
  return 0;
#endif	/* HAVE_CRYPT */
}

void Item_func_encode::fix_length_and_dec()
{
  max_length=args[0]->max_length;
  maybe_null=args[0]->maybe_null;
  collation.set(&my_charset_bin);
}

String *Item_func_encode::val_str(String *str)
{
  DBUG_ASSERT(fixed == 1);
  String *res;
  if (!(res=args[0]->val_str(str)))
  {
    null_value=1; /* purecov: inspected */
    return 0; /* purecov: inspected */
  }
  null_value=0;
  res=copy_if_not_alloced(str,res,res->length());
  sql_crypt.init();
  sql_crypt.encode((char*) res->ptr(),res->length());
  res->set_charset(&my_charset_bin);
  return res;
}

String *Item_func_decode::val_str(String *str)
{
  DBUG_ASSERT(fixed == 1);
  String *res;
  if (!(res=args[0]->val_str(str)))
  {
    null_value=1; /* purecov: inspected */
    return 0; /* purecov: inspected */
  }
  null_value=0;
  res=copy_if_not_alloced(str,res,res->length());
  sql_crypt.init();
  sql_crypt.decode((char*) res->ptr(),res->length());
  return res;
}


Item *Item_func_sysconst::safe_charset_converter(CHARSET_INFO *tocs)
{
  Item_string *conv;
  uint conv_errors;
  String tmp, cstr, *ostr= val_str(&tmp);
  cstr.copy(ostr->ptr(), ostr->length(), ostr->charset(), tocs, &conv_errors);
  if (conv_errors || !(conv= new Item_string(cstr.ptr(), cstr.length(),
                                             cstr.charset(),
                                             collation.derivation)))
  {
    return NULL;
  }
  conv->str_value.copy();
  return conv;
}


String *Item_func_database::val_str(String *str)
{
  DBUG_ASSERT(fixed == 1);
  THD *thd= current_thd;
  if (!thd->db)
  {
    null_value= 1;
    return 0;
  }
  else
    str->copy((const char*) thd->db,(uint) strlen(thd->db),system_charset_info);
  return str;
}

// TODO: make USER() replicate properly (currently it is replicated to "")

String *Item_func_user::val_str(String *str)
{
  DBUG_ASSERT(fixed == 1);
  THD          *thd=current_thd;
  CHARSET_INFO *cs= system_charset_info;
  const char   *host= thd->host_or_ip;
  uint		res_length;

  // For system threads (e.g. replication SQL thread) user may be empty
  if (!thd->user)
    return &my_empty_string;
  res_length= (strlen(thd->user)+strlen(host)+2) * cs->mbmaxlen;

  if (str->alloc(res_length))
  {
    null_value=1;
    return 0;
  }
  res_length=cs->cset->snprintf(cs, (char*)str->ptr(), res_length, "%s@%s",
			  thd->user, host);
  str->length(res_length);
  str->set_charset(cs);
  return str;
}

void Item_func_soundex::fix_length_and_dec()
{
  collation.set(args[0]->collation);
  max_length=args[0]->max_length;
  set_if_bigger(max_length,4);
}


/*
  If alpha, map input letter to soundex code.
  If not alpha and remove_garbage is set then skip to next char
  else return 0
*/

static char soundex_toupper(char ch)
{
  return (ch >= 'a' && ch <= 'z') ? ch - 'a' + 'A' : ch;
}

static char get_scode(char *ptr)
{
  uchar ch= soundex_toupper(*ptr);
  if (ch < 'A' || ch > 'Z')
  {
					// Thread extended alfa (country spec)
    return '0';				// as vokal
  }
  return(soundex_map[ch-'A']);
}


String *Item_func_soundex::val_str(String *str)
{
  DBUG_ASSERT(fixed == 1);
  String *res  =args[0]->val_str(str);
  char last_ch,ch;
  CHARSET_INFO *cs= collation.collation;

  if ((null_value=args[0]->null_value))
    return 0; /* purecov: inspected */

  if (tmp_value.alloc(max(res->length(),4)))
    return str; /* purecov: inspected */
  char *to= (char *) tmp_value.ptr();
  char *from= (char *) res->ptr(), *end=from+res->length();
  tmp_value.set_charset(cs);
  
  while (from != end && !my_isalpha(cs,*from)) // Skip pre-space
    from++; /* purecov: inspected */
  if (from == end)
    return &my_empty_string;		// No alpha characters.
  *to++ = soundex_toupper(*from);	// Copy first letter
  last_ch = get_scode(from);		// code of the first letter
					// for the first 'double-letter check.
					// Loop on input letters until
					// end of input (null) or output
					// letter code count = 3
  for (from++ ; from < end ; from++)
  {
    if (!my_isalpha(cs,*from))
      continue;
    ch=get_scode(from);
    if ((ch != '0') && (ch != last_ch)) // if not skipped or double
    {
       *to++ = ch;			// letter, copy to output
       last_ch = ch;			// save code of last input letter
    }					// for next double-letter check
  }
  for (end=(char*) tmp_value.ptr()+4 ; to < end ; to++)
    *to = '0';
  *to=0;				// end string
  tmp_value.length((uint) (to-tmp_value.ptr()));
  return &tmp_value;
}


/*
** Change a number to format '3,333,333,333.000'
** This should be 'internationalized' sometimes.
*/

Item_func_format::Item_func_format(Item *org,int dec) :Item_str_func(org)
{
  decimals=(uint) set_zone(dec,0,30);
}


/*
  TODO: This needs to be fixed for multi-byte character set where numbers
  are stored in more than one byte
*/

String *Item_func_format::val_str(String *str)
{
  uint32 length, str_length ,dec;
  int diff;
  DBUG_ASSERT(fixed == 1);
  dec= decimals ? decimals+1 : 0;

  if (args[0]->result_type() == DECIMAL_RESULT ||
      args[0]->result_type() == INT_RESULT)
  {
    my_decimal dec_val, rnd_dec, *res;
    res= args[0]->val_decimal(&dec_val);
    my_decimal_round(E_DEC_FATAL_ERROR, res, decimals, false, &rnd_dec);
    my_decimal2string(E_DEC_FATAL_ERROR, &rnd_dec, 0, 0, 0, str);
    str_length= str->length();
    if (rnd_dec.sign())
      str_length--;
  }
  else
  {
    double nr= args[0]->val_real();
    if ((null_value=args[0]->null_value))
      return 0; /* purecov: inspected */
    nr= my_double_round(nr, decimals, FALSE);
    /* Here default_charset() is right as this is not an automatic conversion */
    str->set(nr,decimals, default_charset());
    if (isnan(nr))
      return str;
    str_length=str->length();
    if (nr < 0)
      str_length--;				// Don't count sign
  }
  /* We need this test to handle 'nan' values */
  if (str_length >= dec+4)
  {
    char *tmp,*pos;
    length= str->length()+(diff=((int)(str_length- dec-1))/3);
    str= copy_if_not_alloced(&tmp_str,str,length);
    str->length(length);
    tmp= (char*) str->ptr()+length - dec-1;
    for (pos= (char*) str->ptr()+length-1; pos != tmp; pos--)
      pos[0]= pos[-diff];
    while (diff)
    {
      *pos= *(pos - diff);
      pos--;
      *pos= *(pos - diff);
      pos--;
      *pos= *(pos - diff);
      pos--;
      pos[0]=',';
      pos--;
      diff--;
    }
  }
  return str;
}


void Item_func_format::print(String *str)
{
  str->append("format(", 7);
  args[0]->print(str);
  str->append(',');  
  // my_charset_bin is good enough for numbers
  char buffer[20];
  String st(buffer, sizeof(buffer), &my_charset_bin);
  st.set((ulonglong)decimals, &my_charset_bin);
  str->append(st);
  str->append(')');
}

void Item_func_elt::fix_length_and_dec()
{
  max_length=0;
  decimals=0;

  if (agg_arg_charsets(collation, args+1, arg_count-1, MY_COLL_ALLOW_CONV))
    return;

  for (uint i= 1 ; i < arg_count ; i++)
  {
    set_if_bigger(max_length,args[i]->max_length);
    set_if_bigger(decimals,args[i]->decimals);
  }
  maybe_null=1;					// NULL if wrong first arg
}


double Item_func_elt::val_real()
{
  DBUG_ASSERT(fixed == 1);
  uint tmp;
  null_value=1;
  if ((tmp=(uint) args[0]->val_int()) == 0 || tmp >= arg_count)
    return 0.0;
  double result= args[tmp]->val_real();
  null_value= args[tmp]->null_value;
  return result;
}


longlong Item_func_elt::val_int()
{
  DBUG_ASSERT(fixed == 1);
  uint tmp;
  null_value=1;
  if ((tmp=(uint) args[0]->val_int()) == 0 || tmp >= arg_count)
    return 0;

  longlong result= args[tmp]->val_int();
  null_value= args[tmp]->null_value;
  return result;
}


String *Item_func_elt::val_str(String *str)
{
  DBUG_ASSERT(fixed == 1);
  uint tmp;
  null_value=1;
  if ((tmp=(uint) args[0]->val_int()) == 0 || tmp >= arg_count)
    return NULL;

  String *result= args[tmp]->val_str(str);
  if (result)
    result->set_charset(collation.collation);
  null_value= args[tmp]->null_value;
  return result;
}


void Item_func_make_set::split_sum_func(THD *thd, Item **ref_pointer_array,
					List<Item> &fields)
{
  item->split_sum_func2(thd, ref_pointer_array, fields, &item);
  Item_str_func::split_sum_func(thd, ref_pointer_array, fields);
}


void Item_func_make_set::fix_length_and_dec()
{
  max_length=arg_count-1;

  if (agg_arg_charsets(collation, args, arg_count, MY_COLL_ALLOW_CONV))
    return;
  
  for (uint i=0 ; i < arg_count ; i++)
    max_length+=args[i]->max_length;

  used_tables_cache|=	  item->used_tables();
  not_null_tables_cache&= item->not_null_tables();
  const_item_cache&=	  item->const_item();
  with_sum_func= with_sum_func || item->with_sum_func;
}


void Item_func_make_set::update_used_tables()
{
  Item_func::update_used_tables();
  item->update_used_tables();
  used_tables_cache|=item->used_tables();
  const_item_cache&=item->const_item();
}


String *Item_func_make_set::val_str(String *str)
{
  DBUG_ASSERT(fixed == 1);
  ulonglong bits;
  bool first_found=0;
  Item **ptr=args;
  String *result=&my_empty_string;

  bits=item->val_int();
  if ((null_value=item->null_value))
    return NULL;

  if (arg_count < 64)
    bits &= ((ulonglong) 1 << arg_count)-1;

  for (; bits; bits >>= 1, ptr++)
  {
    if (bits & 1)
    {
      String *res= (*ptr)->val_str(str);
      if (res)					// Skip nulls
      {
	if (!first_found)
	{					// First argument
	  first_found=1;
	  if (res != str)
	    result=res;				// Use original string
	  else
	  {
	    if (tmp_str.copy(*res))		// Don't use 'str'
	      return &my_empty_string;
	    result= &tmp_str;
	  }
	}
	else
	{
	  if (result != &tmp_str)
	  {					// Copy data to tmp_str
	    if (tmp_str.alloc(result->length()+res->length()+1) ||
		tmp_str.copy(*result))
	      return &my_empty_string;
	    result= &tmp_str;
	  }
	  if (tmp_str.append(',') || tmp_str.append(*res))
	    return &my_empty_string;
	}
      }
    }
  }
  return result;
}


void Item_func_make_set::print(String *str)
{
  str->append("make_set(", 9);
  item->print(str);
  if (arg_count)
  {
    str->append(',');
    print_args(str, 0);
  }
  str->append(')');
}


String *Item_func_char::val_str(String *str)
{
  DBUG_ASSERT(fixed == 1);
  str->length(0);
  for (uint i=0 ; i < arg_count ; i++)
  {
    int32 num=(int32) args[i]->val_int();
    if (!args[i]->null_value)
    {
#ifdef USE_MB
      if (use_mb(collation.collation))
      {
        if (num&0xFF000000L) {
           str->append((char)(num>>24));
           goto b2;
        } else if (num&0xFF0000L) {
b2:        str->append((char)(num>>16));
           goto b1;
        } else if (num&0xFF00L) {
b1:        str->append((char)(num>>8));
        }
      }
#endif
      str->append((char)num);
    }
  }
  str->set_charset(collation.collation);
  str->realloc(str->length());			// Add end 0 (for Purify)
  return str;
}


inline String* alloc_buffer(String *res,String *str,String *tmp_value,
			    ulong length)
{
  if (res->alloced_length() < length)
  {
    if (str->alloced_length() >= length)
    {
      (void) str->copy(*res);
      str->length(length);
      return str;
    }
    if (tmp_value->alloc(length))
      return 0;
    (void) tmp_value->copy(*res);
    tmp_value->length(length);
    return tmp_value;
  }
  res->length(length);
  return res;
}


void Item_func_repeat::fix_length_and_dec()
{
  collation.set(args[0]->collation);
  if (args[1]->const_item())
  {
    max_length=(long) (args[0]->max_length * args[1]->val_int());
    if (max_length >= MAX_BLOB_WIDTH)
    {
      max_length=MAX_BLOB_WIDTH;
      maybe_null=1;
    }
  }
  else
  {
    max_length=MAX_BLOB_WIDTH;
    maybe_null=1;
  }
}

/*
** Item_func_repeat::str is carefully written to avoid reallocs
** as much as possible at the cost of a local buffer
*/

String *Item_func_repeat::val_str(String *str)
{
  DBUG_ASSERT(fixed == 1);
  uint length,tot_length;
  char *to;
  long count= (long) args[1]->val_int();
  String *res =args[0]->val_str(str);

  if (args[0]->null_value || args[1]->null_value)
    goto err;				// string and/or delim are null
  null_value=0;
  if (count <= 0)			// For nicer SQL code
    return &my_empty_string;
  if (count == 1)			// To avoid reallocs
    return res;
  length=res->length();
  // Safe length check
  if (length > current_thd->variables.max_allowed_packet/count)
  {
    push_warning_printf(current_thd, MYSQL_ERROR::WARN_LEVEL_WARN,
			ER_WARN_ALLOWED_PACKET_OVERFLOWED,
			ER(ER_WARN_ALLOWED_PACKET_OVERFLOWED),
			func_name(), current_thd->variables.max_allowed_packet);
    goto err;
  }
  tot_length= length*(uint) count;
  if (!(res= alloc_buffer(res,str,&tmp_value,tot_length)))
    goto err;

  to=(char*) res->ptr()+length;
  while (--count)
  {
    memcpy(to,res->ptr(),length);
    to+=length;
  }
  return (res);

err:
  null_value=1;
  return 0;
}


void Item_func_rpad::fix_length_and_dec()
{
  Item *cargs[2];
  cargs[0]= args[0];
  cargs[1]= args[2];
  if (agg_arg_charsets(collation, cargs, 2, MY_COLL_ALLOW_CONV))
    return;
  args[0]= cargs[0];
  args[2]= cargs[1];
  if (args[1]->const_item())
  {
    uint32 length= (uint32) args[1]->val_int() * collation.collation->mbmaxlen;
    max_length=max(args[0]->max_length,length);
    if (max_length >= MAX_BLOB_WIDTH)
    {
      max_length=MAX_BLOB_WIDTH;
      maybe_null=1;
    }
  }
  else
  {
    max_length=MAX_BLOB_WIDTH;
    maybe_null=1;
  }
}


String *Item_func_rpad::val_str(String *str)
{
  DBUG_ASSERT(fixed == 1);
  uint32 res_byte_length,res_char_length,pad_char_length,pad_byte_length;
  char *to;
  const char *ptr_pad;
  int32 count= (int32) args[1]->val_int();
  int32 byte_count= count * collation.collation->mbmaxlen;
  String *res =args[0]->val_str(str);
  String *rpad = args[2]->val_str(&rpad_str);

  if (!res || args[1]->null_value || !rpad || count < 0)
    goto err;
  null_value=0;
  if (count <= (int32) (res_char_length=res->numchars()))
  {						// String to pad is big enough
    res->length(res->charpos(count));		// Shorten result if longer
    return (res);
  }
  pad_char_length= rpad->numchars();
  if ((ulong) byte_count > current_thd->variables.max_allowed_packet)
  {
    push_warning_printf(current_thd, MYSQL_ERROR::WARN_LEVEL_WARN,
			ER_WARN_ALLOWED_PACKET_OVERFLOWED,
			ER(ER_WARN_ALLOWED_PACKET_OVERFLOWED),
			func_name(), current_thd->variables.max_allowed_packet);
    goto err;
  }
  if(args[2]->null_value || !pad_char_length)
    goto err;
  res_byte_length= res->length();	/* Must be done before alloc_buffer */
  if (!(res= alloc_buffer(res,str,&tmp_value,byte_count)))
    goto err;

  to= (char*) res->ptr()+res_byte_length;
  ptr_pad=rpad->ptr();
  pad_byte_length= rpad->length();
  count-= res_char_length;
  for ( ; (uint32) count > pad_char_length; count-= pad_char_length)
  {
    memcpy(to,ptr_pad,pad_byte_length);
    to+= pad_byte_length;
  }
  if (count)
  {
    pad_byte_length= rpad->charpos(count);
    memcpy(to,ptr_pad,(size_t) pad_byte_length);
    to+= pad_byte_length;
  }
  res->length(to- (char*) res->ptr());
  return (res);

 err:
  null_value=1;
  return 0;
}


void Item_func_lpad::fix_length_and_dec()
{
  Item *cargs[2];
  cargs[0]= args[0];
  cargs[1]= args[2];
  if (agg_arg_charsets(collation, cargs, 2, MY_COLL_ALLOW_CONV))
    return;
  args[0]= cargs[0];
  args[2]= cargs[1];
  
  if (args[1]->const_item())
  {
    uint32 length= (uint32) args[1]->val_int() * collation.collation->mbmaxlen;
    max_length=max(args[0]->max_length,length);
    if (max_length >= MAX_BLOB_WIDTH)
    {
      max_length=MAX_BLOB_WIDTH;
      maybe_null=1;
    }
  }
  else
  {
    max_length=MAX_BLOB_WIDTH;
    maybe_null=1;
  }
}


String *Item_func_lpad::val_str(String *str)
{
  DBUG_ASSERT(fixed == 1);
  uint32 res_char_length,pad_char_length;
  ulong count= (long) args[1]->val_int(), byte_count;
  String *res= args[0]->val_str(&tmp_value);
  String *pad= args[2]->val_str(&lpad_str);

  if (!res || args[1]->null_value || !pad)
    goto err;

  null_value=0;
  res_char_length= res->numchars();

  if (count <= res_char_length)
  {
    res->length(res->charpos(count));
    return res;
  }
  
  pad_char_length= pad->numchars();
  byte_count= count * collation.collation->mbmaxlen;
  
  if (byte_count > current_thd->variables.max_allowed_packet)
  {
    push_warning_printf(current_thd, MYSQL_ERROR::WARN_LEVEL_WARN,
			ER_WARN_ALLOWED_PACKET_OVERFLOWED,
			ER(ER_WARN_ALLOWED_PACKET_OVERFLOWED),
			func_name(), current_thd->variables.max_allowed_packet);
    goto err;
  }

  if (args[2]->null_value || !pad_char_length || str->alloc(byte_count))
    goto err;
  
  str->length(0);
  str->set_charset(collation.collation);
  count-= res_char_length;
  while (count >= pad_char_length)
  {
    str->append(*pad);
    count-= pad_char_length;
  }
  if (count > 0)
    str->append(pad->ptr(), pad->charpos(count), collation.collation);

  str->append(*res);
  null_value= 0;
  return str;

err:
  null_value= 1;
  return 0;
}


String *Item_func_conv::val_str(String *str)
{
  DBUG_ASSERT(fixed == 1);
  String *res= args[0]->val_str(str);
  char *endptr,ans[65],*ptr;
  longlong dec;
  int from_base= (int) args[1]->val_int();
  int to_base= (int) args[2]->val_int();
  int err;

  if (args[0]->null_value || args[1]->null_value || args[2]->null_value ||
      abs(to_base) > 36 || abs(to_base) < 2 ||
      abs(from_base) > 36 || abs(from_base) < 2 || !(res->length()))
  {
    null_value=1;
    return 0;
  }
  null_value=0;
  unsigned_flag= !(from_base < 0);
  if (from_base < 0)
    dec= my_strntoll(res->charset(),res->ptr(),res->length(),-from_base,&endptr,&err);
  else
    dec= (longlong) my_strntoull(res->charset(),res->ptr(),res->length(),from_base,&endptr,&err);
  ptr= longlong2str(dec,ans,to_base);
  if (str->copy(ans,(uint32) (ptr-ans), default_charset()))
    return &my_empty_string;
  return str;
}


String *Item_func_conv_charset::val_str(String *str)
{
  DBUG_ASSERT(fixed == 1);
  String *arg= args[0]->val_str(str);
  uint dummy_errors;
  if (!arg)
  {
    null_value=1;
    return 0;
  }
  null_value= str_value.copy(arg->ptr(),arg->length(),arg->charset(),
                             conv_charset, &dummy_errors);
  return null_value ? 0 : &str_value;
}

void Item_func_conv_charset::fix_length_and_dec()
{
  collation.set(conv_charset, DERIVATION_IMPLICIT);
  max_length = args[0]->max_length*conv_charset->mbmaxlen;
}

void Item_func_conv_charset::print(String *str)
{
  str->append("convert(", 8);
  args[0]->print(str);
  str->append(" using ", 7);
  str->append(conv_charset->csname);
  str->append(')');
}

String *Item_func_set_collation::val_str(String *str)
{
  DBUG_ASSERT(fixed == 1);
  str=args[0]->val_str(str);
  if ((null_value=args[0]->null_value))
    return 0;
  str->set_charset(collation.collation);
  return str;
}

void Item_func_set_collation::fix_length_and_dec()
{
  CHARSET_INFO *set_collation;
  const char *colname;
  String tmp, *str= args[1]->val_str(&tmp);
  colname= str->c_ptr();
  if (colname == binary_keyword)
    set_collation= get_charset_by_csname(args[0]->collation.collation->csname,
					 MY_CS_BINSORT,MYF(0));
  else
  {
    if (!(set_collation= get_charset_by_name(colname,MYF(0))))
    {
      my_error(ER_UNKNOWN_COLLATION, MYF(0), colname);
      return;
    }
  }

  if (!set_collation || 
      !my_charset_same(args[0]->collation.collation,set_collation))
  {
    my_error(ER_COLLATION_CHARSET_MISMATCH, MYF(0),
             colname, args[0]->collation.collation->csname);
    return;
  }
  collation.set(set_collation, DERIVATION_EXPLICIT);
  max_length= args[0]->max_length;
}


bool Item_func_set_collation::eq(const Item *item, bool binary_cmp) const
{
  /* Assume we don't have rtti */
  if (this == item)
    return 1;
  if (item->type() != FUNC_ITEM)
    return 0;
  Item_func *item_func=(Item_func*) item;
  if (arg_count != item_func->arg_count ||
      functype() != item_func->functype())
    return 0;
  Item_func_set_collation *item_func_sc=(Item_func_set_collation*) item;
  if (collation.collation != item_func_sc->collation.collation)
    return 0;
  for (uint i=0; i < arg_count ; i++)
    if (!args[i]->eq(item_func_sc->args[i], binary_cmp))
      return 0;
  return 1;
}


void Item_func_set_collation::print(String *str)
{
  str->append('(');
  args[0]->print(str);
  str->append(" collate ", 9);
  DBUG_ASSERT(args[1]->basic_const_item() &&
              args[1]->type() == Item::STRING_ITEM);
  args[1]->str_value.print(str);
  str->append(')');
}

String *Item_func_charset::val_str(String *str)
{
  DBUG_ASSERT(fixed == 1);
  uint dummy_errors;

  CHARSET_INFO *cs= args[0]->collation.collation; 
  null_value= 0;
  str->copy(cs->csname, strlen(cs->csname),
	    &my_charset_latin1, collation.collation, &dummy_errors);
  return str;
}

String *Item_func_collation::val_str(String *str)
{
  DBUG_ASSERT(fixed == 1);
  uint dummy_errors;
  CHARSET_INFO *cs= args[0]->collation.collation; 

  null_value= 0;
  str->copy(cs->name, strlen(cs->name),
	    &my_charset_latin1, collation.collation, &dummy_errors);
  return str;
}


String *Item_func_hex::val_str(String *str)
{
  DBUG_ASSERT(fixed == 1);
  if (args[0]->result_type() != STRING_RESULT)
  {
    /* Return hex of unsigned longlong value */
    longlong dec= args[0]->val_int();
    char ans[65],*ptr;
    if ((null_value= args[0]->null_value))
      return 0;
    ptr= longlong2str(dec,ans,16);
    if (str->copy(ans,(uint32) (ptr-ans),default_charset()))
      return &my_empty_string;			// End of memory
    return str;
  }

  /* Convert given string to a hex string, character by character */
  String *res= args[0]->val_str(str);
  const char *from, *end;
  char *to;
  if (!res || tmp_value.alloc(res->length()*2))
  {
    null_value=1;
    return 0;
  }
  null_value=0;
  tmp_value.length(res->length()*2);
  for (from=res->ptr(), end=from+res->length(), to= (char*) tmp_value.ptr();
       from < end ;
       from++, to+=2)
  {
    uint tmp=(uint) (uchar) *from;
    to[0]=_dig_vec_upper[tmp >> 4];
    to[1]=_dig_vec_upper[tmp & 15];
  }
  return &tmp_value;
}

  /* Convert given hex string to a binary string */

String *Item_func_unhex::val_str(String *str)
{
  const char *from, *end;
  char *to;
  String *res;
  uint length;
  DBUG_ASSERT(fixed == 1);

  res= args[0]->val_str(str);
  if (!res || tmp_value.alloc(length= (1+res->length())/2))
  {
    null_value=1;
    return 0;
  }

  from= res->ptr();
  null_value= 0;
  tmp_value.length(length);
  to= (char*) tmp_value.ptr();
  if (res->length() % 2)
  {
    int hex_char;
    *to++= hex_char= hexchar_to_int(*from++);
    if ((null_value= (hex_char == -1)))
      return 0;
  }
  for (end=res->ptr()+res->length(); from < end ; from+=2, to++)
  {
    int hex_char;
    *to= (hex_char= hexchar_to_int(from[0])) << 4;
    if ((null_value= (hex_char == -1)))
      return 0;
    *to|= hex_char= hexchar_to_int(from[1]);
    if ((null_value= (hex_char == -1)))
      return 0;
  }
  return &tmp_value;
}


void Item_func_binary::print(String *str)
{
  str->append("cast(", 5);
  args[0]->print(str);
  str->append(" as binary)", 11);
}


#include <my_dir.h>				// For my_stat

String *Item_load_file::val_str(String *str)
{
  DBUG_ASSERT(fixed == 1);
  String *file_name;
  File file;
  MY_STAT stat_info;
  char path[FN_REFLEN];
  DBUG_ENTER("load_file");

  if (!(file_name= args[0]->val_str(str))
#ifndef NO_EMBEDDED_ACCESS_CHECKS
      || !(current_thd->master_access & FILE_ACL)
#endif
      )
    goto err;

  (void) fn_format(path, file_name->c_ptr(), mysql_real_data_home, "",
		   MY_RELATIVE_PATH | MY_UNPACK_FILENAME);

  if (!my_stat(path, &stat_info, MYF(MY_WME)))
    goto err;

  if (!(stat_info.st_mode & S_IROTH))
  {
    /* my_error(ER_TEXTFILE_NOT_READABLE, MYF(0), file_name->c_ptr()); */
    goto err;
  }
  if (stat_info.st_size > (long) current_thd->variables.max_allowed_packet)
  {
    push_warning_printf(current_thd, MYSQL_ERROR::WARN_LEVEL_WARN,
			ER_WARN_ALLOWED_PACKET_OVERFLOWED,
			ER(ER_WARN_ALLOWED_PACKET_OVERFLOWED),
			func_name(), current_thd->variables.max_allowed_packet);
    goto err;
  }
  if (tmp_value.alloc(stat_info.st_size))
    goto err;
  if ((file = my_open(file_name->c_ptr(), O_RDONLY, MYF(0))) < 0)
    goto err;
  if (my_read(file, (byte*) tmp_value.ptr(), stat_info.st_size, MYF(MY_NABP)))
  {
    my_close(file, MYF(0));
    goto err;
  }
  tmp_value.length(stat_info.st_size);
  my_close(file, MYF(0));
  null_value = 0;
  return &tmp_value;

err:
  null_value = 1;
  DBUG_RETURN(0);
}


String* Item_func_export_set::val_str(String* str)
{
  DBUG_ASSERT(fixed == 1);
  ulonglong the_set = (ulonglong) args[0]->val_int();
  String yes_buf, *yes;
  yes = args[1]->val_str(&yes_buf);
  String no_buf, *no;
  no = args[2]->val_str(&no_buf);
  String *sep = NULL, sep_buf ;

  uint num_set_values = 64;
  ulonglong mask = 0x1;
  str->length(0);
  str->set_charset(collation.collation);

  /* Check if some argument is a NULL value */
  if (args[0]->null_value || args[1]->null_value || args[2]->null_value)
  {
    null_value=1;
    return 0;
  }
  /*
    Arg count can only be 3, 4 or 5 here. This is guaranteed from the
    grammar for EXPORT_SET()
  */
  switch(arg_count) {
  case 5:
    num_set_values = (uint) args[4]->val_int();
    if (num_set_values > 64)
      num_set_values=64;
    if (args[4]->null_value)
    {
      null_value=1;
      return 0;
    }
    /* Fall through */
  case 4:
    if (!(sep = args[3]->val_str(&sep_buf)))	// Only true if NULL
    {
      null_value=1;
      return 0;
    }
    break;
  case 3:
    sep_buf.set(",", 1, default_charset());
    sep = &sep_buf;
    break;
  default:
    DBUG_ASSERT(0); // cannot happen
  }
  null_value=0;

  for (uint i = 0; i < num_set_values; i++, mask = (mask << 1))
  {
    if (the_set & mask)
      str->append(*yes);
    else
      str->append(*no);
    if (i != num_set_values - 1)
      str->append(*sep);
  }
  return str;
}

void Item_func_export_set::fix_length_and_dec()
{
  uint length=max(args[1]->max_length,args[2]->max_length);
  uint sep_length=(arg_count > 3 ? args[3]->max_length : 1);
  max_length=length*64+sep_length*63;

  if (agg_arg_charsets(collation, args+1, min(4,arg_count)-1),
                       MY_COLL_ALLOW_CONV)
    return;
}

String* Item_func_inet_ntoa::val_str(String* str)
{
  DBUG_ASSERT(fixed == 1);
  uchar buf[8], *p;
  ulonglong n = (ulonglong) args[0]->val_int();
  char num[4];

  /*
    We do not know if args[0] is NULL until we have called
    some val function on it if args[0] is not a constant!

    Also return null if n > 255.255.255.255
  */
  if ((null_value= (args[0]->null_value || n > (ulonglong) LL(4294967295))))
    return 0;					// Null value

  str->length(0);
  int4store(buf,n);

  /* Now we can assume little endian. */

  num[3]='.';
  for (p=buf+4 ; p-- > buf ; )
  {
    uint c = *p;
    uint n1,n2;					// Try to avoid divisions
    n1= c / 100;				// 100 digits
    c-= n1*100;
    n2= c / 10;					// 10 digits
    c-=n2*10;					// last digit
    num[0]=(char) n1+'0';
    num[1]=(char) n2+'0';
    num[2]=(char) c+'0';
    uint length=(n1 ? 4 : n2 ? 3 : 2);		// Remove pre-zero

    (void) str->append(num+4-length,length);
  }
  str->length(str->length()-1);			// Remove last '.';
  return str;
}


/*
  QUOTE() function returns argument string in single quotes suitable for
  using in a SQL statement.

  DESCRIPTION
    Adds a \ before all characters that needs to be escaped in a SQL string.
    We also escape '^Z' (END-OF-FILE in windows) to avoid probelms when
    running commands from a file in windows.

    This function is very useful when you want to generate SQL statements

  NOTE
    QUOTE(NULL) returns the string 'NULL' (4 letters, without quotes).

  RETURN VALUES
    str		Quoted string
    NULL	Out of memory.
*/

#define get_esc_bit(mask, num) (1 & (*((mask) + ((num) >> 3))) >> ((num) & 7))

String *Item_func_quote::val_str(String *str)
{
  DBUG_ASSERT(fixed == 1);
  /*
    Bit mask that has 1 for set for the position of the following characters:
    0, \, ' and ^Z
  */

  static uchar escmask[32]=
  {
    0x01, 0x00, 0x00, 0x04, 0x80, 0x00, 0x00, 0x00,
    0x00, 0x00, 0x00, 0x10, 0x00, 0x00, 0x00, 0x00,
    0x00, 0x00, 0x00, 0x00, 0x00, 0x00, 0x00, 0x00,
    0x00, 0x00, 0x00, 0x00, 0x00, 0x00, 0x00, 0x00
  };

  char *from, *to, *end, *start;
  String *arg= args[0]->val_str(str);
  uint arg_length, new_length;
  if (!arg)					// Null argument
  {
    str->copy("NULL", 4, collation.collation);	// Return the string 'NULL'
    null_value= 0;
    return str;
  }

  arg_length= arg->length();
  new_length= arg_length+2; /* for beginning and ending ' signs */

  for (from= (char*) arg->ptr(), end= from + arg_length; from < end; from++)
    new_length+= get_esc_bit(escmask, (uchar) *from);

  if (tmp_value.alloc(new_length))
    goto null;

  /*
    We replace characters from the end to the beginning
  */
  to= (char*) tmp_value.ptr() + new_length - 1;
  *to--= '\'';
  for (start= (char*) arg->ptr(),end= start + arg_length; end-- != start; to--)
  {
    /*
      We can't use the bitmask here as we want to replace \O and ^Z with 0
      and Z
    */
    switch (*end)  {
    case 0:
      *to--= '0';
      *to=   '\\';
      break;
    case '\032':
      *to--= 'Z';
      *to=   '\\';
      break;
    case '\'':
    case '\\':
      *to--= *end;
      *to=   '\\';
      break;
    default:
      *to= *end;
      break;
    }
  }
  *to= '\'';
  tmp_value.length(new_length);
  tmp_value.set_charset(collation.collation);
  null_value= 0;
  return &tmp_value;

null:
  null_value= 1;
  return 0;
}

longlong Item_func_uncompressed_length::val_int()
{
  DBUG_ASSERT(fixed == 1);
  String *res= args[0]->val_str(&value);
  if (!res)
  {
    null_value=1;
    return 0; /* purecov: inspected */
  }
  null_value=0;
  if (res->is_empty()) return 0;

  /*
    res->ptr() using is safe because we have tested that string is not empty,
    res->c_ptr() is not used because:
      - we do not need \0 terminated string to get first 4 bytes
      - c_ptr() tests simbol after string end (uninitialiozed memory) which
        confuse valgrind
  */
  return uint4korr(res->ptr()) & 0x3FFFFFFF;
}

longlong Item_func_crc32::val_int()
{
  DBUG_ASSERT(fixed == 1);
  String *res=args[0]->val_str(&value);
  if (!res)
  {
    null_value=1;
    return 0; /* purecov: inspected */
  }
  null_value=0;
  return (longlong) crc32(0L, (uchar*)res->ptr(), res->length());
}

#ifdef HAVE_COMPRESS
#include "zlib.h"

String *Item_func_compress::val_str(String *str)
{
  int err= Z_OK, code;
  ulong new_size;
  String *res;
  Byte *body;
  char *tmp, *last_char;
  DBUG_ASSERT(fixed == 1);

  if (!(res= args[0]->val_str(str)))
  {
    null_value= 1;
    return 0;
  }
  if (res->is_empty()) return res;

  /*
    Citation from zlib.h (comment for compress function):

    Compresses the source buffer into the destination buffer.  sourceLen is
    the byte length of the source buffer. Upon entry, destLen is the total
    size of the destination buffer, which must be at least 0.1% larger than
    sourceLen plus 12 bytes.
    We assume here that the buffer can't grow more than .25 %.
  */
  new_size= res->length() + res->length() / 5 + 12;

  // Check new_size overflow: new_size <= res->length()
  if (((uint32) (new_size+5) <= res->length()) || 
      buffer.realloc((uint32) new_size + 4 + 1))
  {
    null_value= 1;
    return 0;
  }

  body= ((Byte*)buffer.ptr()) + 4;

  // As far as we have checked res->is_empty() we can use ptr()
  if ((err= compress(body, &new_size,
		     (const Bytef*)res->ptr(), res->length())) != Z_OK)
  {
    code= err==Z_MEM_ERROR ? ER_ZLIB_Z_MEM_ERROR : ER_ZLIB_Z_BUF_ERROR;
    push_warning(current_thd,MYSQL_ERROR::WARN_LEVEL_ERROR,code,ER(code));
    null_value= 1;
    return 0;
  }

  tmp= (char*)buffer.ptr(); // int4store is a macro; avoid side effects
  int4store(tmp, res->length() & 0x3FFFFFFF);

  /* This is to ensure that things works for CHAR fields, which trim ' ': */
  last_char= ((char*)body)+new_size-1;
  if (*last_char == ' ')
  {
    *++last_char= '.';
    new_size++;
  }

  buffer.length((uint32)new_size + 4);
  return &buffer;
}


String *Item_func_uncompress::val_str(String *str)
{
  DBUG_ASSERT(fixed == 1);
  String *res= args[0]->val_str(str);
  ulong new_size;
  int err;
  uint code;

  if (!res)
    goto err;
  if (res->is_empty())
    return res;

  new_size= uint4korr(res->ptr()) & 0x3FFFFFFF;
  if (new_size > current_thd->variables.max_allowed_packet)
  {
    push_warning_printf(current_thd,MYSQL_ERROR::WARN_LEVEL_ERROR,
			ER_TOO_BIG_FOR_UNCOMPRESS,
			ER(ER_TOO_BIG_FOR_UNCOMPRESS),
                        current_thd->variables.max_allowed_packet);
    goto err;
  }
  if (buffer.realloc((uint32)new_size))
    goto err;

  if ((err= uncompress((Byte*)buffer.ptr(), &new_size,
		       ((const Bytef*)res->ptr())+4,res->length())) == Z_OK)
  {
    buffer.length((uint32) new_size);
    return &buffer;
  }

  code= ((err == Z_BUF_ERROR) ? ER_ZLIB_Z_BUF_ERROR :
	 ((err == Z_MEM_ERROR) ? ER_ZLIB_Z_MEM_ERROR : ER_ZLIB_Z_DATA_ERROR));
  push_warning(current_thd,MYSQL_ERROR::WARN_LEVEL_ERROR,code,ER(code));

err:
  null_value= 1;
  return 0;
}
#endif

/*
  UUID, as in
    DCE 1.1: Remote Procedure Call,
    Open Group Technical Standard Document Number C706, October 1997,
    (supersedes C309 DCE: Remote Procedure Call 8/1994,
    which was basis for ISO/IEC 11578:1996 specification)
*/

static struct rand_struct uuid_rand;
static uint nanoseq;
static ulonglong uuid_time=0;
static char clock_seq_and_node_str[]="-0000-000000000000";

/* number of 100-nanosecond intervals between
   1582-10-15 00:00:00.00 and 1970-01-01 00:00:00.00 */
#define UUID_TIME_OFFSET ((ulonglong) 141427 * 24 * 60 * 60 * 1000 * 10 )

#define UUID_VERSION      0x1000
#define UUID_VARIANT      0x8000

static void tohex(char *to, uint from, uint len)
{
  to+= len;
  while (len--)
  {
    *--to= _dig_vec_lower[from & 15];
    from >>= 4;
  }
}

static void set_clock_seq_str()
{
  uint16 clock_seq= ((uint)(my_rnd(&uuid_rand)*16383)) | UUID_VARIANT;
  tohex(clock_seq_and_node_str+1, clock_seq, 4);
  nanoseq= 0;
}

String *Item_func_uuid::val_str(String *str)
{
  DBUG_ASSERT(fixed == 1);
  char *s;
  THD *thd= current_thd;

  pthread_mutex_lock(&LOCK_uuid_generator);
  if (! uuid_time) /* first UUID() call. initializing data */
  {
    ulong tmp=sql_rnd_with_mutex();
    uchar mac[6];
    int i;
    if (my_gethwaddr(mac))
    {
      /*
        generating random "hardware addr"
        and because specs explicitly specify that it should NOT correlate
        with a clock_seq value (initialized random below), we use a separate
        randominit() here
      */
      randominit(&uuid_rand, tmp + (ulong) thd, tmp + (ulong)query_id);
      for (i=0; i < (int)sizeof(mac); i++)
        mac[i]=(uchar)(my_rnd(&uuid_rand)*255);
    }
    s=clock_seq_and_node_str+sizeof(clock_seq_and_node_str)-1;
    for (i=sizeof(mac)-1 ; i>=0 ; i--)
    {
      *--s=_dig_vec_lower[mac[i] & 15];
      *--s=_dig_vec_lower[mac[i] >> 4];
    }
    randominit(&uuid_rand, tmp + (ulong)start_time,
	       tmp + thd->status_var.bytes_sent);
    set_clock_seq_str();
  }

  ulonglong tv=my_getsystime() + UUID_TIME_OFFSET + nanoseq;
  if (unlikely(tv < uuid_time))
    set_clock_seq_str();
  else if (unlikely(tv == uuid_time))
  {
    /* special protection from low-res system clocks */
    nanoseq++;
    tv++;
  }
  else
  {
    if (nanoseq)
    {
      tv-=nanoseq;
      nanoseq=0;
    }
    DBUG_ASSERT(tv > uuid_time);
  }
  uuid_time=tv;
  pthread_mutex_unlock(&LOCK_uuid_generator);

  uint32 time_low=            (uint32) (tv & 0xFFFFFFFF);
  uint16 time_mid=            (uint16) ((tv >> 32) & 0xFFFF);
  uint16 time_hi_and_version= (uint16) ((tv >> 48) | UUID_VERSION);

  str->realloc(UUID_LENGTH+1);
  str->length(UUID_LENGTH);
  str->set_charset(system_charset_info);
  s=(char *) str->ptr();
  s[8]=s[13]='-';
  tohex(s, time_low, 8);
  tohex(s+9, time_mid, 4);
  tohex(s+14, time_hi_and_version, 4);
  strmov(s+18, clock_seq_and_node_str);
  return str;
}
<|MERGE_RESOLUTION|>--- conflicted
+++ resolved
@@ -455,11 +455,7 @@
 {
   DBUG_ASSERT(fixed == 1);
 #ifdef HAVE_OPENSSL
-<<<<<<< HEAD
   uint code= ER_WRONG_PARAMETERS_TO_PROCEDURE;
-  DES_key_schedule ks1, ks2, ks3;
-=======
->>>>>>> 94a5a114
   DES_cblock ivec;
   struct st_des_keyblock keyblock;
   struct st_des_keyschedule keyschedule;
