/* Copyright (C) 2003-2006 MySQL AB

   This program is free software; you can redistribute it and/or modify
   it under the terms of the GNU General Public License as published by
   the Free Software Foundation; version 2 of the License.

   This program is distributed in the hope that it will be useful,
   but WITHOUT ANY WARRANTY; without even the implied warranty of
   MERCHANTABILITY or FITNESS FOR A PARTICULAR PURPOSE.  See the
   GNU General Public License for more details.

   You should have received a copy of the GNU General Public License
   along with this program; if not, write to the Free Software
   Foundation, Inc., 59 Temple Place, Suite 330, Boston, MA  02111-1307  USA */


/* This file defines all spatial functions */

#ifdef USE_PRAGMA_IMPLEMENTATION
#pragma implementation				// gcc: Class implementation
#endif

#include "mysql_priv.h"
#ifdef HAVE_SPATIAL
#include <m_ctype.h>

Field *Item_geometry_func::tmp_table_field(TABLE *t_arg)
{
<<<<<<< HEAD
  Field *result;
  if ((result= new Field_geom(max_length, maybe_null, name, t_arg->s,
                              (Field::geometry_type) get_geometry_type())))
    result->init(t_arg);
  return result;
=======
  return new Field_geom(max_length, maybe_null, name, t_arg,
                        get_geometry_type());
>>>>>>> 813e6bcb
}

void Item_geometry_func::fix_length_and_dec()
{
  collation.set(&my_charset_bin);
  decimals=0;
  max_length=MAX_BLOB_WIDTH;
  maybe_null= 1;
}


String *Item_func_geometry_from_text::val_str(String *str)
{
  DBUG_ASSERT(fixed == 1);
  Geometry_buffer buffer;
  String arg_val;
  String *wkt= args[0]->val_str(&arg_val);

  if ((null_value= args[0]->null_value))
    return 0;

  Gis_read_stream trs(wkt->charset(), wkt->ptr(), wkt->length());
  uint32 srid= 0;

  if ((arg_count == 2) && !args[1]->null_value)
    srid= (uint32)args[1]->val_int();

  str->set_charset(&my_charset_bin);
  if (str->reserve(SRID_SIZE, 512))
    return 0;
  str->length(0);
  str->q_append(srid);
  if ((null_value= !Geometry::create_from_wkt(&buffer, &trs, str, 0)))
    return 0;
  return str;
}


String *Item_func_geometry_from_wkb::val_str(String *str)
{
  DBUG_ASSERT(fixed == 1);
  String arg_val;
  String *wkb= args[0]->val_str(&arg_val);
  Geometry_buffer buffer;
  uint32 srid= 0;

  if ((arg_count == 2) && !args[1]->null_value)
    srid= (uint32)args[1]->val_int();

  str->set_charset(&my_charset_bin);
  if (str->reserve(SRID_SIZE, 512))
    return 0;
  str->length(0);
  str->q_append(srid);
  if ((null_value= 
       (args[0]->null_value ||
        !Geometry::create_from_wkb(&buffer, wkb->ptr(), wkb->length(), str))))
    return 0;
  return str;
}


String *Item_func_as_wkt::val_str(String *str)
{
  DBUG_ASSERT(fixed == 1);
  String arg_val;
  String *swkb= args[0]->val_str(&arg_val);
  Geometry_buffer buffer;
  Geometry *geom= NULL;
  const char *dummy;

  if ((null_value=
       (args[0]->null_value ||
	!(geom= Geometry::construct(&buffer, swkb->ptr(), swkb->length())))))
    return 0;

  str->length(0);
  if ((null_value= geom->as_wkt(str, &dummy)))
    return 0;

  return str;
}


void Item_func_as_wkt::fix_length_and_dec()
{
  max_length=MAX_BLOB_WIDTH;
  maybe_null= 1;
}


String *Item_func_as_wkb::val_str(String *str)
{
  DBUG_ASSERT(fixed == 1);
  String arg_val;
  String *swkb= args[0]->val_str(&arg_val);
  Geometry_buffer buffer;

  if ((null_value=
       (args[0]->null_value ||
	!(Geometry::construct(&buffer, swkb->ptr(), swkb->length())))))
    return 0;

  str->copy(swkb->ptr() + SRID_SIZE, swkb->length() - SRID_SIZE,
	    &my_charset_bin);
  return str;
}


String *Item_func_geometry_type::val_str(String *str)
{
  DBUG_ASSERT(fixed == 1);
  String *swkb= args[0]->val_str(str);
  Geometry_buffer buffer;
  Geometry *geom= NULL;

  if ((null_value=
       (args[0]->null_value ||
	!(geom= Geometry::construct(&buffer, swkb->ptr(), swkb->length())))))
    return 0;
  /* String will not move */
  str->copy(geom->get_class_info()->m_name.str,
	    geom->get_class_info()->m_name.length,
	    default_charset());
  return str;
}


Field::geometry_type Item_func_envelope::get_geometry_type() const
{
  return Field::GEOM_POLYGON;
}


String *Item_func_envelope::val_str(String *str)
{
  DBUG_ASSERT(fixed == 1);
  String arg_val;
  String *swkb= args[0]->val_str(&arg_val);
  Geometry_buffer buffer;
  Geometry *geom= NULL;
  uint32 srid;
  
  if ((null_value=
       args[0]->null_value ||
       !(geom= Geometry::construct(&buffer, swkb->ptr(), swkb->length()))))
    return 0;
  
  srid= uint4korr(swkb->ptr());
  str->set_charset(&my_charset_bin);
  str->length(0);
  if (str->reserve(SRID_SIZE, 512))
    return 0;
  str->q_append(srid);
  return (null_value= geom->envelope(str)) ? 0 : str;
}


Field::geometry_type Item_func_centroid::get_geometry_type() const
{
  return Field::GEOM_POINT;
}


String *Item_func_centroid::val_str(String *str)
{
  DBUG_ASSERT(fixed == 1);
  String arg_val;
  String *swkb= args[0]->val_str(&arg_val);
  Geometry_buffer buffer;
  Geometry *geom= NULL;
  uint32 srid;

  if ((null_value= args[0]->null_value ||
       !(geom= Geometry::construct(&buffer, swkb->ptr(), swkb->length()))))
    return 0;

  str->set_charset(&my_charset_bin);
  if (str->reserve(SRID_SIZE, 512))
    return 0;
  str->length(0);
  srid= uint4korr(swkb->ptr());
  str->q_append(srid);

  return (null_value= test(geom->centroid(str))) ? 0 : str;
}


/*
  Spatial decomposition functions
*/

String *Item_func_spatial_decomp::val_str(String *str)
{
  DBUG_ASSERT(fixed == 1);
  String arg_val;
  String *swkb= args[0]->val_str(&arg_val);
  Geometry_buffer buffer;
  Geometry *geom= NULL;
  uint32 srid;

  if ((null_value=
       (args[0]->null_value ||
	!(geom= Geometry::construct(&buffer, swkb->ptr(), swkb->length())))))
    return 0;

  srid= uint4korr(swkb->ptr());
  str->set_charset(&my_charset_bin);
  if (str->reserve(SRID_SIZE, 512))
    goto err;
  str->length(0);
  str->q_append(srid);
  switch (decomp_func) {
    case SP_STARTPOINT:
      if (geom->start_point(str))
        goto err;
      break;

    case SP_ENDPOINT:
      if (geom->end_point(str))
        goto err;
      break;

    case SP_EXTERIORRING:
      if (geom->exterior_ring(str))
        goto err;
      break;

    default:
      goto err;
  }
  return str;

err:
  null_value= 1;
  return 0;
}


String *Item_func_spatial_decomp_n::val_str(String *str)
{
  DBUG_ASSERT(fixed == 1);
  String arg_val;
  String *swkb= args[0]->val_str(&arg_val);
  long n= (long) args[1]->val_int();
  Geometry_buffer buffer;
  Geometry *geom= NULL;
  uint32 srid;

  if ((null_value=
       (args[0]->null_value || args[1]->null_value ||
	!(geom= Geometry::construct(&buffer, swkb->ptr(), swkb->length())))))
    return 0;

  str->set_charset(&my_charset_bin);
  if (str->reserve(SRID_SIZE, 512))
    goto err;
  srid= uint4korr(swkb->ptr());
  str->length(0);
  str->q_append(srid);
  switch (decomp_func_n)
  {
    case SP_POINTN:
      if (geom->point_n(n,str))
        goto err;
      break;

    case SP_GEOMETRYN:
      if (geom->geometry_n(n,str))
        goto err;
      break;

    case SP_INTERIORRINGN:
      if (geom->interior_ring_n(n,str))
        goto err;
      break;

    default:
      goto err;
  }
  return str;

err:
  null_value=1;
  return 0;
}


/*
  Functions to concatenate various spatial objects
*/


/*
*  Concatenate doubles into Point
*/


Field::geometry_type Item_func_point::get_geometry_type() const
{
  return Field::GEOM_POINT;
}


String *Item_func_point::val_str(String *str)
{
  DBUG_ASSERT(fixed == 1);
  double x= args[0]->val_real();
  double y= args[1]->val_real();

  if ((null_value= (args[0]->null_value ||
		    args[1]->null_value ||
		    str->realloc(1 + 4 + SIZEOF_STORED_DOUBLE*2))))
    return 0;

  str->set_charset(&my_charset_bin);
  str->length(0);
  str->q_append((char)Geometry::wkb_ndr);
  str->q_append((uint32)Geometry::wkb_point);
  str->q_append(x);
  str->q_append(y);
  return str;
}


/*
  Concatenates various items into various collections
  with checkings for valid wkb type of items.
  For example, MultiPoint can be a collection of Points only.
  coll_type contains wkb type of target collection.
  item_type contains a valid wkb type of items.
  In the case when coll_type is wkbGeometryCollection,
  we do not check wkb type of items, any is valid.
*/

String *Item_func_spatial_collection::val_str(String *str)
{
  DBUG_ASSERT(fixed == 1);
  String arg_value;
  uint i;

  str->set_charset(&my_charset_bin);
  str->length(0);
  if (str->reserve(1 + 4 + 4, 512))
    goto err;

  str->q_append((char) Geometry::wkb_ndr);
  str->q_append((uint32) coll_type);
  str->q_append((uint32) arg_count);

  for (i= 0; i < arg_count; ++i)
  {
    String *res= args[i]->val_str(&arg_value);
    uint32 len;
    if (args[i]->null_value || ((len= res->length()) < WKB_HEADER_SIZE))
      goto err;

    if (coll_type == Geometry::wkb_geometrycollection)
    {
      /*
	In the case of GeometryCollection we don't need any checkings
	for item types, so just copy them into target collection
      */
      if (str->append(res->ptr(), len, (uint32) 512))
        goto err;
    }
    else
    {
      enum Geometry::wkbType wkb_type;
      const char *data= res->ptr() + 1;

      /*
	In the case of named collection we must check that items
	are of specific type, let's do this checking now
      */

      wkb_type= (Geometry::wkbType) uint4korr(data);
      data+= 4;
      len-= 5;
      if (wkb_type != item_type)
        goto err;

      switch (coll_type) {
      case Geometry::wkb_multipoint:
      case Geometry::wkb_multilinestring:
      case Geometry::wkb_multipolygon:
	if (len < WKB_HEADER_SIZE ||
	    str->append(data-WKB_HEADER_SIZE, len+WKB_HEADER_SIZE, 512))
	  goto err;
	break;

      case Geometry::wkb_linestring:
	if (str->append(data, POINT_DATA_SIZE, 512))
	  goto err;
	break;
      case Geometry::wkb_polygon:
      {
	uint32 n_points;
	double x1, y1, x2, y2;
	const char *org_data= data;

	if (len < 4 + 2 * POINT_DATA_SIZE)
	  goto err;

	n_points= uint4korr(data);
	data+= 4;
	float8get(x1, data);
	data+= SIZEOF_STORED_DOUBLE;
	float8get(y1, data);
	data+= SIZEOF_STORED_DOUBLE;

	data+= (n_points - 2) * POINT_DATA_SIZE;

	float8get(x2, data);
	float8get(y2, data + SIZEOF_STORED_DOUBLE);

	if ((x1 != x2) || (y1 != y2) ||
	    str->append(org_data, len, 512))
	  goto err;
      }
      break;

      default:
	goto err;
      }
    }
  }
  if (str->length() > current_thd->variables.max_allowed_packet)
  {
    push_warning_printf(current_thd, MYSQL_ERROR::WARN_LEVEL_WARN,
			ER_WARN_ALLOWED_PACKET_OVERFLOWED,
			ER(ER_WARN_ALLOWED_PACKET_OVERFLOWED),
			func_name(), current_thd->variables.max_allowed_packet);
    goto err;
  }

  null_value = 0;
  return str;

err:
  null_value= 1;
  return 0;
}


/*
  Functions for spatial relations
*/

longlong Item_func_spatial_rel::val_int()
{
  DBUG_ASSERT(fixed == 1);
  String *res1= args[0]->val_str(&tmp_value1);
  String *res2= args[1]->val_str(&tmp_value2);
  Geometry_buffer buffer1, buffer2;
  Geometry *g1, *g2;
  MBR mbr1, mbr2;
  const char *dummy;

  if ((null_value=
       (args[0]->null_value ||
	args[1]->null_value ||
	!(g1= Geometry::construct(&buffer1, res1->ptr(), res1->length())) ||
	!(g2= Geometry::construct(&buffer2, res2->ptr(), res2->length())) ||
	g1->get_mbr(&mbr1, &dummy) ||
	g2->get_mbr(&mbr2, &dummy))))
   return 0;

  switch (spatial_rel) {
    case SP_CONTAINS_FUNC:
      return mbr1.contains(&mbr2);
    case SP_WITHIN_FUNC:
      return mbr1.within(&mbr2);
    case SP_EQUALS_FUNC:
      return mbr1.equals(&mbr2);
    case SP_DISJOINT_FUNC:
      return mbr1.disjoint(&mbr2);
    case SP_INTERSECTS_FUNC:
      return mbr1.intersects(&mbr2);
    case SP_TOUCHES_FUNC:
      return mbr1.touches(&mbr2);
    case SP_OVERLAPS_FUNC:
      return mbr1.overlaps(&mbr2);
    case SP_CROSSES_FUNC:
      return 0;
    default:
      break;
  }

  null_value=1;
  return 0;
}


longlong Item_func_isempty::val_int()
{
  DBUG_ASSERT(fixed == 1);
  String tmp;
  String *swkb= args[0]->val_str(&tmp);
  Geometry_buffer buffer;
  
  null_value= args[0]->null_value ||
              !(Geometry::construct(&buffer, swkb->ptr(), swkb->length()));
  return null_value ? 1 : 0;
}


longlong Item_func_issimple::val_int()
{
  DBUG_ASSERT(fixed == 1);
  String tmp;
  String *swkb= args[0]->val_str(&tmp);
  Geometry_buffer buffer;
  
  null_value= args[0]->null_value ||
              !(Geometry::construct(&buffer, swkb->ptr(), swkb->length()));
  /* TODO: Ramil or Holyfoot, add real IsSimple calculation */
  return 0;
}


longlong Item_func_isclosed::val_int()
{
  DBUG_ASSERT(fixed == 1);
  String tmp;
  String *swkb= args[0]->val_str(&tmp);
  Geometry_buffer buffer;
  Geometry *geom;
  int isclosed= 0;				// In case of error

  null_value= (!swkb || 
	       args[0]->null_value ||
	       !(geom=
		 Geometry::construct(&buffer, swkb->ptr(), swkb->length())) ||
	       geom->is_closed(&isclosed));

  return (longlong) isclosed;
}

/*
  Numerical functions
*/


longlong Item_func_dimension::val_int()
{
  DBUG_ASSERT(fixed == 1);
  uint32 dim= 0;				// In case of error
  String *swkb= args[0]->val_str(&value);
  Geometry_buffer buffer;
  Geometry *geom;
  const char *dummy;

  null_value= (!swkb || 
	       args[0]->null_value ||
	       !(geom= Geometry::construct(&buffer, swkb->ptr(), swkb->length())) ||
	       geom->dimension(&dim, &dummy));
  return (longlong) dim;
}


longlong Item_func_numinteriorring::val_int()
{
  DBUG_ASSERT(fixed == 1);
  uint32 num= 0;				// In case of error
  String *swkb= args[0]->val_str(&value);
  Geometry_buffer buffer;
  Geometry *geom;

  null_value= (!swkb || 
	       !(geom= Geometry::construct(&buffer,
                                           swkb->ptr(), swkb->length())) ||
	       geom->num_interior_ring(&num));
  return (longlong) num;
}


longlong Item_func_numgeometries::val_int()
{
  DBUG_ASSERT(fixed == 1);
  uint32 num= 0;				// In case of errors
  String *swkb= args[0]->val_str(&value);
  Geometry_buffer buffer;
  Geometry *geom;

  null_value= (!swkb ||
	       !(geom= Geometry::construct(&buffer,
                                           swkb->ptr(), swkb->length())) ||
	       geom->num_geometries(&num));
  return (longlong) num;
}


longlong Item_func_numpoints::val_int()
{
  DBUG_ASSERT(fixed == 1);
  uint32 num= 0;				// In case of errors
  String *swkb= args[0]->val_str(&value);
  Geometry_buffer buffer;
  Geometry *geom;

  null_value= (!swkb ||
	       args[0]->null_value ||
	       !(geom= Geometry::construct(&buffer,
                                           swkb->ptr(), swkb->length())) ||
	       geom->num_points(&num));
  return (longlong) num;
}


double Item_func_x::val_real()
{
  DBUG_ASSERT(fixed == 1);
  double res= 0.0;				// In case of errors
  String *swkb= args[0]->val_str(&value);
  Geometry_buffer buffer;
  Geometry *geom;

  null_value= (!swkb ||
	       !(geom= Geometry::construct(&buffer,
                                           swkb->ptr(), swkb->length())) ||
	       geom->get_x(&res));
  return res;
}


double Item_func_y::val_real()
{
  DBUG_ASSERT(fixed == 1);
  double res= 0;				// In case of errors
  String *swkb= args[0]->val_str(&value);
  Geometry_buffer buffer;
  Geometry *geom;

  null_value= (!swkb ||
	       !(geom= Geometry::construct(&buffer,
                                           swkb->ptr(), swkb->length())) ||
	       geom->get_y(&res));
  return res;
}


double Item_func_area::val_real()
{
  DBUG_ASSERT(fixed == 1);
  double res= 0;				// In case of errors
  String *swkb= args[0]->val_str(&value);
  Geometry_buffer buffer;
  Geometry *geom;
  const char *dummy;

  null_value= (!swkb ||
	       !(geom= Geometry::construct(&buffer,
                                           swkb->ptr(), swkb->length())) ||
	       geom->area(&res, &dummy));
  return res;
}

double Item_func_glength::val_real()
{
  DBUG_ASSERT(fixed == 1);
  double res= 0;				// In case of errors
  String *swkb= args[0]->val_str(&value);
  Geometry_buffer buffer;
  Geometry *geom;

  null_value= (!swkb || 
	       !(geom= Geometry::construct(&buffer,
                                           swkb->ptr(),
                                           swkb->length())) ||
	       geom->geom_length(&res));
  return res;
}

longlong Item_func_srid::val_int()
{
  DBUG_ASSERT(fixed == 1);
  String *swkb= args[0]->val_str(&value);
  Geometry_buffer buffer;
  
  null_value= (!swkb || 
	       !Geometry::construct(&buffer,
                                    swkb->ptr(), swkb->length()));
  if (null_value)
    return 0;

  return (longlong) (uint4korr(swkb->ptr()));
}

#endif /*HAVE_SPATIAL*/<|MERGE_RESOLUTION|>--- conflicted
+++ resolved
@@ -26,16 +26,11 @@
 
 Field *Item_geometry_func::tmp_table_field(TABLE *t_arg)
 {
-<<<<<<< HEAD
   Field *result;
   if ((result= new Field_geom(max_length, maybe_null, name, t_arg->s,
-                              (Field::geometry_type) get_geometry_type())))
+                              get_geometry_type())))
     result->init(t_arg);
   return result;
-=======
-  return new Field_geom(max_length, maybe_null, name, t_arg,
-                        get_geometry_type());
->>>>>>> 813e6bcb
 }
 
 void Item_geometry_func::fix_length_and_dec()
