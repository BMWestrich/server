--- conflicted
+++ resolved
@@ -4553,12 +4553,7 @@
       print_query(FALSE, load_data_query, &end, (char **)&thd->lex->fname_start,
                   (char **)&thd->lex->fname_end);
       *end= 0;
-<<<<<<< HEAD
-      thd->query_length= end - load_data_query;
-      thd->query= load_data_query;
-=======
       thd->set_query(load_data_query, (uint) (end - load_data_query));
->>>>>>> 6aea4ceb
 
       if (sql_ex.opt_flags & REPLACE_FLAG)
       {
