/* Copyright (C) 2000-2003 MySQL AB

   This program is free software; you can redistribute it and/or modify
   it under the terms of the GNU General Public License as published by
   the Free Software Foundation; either version 2 of the License, or
   (at your option) any later version.

   This program is distributed in the hope that it will be useful,
   but WITHOUT ANY WARRANTY; without even the implied warranty of
   MERCHANTABILITY or FITNESS FOR A PARTICULAR PURPOSE.  See the
   GNU General Public License for more details.

   You should have received a copy of the GNU General Public License
   along with this program; if not, write to the Free Software
   Foundation, Inc., 59 Temple Place, Suite 330, Boston, MA  02111-1307  USA */

/* sql_yacc.yy */

%{
/* thd is passed as an arg to yyparse(), and subsequently to yylex().
** The type will be void*, so it must be  cast to (THD*) when used.
** Use the YYTHD macro for this.
*/
#define YYPARSE_PARAM yythd
#define YYLEX_PARAM yythd
#define YYTHD ((THD *)yythd)

#define MYSQL_YACC
#define YYINITDEPTH 100
#define YYMAXDEPTH 3200				/* Because of 64K stack */
<<<<<<< HEAD
#define Lex ((YYTHD->lex))
=======
#define Lex (YYTHD->lex)
>>>>>>> d37da004
#define Select Lex->current_select
#include "mysql_priv.h"
#include "slave.h"
#include "sql_acl.h"
#include "lex_symbol.h"
#include "item_create.h"
#include "sp_head.h"
#include "sp_pcontext.h"
#include "sp_rcontext.h"
#include "sp.h"
#include <myisam.h>
#include <myisammrg.h>

int yylex(void *yylval, void *yythd);

#define yyoverflow(A,B,C,D,E,F) if (my_yyoverflow((B),(D),(int*) (F))) { yyerror((char*) (A)); return 2; }

#define WARN_DEPRECATED(A,B) \
  push_warning_printf(((THD *)yythd), MYSQL_ERROR::WARN_LEVEL_WARN, \
		      ER_WARN_DEPRECATED_SYNTAX, \
		      ER(ER_WARN_DEPRECATED_SYNTAX), (A), (B)); 

inline Item *or_or_concat(THD *thd, Item* A, Item* B)
{
  return (thd->variables.sql_mode & MODE_PIPES_AS_CONCAT ?
          (Item*) new Item_func_concat(A,B) : (Item*) new Item_cond_or(A,B));
}

%}
%union {
  int  num;
  ulong ulong_num;
  ulonglong ulonglong_number;
  LEX_STRING lex_str;
  LEX_STRING *lex_str_ptr;
  LEX_SYMBOL symbol;
  Table_ident *table;
  char *simple_string;
  Item *item;
  List<Item> *item_list;
  List<String> *string_list;
  String *string;
  key_part_spec *key_part;
  TABLE_LIST *table_list;
  udf_func *udf;
  LEX_USER *lex_user;
  struct sys_var_with_base variable;
  Key::Keytype key_type;
  enum ha_key_alg key_alg;
  enum db_type db_type;
  enum row_type row_type;
  enum ha_rkey_function ha_rkey_mode;
  enum enum_tx_isolation tx_isolation;
  enum Cast_target cast_type;
  enum Item_udftype udf_type;
  CHARSET_INFO *charset;
  thr_lock_type lock_type;
  interval_type interval, interval_time_st;
  timestamp_type date_time_type;
  st_select_lex *select_lex;
  chooser_compare_func_creator boolfunc2creator;
  struct sp_cond_type *spcondtype;
  struct { int vars, conds, hndlrs, curs; } spblock;
  struct st_lex *lex;
}

%{
bool my_yyoverflow(short **a, YYSTYPE **b,int *yystacksize);
%}

%pure_parser					/* We have threads */

%token	END_OF_INPUT

%token CLOSE_SYM
%token HANDLER_SYM
%token LAST_SYM
%token NEXT_SYM
%token PREV_SYM

%token	DIV_SYM
%token	EQ
%token	EQUAL_SYM
%token	SOUNDS_SYM
%token	GE
%token	GT_SYM
%token	LE
%token	LT
%token	NE
%token	IS
%token	MOD_SYM
%token	SHIFT_LEFT
%token	SHIFT_RIGHT
%token  SET_VAR

%token	ABORT_SYM
%token	ADD
%token	AFTER_SYM
%token	ALTER
%token	ANALYZE_SYM
%token	ANY_SYM
%token	AVG_SYM
%token	BEGIN_SYM
%token	BINLOG_SYM
%token  CALL_SYM
%token	CHANGE
%token	CLIENT_SYM
%token	COMMENT_SYM
%token	COMMIT_SYM
%token	COUNT_SYM
%token	CREATE
%token	CROSS
%token  CUBE_SYM
%token  DEFINER_SYM
%token	DELETE_SYM
%token  DETERMINISTIC_SYM
%token	DUAL_SYM
%token	DO_SYM
%token	DROP
%token	EVENTS_SYM
%token	EXECUTE_SYM
%token	EXPANSION_SYM
%token	FLUSH_SYM
%token  HELP_SYM
%token	INSERT
%token	RELAY_THREAD
%token	KILL_SYM
%token	LOAD
%token	LOCKS_SYM
%token	LOCK_SYM
%token	MASTER_SYM
%token	MAX_SYM
%token	MIN_SYM
%token	NONE_SYM
%token	OPTIMIZE
%token	PURGE
%token	REPAIR
%token	REPLICATION
%token	RESET_SYM
%token	ROLLBACK_SYM
%token  ROLLUP_SYM
%token	SAVEPOINT_SYM
%token	SELECT_SYM
%token	SHOW
%token	SLAVE
%token  SQL_SYM
%token	SQL_THREAD
%token	START_SYM
%token	STD_SYM
%token  VARIANCE_SYM
%token	STOP_SYM
%token	SUM_SYM
%token	ADDDATE_SYM
%token	SUPER_SYM
%token	TRUNCATE_SYM
%token	UNLOCK_SYM
%token	UNTIL_SYM
%token	UPDATE_SYM

%token	ACTION
%token	AGGREGATE_SYM
%token	ALL
%token	AND
%token	AS
%token	ASC
%token	AUTO_INC
%token	AVG_ROW_LENGTH
%token	BACKUP_SYM
%token	BERKELEY_DB_SYM
%token	BINARY
%token	BIT_SYM
%token	BOOL_SYM
%token	BOOLEAN_SYM
%token	BOTH
%token	BTREE_SYM
%token	BY
%token	BYTE_SYM
%token	CACHE_SYM
%token	CASCADE
%token	CAST_SYM
%token	CHARSET
%token	CHECKSUM_SYM
%token	CHECK_SYM
%token	COMMITTED_SYM
%token	COLLATE_SYM
%token	COLLATION_SYM
%token	COLUMNS
%token	COLUMN_SYM
%token	CONCURRENT
%token  CONDITION_SYM
%token	CONNECTION_SYM
%token	CONSTRAINT
%token  CONTINUE_SYM
%token	CONVERT_SYM
%token	DATABASES
%token	DATA_SYM
%token  DECLARE_SYM
%token	DEFAULT
%token	DELAYED_SYM
%token	DELAY_KEY_WRITE_SYM
%token	DESC
%token	DESCRIBE
%token	DES_KEY_FILE
%token	DISABLE_SYM
%token	DISCARD
%token	DISTINCT
%token  DUPLICATE_SYM
%token	DYNAMIC_SYM
%token	ENABLE_SYM
%token	ENCLOSED
%token	ESCAPED
%token	DIRECTORY_SYM
%token	ESCAPE_SYM
%token	EXISTS
%token  EXIT_SYM
%token	EXTENDED_SYM
%token	FALSE_SYM
%token  FETCH_SYM
%token	FILE_SYM
%token	FIRST_SYM
%token	FIXED_SYM
%token	FLOAT_NUM
%token	FORCE_SYM
%token	FOREIGN
%token  FOUND_SYM
%token	FROM
%token	FULL
%token	FULLTEXT_SYM
%token	GLOBAL_SYM
%token	GRANT
%token	GRANTS
%token	GREATEST_SYM
%token	GROUP
%token	HAVING
%token	HASH_SYM
%token	HEX_NUM
%token	HIGH_PRIORITY
%token	HOSTS_SYM
%token	IDENT
%token	IDENT_QUOTED
%token	IGNORE_SYM
%token	IMPORT
%token	INDEX
%token	INDEXES
%token	INFILE
%token	INNER_SYM
%token	INNOBASE_SYM
%token  INOUT_SYM
%token	INTO
%token	IN_SYM
%token  INVOKER_SYM
%token	ISOLATION
%token	JOIN_SYM
%token	KEYS
%token	KEY_SYM
%token	LEADING
%token	LEAST_SYM
%token	LEAVES
%token	LEVEL_SYM
%token	LEX_HOSTNAME
%token  LANGUAGE_SYM
%token	LIKE
%token	LINES
%token	LOCAL_SYM
%token  LOCATOR_SYM
%token	LOG_SYM
%token	LOGS_SYM
%token	LONG_NUM
%token	LONG_SYM
%token	LOW_PRIORITY
%token	MASTER_HOST_SYM
%token	MASTER_USER_SYM
%token	MASTER_LOG_FILE_SYM
%token	MASTER_LOG_POS_SYM
%token	MASTER_PASSWORD_SYM
%token	MASTER_PORT_SYM
%token	MASTER_CONNECT_RETRY_SYM
%token	MASTER_SERVER_ID_SYM
%token	MASTER_SSL_SYM
%token	MASTER_SSL_CA_SYM
%token	MASTER_SSL_CAPATH_SYM
%token	MASTER_SSL_CERT_SYM
%token	MASTER_SSL_CIPHER_SYM
%token	MASTER_SSL_KEY_SYM
%token	RELAY_LOG_FILE_SYM
%token	RELAY_LOG_POS_SYM
%token	MATCH
%token	MAX_ROWS
%token	MAX_CONNECTIONS_PER_HOUR
%token	MAX_QUERIES_PER_HOUR
%token	MAX_UPDATES_PER_HOUR
%token	MEDIUM_SYM
%token	MIN_ROWS
%token	NAMES_SYM
%token	NAME_SYM
%token	NATIONAL_SYM
%token	NATURAL
%token	NEW_SYM
%token	NCHAR_SYM
%token	NCHAR_STRING
%token  NVARCHAR_SYM
%token	NOT
%token	NO_SYM
%token	NULL_SYM
%token	NUM
%token	OFFSET_SYM
%token	ON
%token	OPEN_SYM
%token	OPTION
%token	OPTIONALLY
%token	OR
%token	OR_OR_CONCAT
%token	ORDER_SYM
%token  OUT_SYM
%token	OUTER
%token	OUTFILE
%token	DUMPFILE
%token	PACK_KEYS_SYM
%token	PARTIAL
%token	PRIMARY_SYM
%token	PRIVILEGES
%token	PROCESS
%token	PROCESSLIST_SYM
%token	QUERY_SYM
%token	RAID_0_SYM
%token	RAID_STRIPED_SYM
%token	RAID_TYPE
%token	RAID_CHUNKS
%token	RAID_CHUNKSIZE
%token	READ_SYM
%token	REAL_NUM
%token	REFERENCES
%token	REGEXP
%token	RELOAD
%token	RENAME
%token	REPEATABLE_SYM
%token	REQUIRE_SYM
%token	RESOURCES
%token	RESTORE_SYM
%token	RESTRICT
%token	REVOKE
%token	ROWS_SYM
%token	ROW_FORMAT_SYM
%token	ROW_SYM
%token	RTREE_SYM
%token  SECURITY_SYM
%token	SET
%token  SEPARATOR_SYM
%token	SERIAL_SYM
%token	SERIALIZABLE_SYM
%token	SESSION_SYM
%token	SIMPLE_SYM
%token	SHUTDOWN
%token	SPATIAL_SYM
%token  SPECIFIC_SYM
%token  SQLEXCEPTION_SYM
%token  SQLSTATE_SYM
%token  SQLWARNING_SYM
%token  SSL_SYM
%token	STARTING
%token	STATUS_SYM
%token	STORAGE_SYM
%token	STRAIGHT_JOIN
%token	SUBJECT_SYM
%token	TABLES
%token	TABLE_SYM
%token	TABLESPACE
%token	TEMPORARY
%token	TERMINATED
%token	TEXT_STRING
%token	TO_SYM
%token	TRAILING
%token	TRANSACTION_SYM
%token	TRUE_SYM
%token	TYPE_SYM
%token  TYPES_SYM
%token	FUNC_ARG0
%token	FUNC_ARG1
%token	FUNC_ARG2
%token	FUNC_ARG3
%token	RETURN_SYM
%token	RETURNS_SYM
%token	UDF_SONAME_SYM
%token	FUNCTION_SYM
%token	UNCOMMITTED_SYM
%token	UNDERSCORE_CHARSET
%token  UNDO_SYM
%token	UNICODE_SYM
%token	UNION_SYM
%token	UNIQUE_SYM
%token	USAGE
%token	USE_FRM
%token	USE_SYM
%token	USING
%token	VALUE_SYM
%token	VALUES
%token	VARIABLES
%token	WHERE
%token	WITH
%token	WRITE_SYM
%token  NO_WRITE_TO_BINLOG
%token	X509_SYM
%token	XOR
%token	COMPRESSED_SYM

%token  ERRORS
%token  WARNINGS

%token	ASCII_SYM
%token	BIGINT
%token	BLOB_SYM
%token	CHAR_SYM
%token	CHANGED
%token	COALESCE
%token	DATETIME
%token	DATE_SYM
%token	DECIMAL_SYM
%token	DOUBLE_SYM
%token	ENUM
%token	FAST_SYM
%token	FLOAT_SYM
%token  GEOMETRY_SYM
%token	INT_SYM
%token	LIMIT
%token	LONGBLOB
%token	LONGTEXT
%token	MEDIUMBLOB
%token	MEDIUMINT
%token	MEDIUMTEXT
%token	NUMERIC_SYM
%token	PRECISION
%token	QUICK
%token	REAL
%token	SIGNED_SYM
%token	SMALLINT
%token	STRING_SYM
%token	TEXT_SYM
%token	TIMESTAMP
%token	TIMESTAMP_ADD
%token	TIMESTAMP_DIFF
%token	TIME_SYM
%token	TINYBLOB
%token	TINYINT
%token	TINYTEXT
%token	ULONGLONG_NUM
%token	UNSIGNED
%token	VARBINARY
%token	VARCHAR
%token	VARYING
%token	ZEROFILL

%token	ADDDATE_SYM
%token	AGAINST
%token	ATAN
%token	BETWEEN_SYM
%token	BIT_AND
%token	BIT_OR
%token  BIT_XOR
%token	CASE_SYM
%token	CONCAT
%token	CONCAT_WS
%token	CURDATE
%token	CURTIME
%token	DATABASE
%token	DATE_ADD_INTERVAL
%token	DATE_SUB_INTERVAL
%token	DAY_HOUR_SYM
%token	DAY_MICROSECOND_SYM
%token	DAY_MINUTE_SYM
%token	DAY_SECOND_SYM
%token	DAY_SYM
%token	DECODE_SYM
%token	DES_ENCRYPT_SYM
%token	DES_DECRYPT_SYM
%token	ELSE
%token	ELT_FUNC
%token	ENCODE_SYM
%token	ENGINE_SYM
%token	ENGINES_SYM
%token	ENCRYPT
%token	EXPORT_SET
%token	EXTRACT_SYM
%token	FIELD_FUNC
%token	FORMAT_SYM
%token	FOR_SYM
%token  FRAC_SECOND_SYM
%token	FROM_UNIXTIME
%token	GEOMCOLLFROMTEXT
%token	GEOMFROMTEXT
%token	GEOMFROMWKB
%token  GEOMETRYCOLLECTION
%token  GROUP_CONCAT_SYM
%token	GROUP_UNIQUE_USERS
%token  GET_FORMAT
%token	HOUR_MICROSECOND_SYM
%token	HOUR_MINUTE_SYM
%token	HOUR_SECOND_SYM
%token	HOUR_SYM
%token	IDENTIFIED_SYM
%token	IF
%token	INSERT_METHOD
%token	INTERVAL_SYM
%token	LAST_INSERT_ID
%token	LEFT
%token	LINEFROMTEXT
%token  LINESTRING
%token	LOCATE
%token	MAKE_SET_SYM
%token	MASTER_POS_WAIT
%token  MICROSECOND_SYM
%token	MINUTE_MICROSECOND_SYM
%token	MINUTE_SECOND_SYM
%token	MINUTE_SYM
%token	MODE_SYM
%token	MODIFY_SYM
%token	MONTH_SYM
%token	MLINEFROMTEXT
%token	MPOINTFROMTEXT
%token	MPOLYFROMTEXT
%token  MULTILINESTRING
%token  MULTIPOINT
%token  MULTIPOLYGON
%token	NOW_SYM
%token	OLD_PASSWORD
%token	PASSWORD
%token	POINTFROMTEXT
%token	POINT_SYM
%token	POLYFROMTEXT
%token  POLYGON
%token	POSITION_SYM
%token	PROCEDURE
%token	QUARTER_SYM
%token	RAND
%token	REPLACE
%token	RIGHT
%token	ROUND
%token	SECOND_SYM
%token	SECOND_MICROSECOND_SYM
%token	SHARE_SYM
%token  SP_FUNC
%token	SUBDATE_SYM
%token	SUBSTRING
%token	SUBSTRING_INDEX
%token	TRIM
%token	UDA_CHAR_SUM
%token	UDA_FLOAT_SUM
%token	UDA_INT_SUM
%token	UDF_CHAR_FUNC
%token	UDF_FLOAT_FUNC
%token	UDF_INT_FUNC
%token	UNIQUE_USERS
%token	UNIX_TIMESTAMP
%token	USER
%token	UTC_DATE_SYM
%token	UTC_TIME_SYM
%token	UTC_TIMESTAMP_SYM
%token	WEEK_SYM
%token	WHEN_SYM
%token	WORK_SYM
%token	YEAR_MONTH_SYM
%token	YEAR_SYM
%token	YEARWEEK
%token	BENCHMARK_SYM
%token	END
%token	THEN_SYM

%token	SQL_BIG_RESULT
%token	SQL_CACHE_SYM
%token	SQL_CALC_FOUND_ROWS
%token	SQL_NO_CACHE_SYM
%token	SQL_SMALL_RESULT
%token  SQL_BUFFER_RESULT

%token  CURSOR_SYM
%token  ELSEIF_SYM
%token  ITERATE_SYM
%token  LEAVE_SYM
%token  LOOP_SYM
%token  REPEAT_SYM
%token  UNTIL_SYM
%token  WHILE_SYM
%token  ASENSITIVE_SYM
%token  INSENSITIVE_SYM
%token  SENSITIVE_SYM

%token  ISSUER_SYM
%token  SUBJECT_SYM
%token  CIPHER_SYM

%token  BEFORE_SYM
%left   SET_VAR
%left	OR_OR_CONCAT OR
%left	AND
%left	BETWEEN_SYM CASE_SYM WHEN_SYM THEN_SYM ELSE
%left	EQ EQUAL_SYM GE GT_SYM LE LT NE IS LIKE REGEXP IN_SYM
%left	'|'
%left	'&'
%left	SHIFT_LEFT SHIFT_RIGHT
%left	'-' '+'
%left	'*' '/' '%' DIV_SYM MOD_SYM
%left   XOR
%left   '^'
%left	NEG '~'
%right	NOT
%right	BINARY COLLATE_SYM

%type <lex_str>
	IDENT IDENT_QUOTED TEXT_STRING REAL_NUM FLOAT_NUM NUM LONG_NUM HEX_NUM
	LEX_HOSTNAME ULONGLONG_NUM field_ident select_alias ident ident_or_text
        UNDERSCORE_CHARSET IDENT_sys TEXT_STRING_sys TEXT_STRING_literal
	NCHAR_STRING opt_component key_cache_name
        SP_FUNC ident_or_spfunc sp_opt_label

%type <lex_str_ptr>
	opt_table_alias

%type <table>
	table_ident references

%type <simple_string>
	remember_name remember_end opt_ident opt_db text_or_password
	opt_escape opt_constraint

%type <string>
	text_string opt_gconcat_separator

%type <num>
	type int_type real_type order_dir opt_field_spec lock_option
	udf_type if_exists opt_local opt_table_options table_options
        table_option opt_if_not_exists opt_no_write_to_binlog opt_var_type
        opt_var_ident_type delete_option opt_temporary all_or_any opt_distinct
        opt_ignore_leaves fulltext_options

%type <ulong_num>
	ULONG_NUM raid_types merge_insert_types

%type <ulonglong_number>
	ulonglong_num

%type <lock_type>
	replace_lock_option opt_low_priority insert_lock_option load_data_lock

%type <item>
	literal text_literal insert_ident order_ident
	simple_ident select_item2 expr opt_expr opt_else sum_expr in_sum_expr
	table_wild no_in_expr expr_expr simple_expr no_and_expr udf_expr
	using_list expr_or_default set_expr_or_default interval_expr
	param_marker singlerow_subselect singlerow_subselect_init
	signed_literal NUM_literal
	exists_subselect exists_subselect_init sp_opt_default

%type <item_list>
	expr_list sp_expr_list udf_expr_list udf_expr_list2 when_list
	ident_list ident_list_arg

%type <key_type>
	key_type opt_unique_or_fulltext constraint_key_type

%type <key_alg>
	key_alg opt_btree_or_rtree

%type <string_list>
	key_usage_list

%type <key_part>
	key_part

%type <table_list>
	join_table_list  join_table

%type <udf>
	UDF_CHAR_FUNC UDF_FLOAT_FUNC UDF_INT_FUNC
	UDA_CHAR_SUM UDA_FLOAT_SUM UDA_INT_SUM

%type <date_time_type> date_time_type;
%type <interval> interval

%type <interval_time_st> interval_time_st

%type <db_type> storage_engines

%type <row_type> row_types

%type <tx_isolation> isolation_types

%type <ha_rkey_mode> handler_rkey_mode

%type <cast_type> cast_type cast_type_finalize

%type <udf_type> udf_func_type

%type <symbol> FUNC_ARG0 FUNC_ARG1 FUNC_ARG2 FUNC_ARG3 keyword

%type <lex_user> user grant_user

%type <charset>
	opt_collate
	charset_name
	charset_name_or_default
	old_or_new_charset_name
	old_or_new_charset_name_or_default
	collation_name
	collation_name_or_default

%type <variable> internal_variable_name

%type <select_lex> in_subselect in_subselect_init

%type <boolfunc2creator> comp_op

%type <NONE>
	query verb_clause create change select do drop insert replace insert2
	insert_values update delete truncate rename
	show describe load alter optimize keycache preload flush
	reset purge begin commit rollback savepoint
	slave master_def master_defs master_file_def slave_until_opts
	repair restore backup analyze check start checksum
	field_list field_list_item field_spec kill column_def key_def
	keycache_list assign_to_keycache preload_list preload_keys
	select_item_list select_item values_list no_braces
	opt_limit_clause delete_limit_clause fields opt_values values
	procedure_list procedure_list2 procedure_item
	when_list2 expr_list2 udf_expr_list3 handler
	opt_precision opt_ignore opt_column opt_restrict
	grant revoke set lock unlock string_list field_options field_option
	field_opt_list opt_binary table_lock_list table_lock
	ref_list opt_on_delete opt_on_delete_list opt_on_delete_item use
	opt_delete_options opt_delete_option varchar nchar nvarchar
	opt_outer table_list table_name opt_option opt_place
	opt_attribute opt_attribute_list attribute column_list column_list_id
	opt_column_list grant_privileges opt_table user_list grant_option
	grant_privilege grant_privilege_list
	flush_options flush_option
	equal optional_braces opt_key_definition key_usage_list2
	opt_mi_check_type opt_to mi_check_types normal_join
	table_to_table_list table_to_table opt_table_list opt_as
	handler_rkey_function handler_read_or_scan
	single_multi table_wild_list table_wild_one opt_wild
	union_clause union_list union_option
	precision subselect_start opt_and charset
	subselect_end select_var_list select_var_list_init help opt_len
	opt_extended_describe
	statement sp_suid
	sp_c_chistics sp_a_chistics sp_chistic sp_c_chistic sp_a_chistic
END_OF_INPUT

%type <NONE> call sp_proc_stmts sp_proc_stmt
%type <num>  sp_decl_idents sp_opt_inout sp_handler_type sp_hcond_list
%type <spcondtype> sp_cond sp_hcond
%type <spblock> sp_decls sp_decl
%type <lex> sp_cursor_stmt

%type <NONE>
	'-' '+' '*' '/' '%' '(' ')'
	',' '!' '{' '}' '&' '|' AND OR OR_OR_CONCAT BETWEEN_SYM CASE_SYM
	THEN_SYM WHEN_SYM DIV_SYM MOD_SYM
%%


query:
	END_OF_INPUT
	{
	   THD *thd= YYTHD;
	   if (!thd->bootstrap &&
	      (!(thd->lex->select_lex.options & OPTION_FOUND_COMMENT)))
	   {
	     send_error(thd,ER_EMPTY_QUERY);
	     YYABORT;
	   }
	   else
	   {
<<<<<<< HEAD
	     thd->lex->sql_command = SQLCOM_EMPTY_QUERY;
=======
	     thd->lex->sql_command= SQLCOM_EMPTY_QUERY;
>>>>>>> d37da004
	   }
	}
	| verb_clause END_OF_INPUT {};

verb_clause:
	  statement
	| begin
	;

/* Verb clauses, except begin */
statement:
	  alter
	| analyze
	| backup
	| call
	| change
	| check
	| checksum
	| commit
	| create
	| delete
	| describe
	| do
	| drop
	| flush
	| grant
	| handler
	| help
	| insert
	| kill
	| load
	| lock
	| optimize
        | keycache
	| preload
	| purge
	| rename
	| repair
	| replace
	| reset
	| restore
	| revoke
	| rollback
	| savepoint
	| select
	| set
	| show
	| slave
	| start
	| truncate
	| unlock
	| update
	| use
        ;

/* help */

help:
       HELP_SYM ident_or_text
       {
	  LEX *lex= Lex;
	  lex->sql_command= SQLCOM_HELP;
	  lex->help_arg= $2.str;
       };

/* change master */

change:
       CHANGE MASTER_SYM TO_SYM
        {
	  LEX *lex = Lex;
	  lex->sql_command = SQLCOM_CHANGE_MASTER;
	  bzero((char*) &lex->mi, sizeof(lex->mi));
        }
       master_defs
	{}
       ;

master_defs:
       master_def
       | master_defs ',' master_def;

master_def:
       MASTER_HOST_SYM EQ TEXT_STRING_sys
       {
	 Lex->mi.host = $3.str;
       }
       |
       MASTER_USER_SYM EQ TEXT_STRING_sys
       {
	 Lex->mi.user = $3.str;
       }
       |
       MASTER_PASSWORD_SYM EQ TEXT_STRING_sys
       {
	 Lex->mi.password = $3.str;
       }
       |
       MASTER_PORT_SYM EQ ULONG_NUM
       {
	 Lex->mi.port = $3;
       }
       |
       MASTER_CONNECT_RETRY_SYM EQ ULONG_NUM
       {
	 Lex->mi.connect_retry = $3;
       }
       | MASTER_SSL_SYM EQ ULONG_NUM
         {
           Lex->mi.ssl= $3 ? 
               LEX_MASTER_INFO::SSL_ENABLE : LEX_MASTER_INFO::SSL_DISABLE;
         }
       | MASTER_SSL_CA_SYM EQ TEXT_STRING_sys
         {
           Lex->mi.ssl_ca= $3.str;
         }
       | MASTER_SSL_CAPATH_SYM EQ TEXT_STRING_sys
         {
           Lex->mi.ssl_capath= $3.str;
         }
       | MASTER_SSL_CERT_SYM EQ TEXT_STRING_sys
         {
           Lex->mi.ssl_cert= $3.str;
         }
       | MASTER_SSL_CIPHER_SYM EQ TEXT_STRING_sys
         {
           Lex->mi.ssl_cipher= $3.str;
         }
       | MASTER_SSL_KEY_SYM EQ TEXT_STRING_sys
         {
           Lex->mi.ssl_key= $3.str;
	 }
       |
         master_file_def
       ;

master_file_def:
       MASTER_LOG_FILE_SYM EQ TEXT_STRING_sys
       {
	 Lex->mi.log_file_name = $3.str;
       }
       | MASTER_LOG_POS_SYM EQ ulonglong_num
         {
           Lex->mi.pos = $3;
           /* 
              If the user specified a value < BIN_LOG_HEADER_SIZE, adjust it
              instead of causing subsequent errors. 
              We need to do it in this file, because only there we know that 
              MASTER_LOG_POS has been explicitely specified. On the contrary
              in change_master() (sql_repl.cc) we cannot distinguish between 0
              (MASTER_LOG_POS explicitely specified as 0) and 0 (unspecified),
              whereas we want to distinguish (specified 0 means "read the binlog
              from 0" (4 in fact), unspecified means "don't change the position
              (keep the preceding value)").
           */
           Lex->mi.pos = max(BIN_LOG_HEADER_SIZE, Lex->mi.pos);
         }
       | RELAY_LOG_FILE_SYM EQ TEXT_STRING_sys
         {
           Lex->mi.relay_log_name = $3.str;
         }
       | RELAY_LOG_POS_SYM EQ ULONG_NUM
         {
           Lex->mi.relay_log_pos = $3;
           /* Adjust if < BIN_LOG_HEADER_SIZE (same comment as Lex->mi.pos) */
           Lex->mi.relay_log_pos = max(BIN_LOG_HEADER_SIZE, Lex->mi.relay_log_pos);
         }
       ;

/* create a table */

create:
	CREATE opt_table_options TABLE_SYM opt_if_not_exists table_ident
	{
	  THD *thd= YYTHD;
	  LEX *lex=Lex;
	  lex->sql_command= SQLCOM_CREATE_TABLE;
	  if (!lex->select_lex.add_table_to_list(thd,$5,
						 ($2 &
						  HA_LEX_CREATE_TMP_TABLE ?
						  &tmp_table_alias :
						  (LEX_STRING*) 0),
						 TL_OPTION_UPDATING,
						 ((using_update_log)?
						  TL_READ_NO_INSERT:
						  TL_READ)))
	    YYABORT;
	  lex->create_list.empty();
	  lex->key_list.empty();
	  lex->col_list.empty();
	  lex->change=NullS;
	  bzero((char*) &lex->create_info,sizeof(lex->create_info));
	  lex->create_info.options=$2 | $4;
	  lex->create_info.db_type= (enum db_type) lex->thd->variables.table_type;
	  lex->create_info.default_table_charset= thd->variables.collation_database;
	  lex->name=0;
	}
	create2
	  { Lex->current_select= &Lex->select_lex; }
	| CREATE opt_unique_or_fulltext INDEX ident key_alg ON table_ident
	  {
	    LEX *lex=Lex;
	    lex->sql_command= SQLCOM_CREATE_INDEX;
	    if (!lex->current_select->add_table_to_list(lex->thd, $7, NULL,
							TL_OPTION_UPDATING))
	      YYABORT;
	    lex->create_list.empty();
	    lex->key_list.empty();
	    lex->col_list.empty();
	    lex->change=NullS;
	  }
	   '(' key_list ')'
	  {
	    LEX *lex=Lex;

	    lex->key_list.push_back(new Key($2,$4.str, $5, lex->col_list));
	    lex->col_list.empty();
	  }
	| CREATE DATABASE opt_if_not_exists ident
	  { Lex->create_info.default_table_charset=NULL; }
	  opt_create_database_options
	  {
	    LEX *lex=Lex;
	    lex->sql_command=SQLCOM_CREATE_DB;
	    lex->name=$4.str;
            lex->create_info.options=$3;
	  }
	| CREATE udf_func_type FUNCTION_SYM ident_or_spfunc
	  {
	    LEX *lex=Lex;
	    lex->udf.name = $4;
	    lex->udf.type= $2;
	  }
	  create_function_tail
	  {}
	| CREATE PROCEDURE ident
	  {
	    LEX *lex= Lex;
	    sp_head *sp;

	    if (lex->sphead)
	    {
	      net_printf(YYTHD, ER_SP_NO_RECURSIVE_CREATE, "PROCEDURE");
	      YYABORT;
	    }
	    /* Order is important here: new - reset - init */
	    sp= new sp_head();
	    sp->reset_thd_mem_root(YYTHD);
	    sp->init(lex);

	    sp->m_type= TYPE_ENUM_PROCEDURE;
	    lex->sphead= sp;
	    /*
	     * We have to turn of CLIENT_MULTI_QUERIES while parsing a
	     * stored procedure, otherwise yylex will chop it into pieces
	     * at each ';'.
	     */
	    sp->m_old_cmq= YYTHD->client_capabilities & CLIENT_MULTI_QUERIES;
	    YYTHD->client_capabilities &= (~CLIENT_MULTI_QUERIES);
	  }
          '('
	  {
	    LEX *lex= Lex;

	    lex->sphead->m_param_begin= lex->tok_start+1;
	  }
	  sp_pdparam_list
	  ')'
	  {
	    LEX *lex= Lex;

	    lex->sphead->m_param_end= lex->tok_start;
	    lex->spcont->set_params();
	    bzero((char *)&lex->sp_chistics, sizeof(st_sp_chistics));
	  }
	  sp_c_chistics
	  {
	    LEX *lex= Lex;

	    lex->sphead->m_chistics= &lex->sp_chistics;
	    lex->sphead->m_body_begin= lex->tok_start;
	  }
	  sp_proc_stmt
	  {
	    LEX *lex= Lex;

	    lex->sphead->init_strings(YYTHD, lex, &$3);
	    lex->sql_command= SQLCOM_CREATE_PROCEDURE;
	    /* Restore flag if it was cleared above */
	    if (lex->sphead->m_old_cmq)
	      YYTHD->client_capabilities |= CLIENT_MULTI_QUERIES;
	    lex->sphead->restore_thd_mem_root(YYTHD);
	  } 
	;

ident_or_spfunc:
	  IDENT_sys { $$= $1; }
	| SP_FUNC { $$= $1; }
	;

create_function_tail:
	  RETURNS_SYM udf_type UDF_SONAME_SYM TEXT_STRING_sys
	  {
	    LEX *lex=Lex;
	    lex->sql_command = SQLCOM_CREATE_FUNCTION;
	    lex->udf.returns=(Item_result) $2;
	    lex->udf.dl=$4.str;
	  }
	| '('
	  {
	    LEX *lex= Lex;
	    sp_head *sp;

	    if (lex->sphead)
	    {
	      net_printf(YYTHD, ER_SP_NO_RECURSIVE_CREATE, "FUNCTION");
	      YYABORT;
	    }
	    /* Order is important here: new - reset - init */
	    sp= new sp_head();
	    sp->reset_thd_mem_root(YYTHD);
	    sp->init(lex);

	    sp->m_type= TYPE_ENUM_FUNCTION;
	    lex->sphead= sp;
	    /*
	     * We have to turn of CLIENT_MULTI_QUERIES while parsing a
	     * stored procedure, otherwise yylex will chop it into pieces
	     * at each ';'.
	     */
	    sp->m_old_cmq= YYTHD->client_capabilities & CLIENT_MULTI_QUERIES;
	    YYTHD->client_capabilities &= ~CLIENT_MULTI_QUERIES;
	    lex->sphead->m_param_begin= lex->tok_start+1;
	  }
          sp_fdparam_list ')'
	  {
	    LEX *lex= Lex;

	    lex->spcont->set_params();
	    lex->sphead->m_param_end= lex->tok_start;
	  }
	  RETURNS_SYM
	  {
	    Lex->sphead->m_returns_begin= Lex->tok_start;
	  }
	  type
	  {
	    LEX *lex= Lex;

	    lex->sphead->m_returns_end= lex->tok_start;
	    lex->sphead->m_returns= (enum enum_field_types)$8;
	    bzero((char *)&lex->sp_chistics, sizeof(st_sp_chistics));
	  }
	  sp_c_chistics
	  {
	    LEX *lex= Lex;

	    lex->sphead->m_chistics= &lex->sp_chistics;
	    lex->sphead->m_body_begin= lex->tok_start;
	  }
	  sp_proc_stmt
	  {
	    LEX *lex= Lex;
	    sp_head *sp= lex->sphead;

	    lex->sql_command= SQLCOM_CREATE_SPFUNCTION;
	    sp->init_strings(YYTHD, lex, &lex->udf.name);
	    /* Restore flag if it was cleared above */
	    if (sp->m_old_cmq)
	      YYTHD->client_capabilities |= CLIENT_MULTI_QUERIES;
	    sp->restore_thd_mem_root(YYTHD);
	  }
	;

sp_a_chistics:
	  /* Empty */ {}
	| sp_a_chistics sp_a_chistic {}
	;

sp_c_chistics:
	  /* Empty */ {}
	| sp_c_chistics sp_c_chistic {}
	;

/* Characteristics for both create and alter */
sp_chistic:
	  COMMENT_SYM TEXT_STRING_sys { Lex->sp_chistics.comment= $2; }
	| sp_suid { }
	;

/* Alter characteristics */
sp_a_chistic:
	  sp_chistic     { }
	| NAME_SYM ident { Lex->name= $2.str; }
	;

/* Create characteristics */
sp_c_chistic:
	  sp_chistic            { }
	| LANGUAGE_SYM SQL_SYM  { }
	| DETERMINISTIC_SYM     { Lex->sp_chistics.detistic= TRUE; }
	| NOT DETERMINISTIC_SYM { Lex->sp_chistics.detistic= FALSE; }
	;

sp_suid:
	  SQL_SYM SECURITY_SYM DEFINER_SYM
	  {
	    Lex->sp_chistics.suid= IS_SUID;
	  }
	| SQL_SYM SECURITY_SYM INVOKER_SYM
	  {
	    Lex->sp_chistics.suid= IS_NOT_SUID;
	  }
	;

call:
	  CALL_SYM ident_or_spfunc
	  {
	    LEX *lex = Lex;

	    lex->sql_command= SQLCOM_CALL;
	    lex->udf.name= $2;
	    lex->value_list.empty();
	  }
          '(' sp_cparam_list ')' {}
	;

/* CALL parameters */
sp_cparam_list:
	  /* Empty */
	| sp_cparams
	;

sp_cparams:
	  sp_cparams ',' expr
	  {
	    Lex->value_list.push_back($3);
	  }
	| expr
	  {
	    Lex->value_list.push_back($1);
	  }
	;

/* Stored FUNCTION parameter declaration list */
sp_fdparam_list:
	  /* Empty */
	| sp_fdparams
	;

sp_fdparams:
	  sp_fdparams ',' sp_fdparam
	| sp_fdparam
	;

sp_fdparam:
	  ident type sp_opt_locator
	  {
	    LEX *lex= Lex;
	    sp_pcontext *spc= lex->spcont;

	    if (spc->find_pvar(&$1, TRUE))
	    {
	      net_printf(YYTHD, ER_SP_DUP_PARAM, $1.str);
	      YYABORT;
	    }
	    spc->push_pvar(&$1, (enum enum_field_types)$2, sp_param_in);
	  }
	;

/* Stored PROCEDURE parameter declaration list */
sp_pdparam_list:
	  /* Empty */
	| sp_pdparams
	;

sp_pdparams:
	  sp_pdparams ',' sp_pdparam
	| sp_pdparam
	;

sp_pdparam:
	  sp_opt_inout ident type sp_opt_locator
	  {
	    LEX *lex= Lex;
	    sp_pcontext *spc= lex->spcont;

	    if (spc->find_pvar(&$2, TRUE))
	    {
	      net_printf(YYTHD, ER_SP_DUP_PARAM, $2.str);
	      YYABORT;
	    }
	    spc->push_pvar(&$2, (enum enum_field_types)$3,
			   (sp_param_mode_t)$1);
	  }
	;

sp_opt_inout:
	  /* Empty */ { $$= sp_param_in; }
	| IN_SYM      { $$= sp_param_in; }
	| OUT_SYM     { $$= sp_param_out; }
	| INOUT_SYM   { $$= sp_param_inout; }
	;

sp_opt_locator:
	  /* Empty */
	| AS LOCATOR_SYM
	;

sp_proc_stmts:
	  /* Empty */ {}
	| sp_proc_stmts sp_proc_stmt ';'
	;

sp_decls:
	  /* Empty */
	  {
	    $$.vars= $$.conds= $$.hndlrs= $$.curs= 0;
	  }
	| sp_decls sp_decl ';'
	  {
	    $$.vars= $1.vars + $2.vars;
	    $$.conds= $1.conds + $2.conds;
	    $$.hndlrs= $1.hndlrs + $2.hndlrs;
	    $$.curs= $1.curs + $2.curs;
	  }
	;

sp_decl:
	  DECLARE_SYM sp_decl_idents type sp_opt_default
	  {
	    LEX *lex= Lex;
	    uint max= lex->spcont->current_framesize();
	    enum enum_field_types type= (enum enum_field_types)$3;
	    Item *it= $4;

	    for (uint i = max-$2 ; i < max ; i++)
	    {
	      lex->spcont->set_type(i, type);
	      if (! it)
	        lex->spcont->set_isset(i, FALSE);
	      else
	      {
	        sp_instr_set *in= new sp_instr_set(lex->sphead->instructions(),
	                                           i, it, type);

	        lex->sphead->add_instr(in);
	        lex->spcont->set_isset(i, TRUE);
	      }
	    }
	    $$.vars= $2;
	    $$.conds= $$.hndlrs= $$.curs= 0;
	  }
	| DECLARE_SYM ident CONDITION_SYM FOR_SYM sp_cond
	  {
	    LEX *lex= Lex;
	    sp_pcontext *spc= lex->spcont;

	    if (spc->find_cond(&$2, TRUE))
	    {
	      net_printf(YYTHD, ER_SP_DUP_COND, $2.str);
	      YYABORT;
	    }
	    YYTHD->lex->spcont->push_cond(&$2, $5);
	    $$.vars= $$.hndlrs= $$.curs= 0;
	    $$.conds= 1;
	  }
	| DECLARE_SYM sp_handler_type HANDLER_SYM FOR_SYM
	  {
	    LEX *lex= Lex;
	    sp_head *sp= lex->sphead;
	    sp_pcontext *ctx= lex->spcont;
	    sp_instr_hpush_jump *i=
              new sp_instr_hpush_jump(sp->instructions(), $2,
	                              ctx->current_framesize());

	    sp->add_instr(i);
	    sp->push_backpatch(i, ctx->push_label((char *)"", 0));
	    ctx->add_handler();
	  }
	  sp_hcond_list sp_proc_stmt
	  {
	    LEX *lex= Lex;
	    sp_head *sp= lex->sphead;
	    sp_label_t *hlab= lex->spcont->pop_label(); /* After this hdlr */

	    if ($2 == SP_HANDLER_CONTINUE)
	      sp->add_instr(new sp_instr_hreturn(sp->instructions(),
	                                         lex->spcont->current_framesize()));
	    else
	    {  /* EXIT or UNDO handler, just jump to the end of the block */
	      sp_instr_jump *i= new sp_instr_jump(sp->instructions());

	      sp->add_instr(i);
	      sp->push_backpatch(i, lex->spcont->last_label()); /* Block end */
	    }
	    lex->sphead->backpatch(hlab);
	    $$.vars= $$.conds= $$.curs= 0;
	    $$.hndlrs= $6;
	  }
	| DECLARE_SYM ident CURSOR_SYM FOR_SYM sp_cursor_stmt
	  {
	    LEX *lex= Lex;
	    sp_head *sp= lex->sphead;
	    sp_pcontext *spc= lex->spcont;
	    uint offp;
	    sp_instr_cpush *i;

	    if (spc->find_cursor(&$2, &offp, TRUE))
	    {
	      net_printf(YYTHD, ER_SP_DUP_CURS, $2.str);
	      delete $5;
	      YYABORT;
	    }
            i= new sp_instr_cpush(sp->instructions(), $5);
	    sp->add_instr(i);
	    lex->spcont->push_cursor(&$2);
	    $$.vars= $$.conds= $$.hndlrs= 0;
	    $$.curs= 1;
	  }
	;

sp_cursor_stmt:
	  {
	    Lex->sphead->reset_lex(YYTHD);

	    /* We use statement here just be able to get a better
	       error message. Using 'select' works too, but will then
	       result in a generic "syntax error" if a non-select
	       statement is given. */
	  }
	  statement
	  {
	    LEX *lex= Lex;

	    if (lex->sql_command != SQLCOM_SELECT)
	    {
	      send_error(YYTHD, ER_SP_BAD_CURSOR_QUERY);
	      YYABORT;
	    }
	    if (lex->result)
	    {
	      send_error(YYTHD, ER_SP_BAD_CURSOR_SELECT);
	      YYABORT;
	    }
	    lex->sp_lex_in_use= TRUE;
	    $$= lex;
	    lex->sphead->restore_lex(YYTHD);
	  }
	;

sp_handler_type:
	  EXIT_SYM      { $$= SP_HANDLER_EXIT; }
	| CONTINUE_SYM  { $$= SP_HANDLER_CONTINUE; }
/*	| UNDO_SYM      { QQ No yet } */
	;

sp_hcond_list:
	  sp_hcond
	  {
	    LEX *lex= Lex;
	    sp_head *sp= lex->sphead;
	    sp_instr_hpush_jump *i= (sp_instr_hpush_jump *)sp->last_instruction();

	    i->add_condition($1);
	    $$= 1;
	  }
	| sp_hcond_list ',' sp_hcond
	  {
	    LEX *lex= Lex;
	    sp_head *sp= lex->sphead;
	    sp_instr_hpush_jump *i= (sp_instr_hpush_jump *)sp->last_instruction();

	    i->add_condition($3);
	    $$= $1 + 1;
	  }
	;

sp_cond:
	  ULONG_NUM
	  {			/* mysql errno */
	    $$= (sp_cond_type_t *)YYTHD->alloc(sizeof(sp_cond_type_t));
	    $$->type= sp_cond_type_t::number;
	    $$->mysqlerr= $1;
	  }
	| SQLSTATE_SYM opt_value TEXT_STRING_literal
	  {		/* SQLSTATE */
	    uint len= ($3.length < sizeof($$->sqlstate)-1 ?
                       $3.length : sizeof($$->sqlstate)-1);

	    $$= (sp_cond_type_t *)YYTHD->alloc(sizeof(sp_cond_type_t));
	    $$->type= sp_cond_type_t::state;
	    memcpy($$->sqlstate, $3.str, len);
	    $$->sqlstate[len]= '\0';
	  }
	;

opt_value:
	  /* Empty */  {}
	| VALUE_SYM    {}
	;

sp_hcond:
	  sp_cond
	  {
	    $$= $1;
	  }
	| ident			/* CONDITION name */
	  {
	    $$= Lex->spcont->find_cond(&$1);
	    if ($$ == NULL)
	    {
	      net_printf(YYTHD, ER_SP_COND_MISMATCH, $1.str);
	      YYABORT;
	    }
	  }
	| SQLWARNING_SYM	/* SQLSTATEs 01??? */
	  {
	    $$= (sp_cond_type_t *)YYTHD->alloc(sizeof(sp_cond_type_t));
	    $$->type= sp_cond_type_t::warning;
	  }
	| NOT FOUND_SYM		/* SQLSTATEs 02??? */
	  {
	    $$= (sp_cond_type_t *)YYTHD->alloc(sizeof(sp_cond_type_t));
	    $$->type= sp_cond_type_t::notfound;
	  }
	| SQLEXCEPTION_SYM	/* All other SQLSTATEs */
	  {
	    $$= (sp_cond_type_t *)YYTHD->alloc(sizeof(sp_cond_type_t));
	    $$->type= sp_cond_type_t::exception;
	  }
	;

sp_decl_idents:
	  ident
	  {
	    LEX *lex= Lex;
	    sp_pcontext *spc= lex->spcont;

	    if (spc->find_pvar(&$1, TRUE))
	    {
	      net_printf(YYTHD, ER_SP_DUP_VAR, $1.str);
	      YYABORT;
	    }
	    spc->push_pvar(&$1, (enum_field_types)0, sp_param_in);
	    $$= 1;
	  }
	| sp_decl_idents ',' ident
	  {
	    LEX *lex= Lex;
	    sp_pcontext *spc= lex->spcont;

	    if (spc->find_pvar(&$3, TRUE))
	    {
	      net_printf(YYTHD, ER_SP_DUP_VAR, $3.str);
	      YYABORT;
	    }
	    spc->push_pvar(&$3, (enum_field_types)0, sp_param_in);
	    $$= $1 + 1;
	  }
	;

sp_opt_default:
	  /* Empty */ { $$ = NULL; }
        | DEFAULT expr { $$ = $2; }
	;

sp_proc_stmt:
	  {
	    Lex->sphead->reset_lex(YYTHD);
	  }
	  statement
	  {
	    LEX *lex= Lex;

	    if (lex->sql_command == SQLCOM_SELECT && !lex->result)
	    {
	      /* We maybe have one or more SELECT without INTO */
	      lex->sphead->m_multi_results= TRUE;
	    }
	    /* Don't add an instruction for empty SET statements.
	    ** (This happens if the SET only contained local variables,
	    **  which get their set instructions generated separately.)
	    */
	    if (lex->sql_command != SQLCOM_SET_OPTION ||
		! lex->var_list.is_empty())
	    {
	      /* Currently we can't handle queries inside a FUNCTION,
	      ** because of the way table locking works.
	      ** This is unfortunate, and limits the usefulness of functions
	      ** a great deal, but it's nothing we can do about this at the
	      ** moment.
	      */
	      if (lex->sphead->m_type == TYPE_ENUM_FUNCTION &&
		  lex->sql_command != SQLCOM_SET_OPTION)
	      {
		send_error(YYTHD, ER_SP_BADSTATEMENT);
		YYABORT;
	      }
	      else
	      {
		sp_instr_stmt *i=new sp_instr_stmt(lex->sphead->instructions());

		i->set_lex(lex);
		lex->sphead->add_instr(i);
		lex->sp_lex_in_use= TRUE;
	      }
            }
	    lex->sphead->restore_lex(YYTHD);
          }
	| RETURN_SYM expr
	  {
	    LEX *lex= Lex;

	    if (lex->sphead->m_type == TYPE_ENUM_PROCEDURE)
	    {
	      send_error(YYTHD, ER_SP_BADRETURN);
	      YYABORT;
	    }
	    else
	    {
	      sp_instr_freturn *i;

	      if ($2->type() == Item::SUBSELECT_ITEM)
	      {  /* QQ For now, just disallow subselects as values */
	        send_error(lex->thd, ER_SP_BADSTATEMENT);
	        YYABORT;
	      }
	      i= new sp_instr_freturn(lex->sphead->instructions(),
		                      $2, lex->sphead->m_returns);
	      lex->sphead->add_instr(i);
	      lex->sphead->m_has_return= TRUE;
	    }
	  }
	| IF sp_if END IF {}
	| CASE_SYM WHEN_SYM
	  {
	    Lex->sphead->m_simple_case= FALSE;
	  }
	  sp_case END CASE_SYM {}
	| CASE_SYM expr WHEN_SYM
	  {
	    /* We "fake" this by using an anonymous variable which we
	       set to the expression. Note that all WHENs are evaluate
	       at the same frame level, so we then know that it's the
	       top-most variable in the frame. */
	    LEX *lex= Lex;
	    uint offset= lex->spcont->current_framesize();
	    sp_instr_set *i = new sp_instr_set(lex->sphead->instructions(),
	                                       offset, $2, MYSQL_TYPE_STRING);
	    LEX_STRING dummy;

	    dummy.str= (char *)"";
	    dummy.length= 0;
	    lex->spcont->push_pvar(&dummy, MYSQL_TYPE_STRING, sp_param_in);
	    lex->sphead->add_instr(i);
	    lex->sphead->m_simple_case= TRUE;
	  }
	  sp_case END CASE_SYM
	  {
	    Lex->spcont->pop_pvar();
	  }
	| sp_labeled_control
	  {}
	| { /* Unlabeled controls get a secret label. */
	    LEX *lex= Lex;

	    lex->spcont->push_label((char *)"", lex->sphead->instructions());
	  }
	  sp_unlabeled_control
	  {
	    LEX *lex= Lex;

	    lex->sphead->backpatch(lex->spcont->pop_label());
	  }
	| LEAVE_SYM IDENT
	  {
	    LEX *lex= Lex;
	    sp_head *sp = lex->sphead;
	    sp_label_t *lab= lex->spcont->find_label($2.str);

	    if (! lab)
	    {
	      net_printf(YYTHD, ER_SP_LILABEL_MISMATCH, "LEAVE", $2.str);
	      YYABORT;
	    }
	    else
	    {
	      sp_instr_jump *i= new sp_instr_jump(sp->instructions());

	      sp->push_backpatch(i, lab);  /* Jumping forward */
              sp->add_instr(i);
	    }
	  }
	| ITERATE_SYM IDENT
	  {
	    LEX *lex= Lex;
	    sp_label_t *lab= lex->spcont->find_label($2.str);

	    if (! lab || lab->isbegin)
	    {
	      net_printf(YYTHD, ER_SP_LILABEL_MISMATCH, "ITERATE", $2.str);
	      YYABORT;
	    }
	    else
	    {
	      uint ip= lex->sphead->instructions();
	      sp_instr_jump *i= new sp_instr_jump(ip, lab->ip); /* Jump back */

              lex->sphead->add_instr(i);
	    }
	  }
	| OPEN_SYM ident
	  {
	    LEX *lex= Lex;
	    sp_head *sp= lex->sphead;
	    uint offset;
	    sp_instr_copen *i;

	    if (! lex->spcont->find_cursor(&$2, &offset))
	    {
	      net_printf(YYTHD, ER_SP_CURSOR_MISMATCH, $2.str);
	      YYABORT;
	    }
	    i= new sp_instr_copen(sp->instructions(), offset);
	    sp->add_instr(i);
	  }
	| FETCH_SYM ident INTO
	  {
	    LEX *lex= Lex;
	    sp_head *sp= lex->sphead;
	    uint offset;
	    sp_instr_cfetch *i;

	    if (! lex->spcont->find_cursor(&$2, &offset))
	    {
	      net_printf(YYTHD, ER_SP_CURSOR_MISMATCH, $2.str);
	      YYABORT;
	    }
	    i= new sp_instr_cfetch(sp->instructions(), offset);
	    sp->add_instr(i);
	  }
	  sp_fetch_list
	  { }
	| CLOSE_SYM ident
	  {
	    LEX *lex= Lex;
	    sp_head *sp= lex->sphead;
	    uint offset;
	    sp_instr_cclose *i;

	    if (! lex->spcont->find_cursor(&$2, &offset))
	    {
	      net_printf(YYTHD, ER_SP_CURSOR_MISMATCH, $2.str);
	      YYABORT;
	    }
	    i= new sp_instr_cclose(sp->instructions(), offset);
	    sp->add_instr(i);
	  }
	;

sp_fetch_list:
	  ident
	  {
	    LEX *lex= Lex;
	    sp_head *sp= lex->sphead;
	    sp_pcontext *spc= lex->spcont;
	    sp_pvar_t *spv;

	    if (!spc || !(spv = spc->find_pvar(&$1)))
	    {
	      net_printf(YYTHD, ER_SP_UNDECLARED_VAR, $1.str);
	      YYABORT;
	    }
	    else
	    { /* An SP local variable */
	      sp_instr_cfetch *i= (sp_instr_cfetch *)sp->last_instruction();

	      i->add_to_varlist(spv);
	      spv->isset= TRUE;
	    }
	  }
	|
	  sp_fetch_list ',' ident
	  {
	    LEX *lex= Lex;
	    sp_head *sp= lex->sphead;
	    sp_pcontext *spc= lex->spcont;
	    sp_pvar_t *spv;

	    if (!spc || !(spv = spc->find_pvar(&$3)))
	    {
	      net_printf(YYTHD, ER_SP_UNDECLARED_VAR, $3.str);
	      YYABORT;
	    }
	    else
	    { /* An SP local variable */
	      sp_instr_cfetch *i= (sp_instr_cfetch *)sp->last_instruction();

	      i->add_to_varlist(spv);
	      spv->isset= TRUE;
	    }
	  }
	;

sp_if:
	  expr THEN_SYM
	  {
	    sp_head *sp= Lex->sphead;
	    sp_pcontext *ctx= Lex->spcont;
	    uint ip= sp->instructions();
	    sp_instr_jump_if_not *i = new sp_instr_jump_if_not(ip, $1);

	    sp->push_backpatch(i, ctx->push_label((char *)"", 0));
            sp->add_instr(i);
	  }
	  sp_proc_stmts
	  {
	    sp_head *sp= Lex->sphead;
	    sp_pcontext *ctx= Lex->spcont;
	    uint ip= sp->instructions();
	    sp_instr_jump *i = new sp_instr_jump(ip);

	    sp->add_instr(i);
	    sp->backpatch(ctx->pop_label());
	    sp->push_backpatch(i, ctx->push_label((char *)"", 0));
	  }
	  sp_elseifs
	  {
	    LEX *lex= Lex;

	    lex->sphead->backpatch(lex->spcont->pop_label());
	  }
	;

sp_elseifs:
	  /* Empty */
	| ELSEIF_SYM sp_if
	| ELSE sp_proc_stmts
	;

sp_case:
	  expr THEN_SYM
	  {
	    sp_head *sp= Lex->sphead;
	    sp_pcontext *ctx= Lex->spcont;
	    uint ip= sp->instructions();
	    sp_instr_jump_if_not *i;

	    if (! sp->m_simple_case)
	      i= new sp_instr_jump_if_not(ip, $1);
	    else
	    { /* Simple case: <caseval> = <whenval> */
	      LEX_STRING ivar;

	      ivar.str= (char *)"_tmp_";
	      ivar.length= 5;
	      Item *var= (Item*) new Item_splocal(ivar, 
						  ctx->current_framesize()-1);
	      Item *expr= new Item_func_eq(var, $1);

	      i= new sp_instr_jump_if_not(ip, expr);
	    }
	    sp->push_backpatch(i, ctx->push_label((char *)"", 0));
            sp->add_instr(i);
	  }
	  sp_proc_stmts
	  {
	    sp_head *sp= Lex->sphead;
	    sp_pcontext *ctx= Lex->spcont;
	    uint ip= sp->instructions();
	    sp_instr_jump *i = new sp_instr_jump(ip);

	    sp->add_instr(i);
	    sp->backpatch(ctx->pop_label());
	    sp->push_backpatch(i, ctx->push_label((char *)"", 0));
	  }
	  sp_whens
	  {
	    LEX *lex= Lex;

	    lex->sphead->backpatch(lex->spcont->pop_label());
	  }
	;

sp_whens:
	  /* Empty */ {}
	| WHEN_SYM sp_case {}
	| ELSE sp_proc_stmts {}
	;

sp_labeled_control:
	  IDENT ':'
	  {
	    LEX *lex= Lex;
	    sp_label_t *lab= lex->spcont->find_label($1.str);

	    if (lab)
	    {
	      net_printf(YYTHD, ER_SP_LABEL_REDEFINE, $1.str);
	      YYABORT;
	    }
	    else
	    {
	      lex->spcont->push_label($1.str,
	                              lex->sphead->instructions());
	    }
	  }
	  sp_unlabeled_control sp_opt_label
	  {
	    LEX *lex= Lex;

	    if ($5.str)
	    {
	      sp_label_t *lab= lex->spcont->find_label($5.str);

	      if (!lab ||
	          my_strcasecmp(system_charset_info, $5.str, lab->name) != 0)
	      {
	        net_printf(YYTHD, ER_SP_LABEL_MISMATCH, $5.str);
	        YYABORT;
	      }
	    }
	    lex->sphead->backpatch(lex->spcont->pop_label());
	  }
	;

sp_opt_label:
	  /* Empty  */
	  { $$.str= NULL; $$.length= 0; }
	| IDENT
	  { $$= $1; }
	;

sp_unlabeled_control:
	  BEGIN_SYM
	  { /* QQ This is just a dummy for grouping declarations and statements
	       together. No [[NOT] ATOMIC] yet, and we need to figure out how
	       make it coexist with the existing BEGIN COMMIT/ROLLBACK. */
	    LEX *lex= Lex;
	    sp_label_t *lab= lex->spcont->last_label();

	    lab->isbegin= TRUE;
	    /* Scope duplicate checking */
	    lex->spcont->push_scope();
	  }
	  sp_decls
	  sp_proc_stmts
	  END
	  {
	    LEX *lex= Lex;
	    sp_head *sp= lex->sphead;
	    sp_pcontext *ctx= lex->spcont;

  	    sp->backpatch(ctx->last_label());	/* We always has a label */
	    ctx->pop_pvar($3.vars);
	    ctx->pop_cond($3.conds);
	    ctx->pop_cursor($3.curs);
	    if ($3.hndlrs)
	      sp->add_instr(new sp_instr_hpop(sp->instructions(),$3.hndlrs));
	    if ($3.curs)
	      sp->add_instr(new sp_instr_cpop(sp->instructions(), $3.curs));
	    ctx->pop_scope();
	  }
	| LOOP_SYM
	  sp_proc_stmts END LOOP_SYM
	  {
	    LEX *lex= Lex;
	    uint ip= lex->sphead->instructions();
	    sp_label_t *lab= lex->spcont->last_label();  /* Jumping back */
	    sp_instr_jump *i = new sp_instr_jump(ip, lab->ip);

	    lex->sphead->add_instr(i);
	  }
	| WHILE_SYM expr DO_SYM
	  {
	    LEX *lex= Lex;
	    sp_head *sp= lex->sphead;
	    uint ip= sp->instructions();
	    sp_instr_jump_if_not *i = new sp_instr_jump_if_not(ip, $2);

	    /* Jumping forward */
	    sp->push_backpatch(i, lex->spcont->last_label());
            sp->add_instr(i);
	  }
	  sp_proc_stmts END WHILE_SYM
	  {
	    LEX *lex= Lex;
	    uint ip= lex->sphead->instructions();
	    sp_label_t *lab= lex->spcont->last_label();  /* Jumping back */
	    sp_instr_jump *i = new sp_instr_jump(ip, lab->ip);

	    lex->sphead->add_instr(i);
	  }
	| REPEAT_SYM sp_proc_stmts UNTIL_SYM expr END REPEAT_SYM
	  {
	    LEX *lex= Lex;
	    uint ip= lex->sphead->instructions();
	    sp_label_t *lab= lex->spcont->last_label();  /* Jumping back */
	    sp_instr_jump_if_not *i = new sp_instr_jump_if_not(ip, $4, lab->ip);

            lex->sphead->add_instr(i);
	  }
	;

create2:
 	'(' create2a {}
	| opt_create_table_options create3 {}
	| LIKE table_ident
      	  {
      	    LEX *lex=Lex;
     	    if (!(lex->name= (char *)$2))
              YYABORT;
    	  }
	| '(' LIKE table_ident ')'
      	  {
      	    LEX *lex=Lex;
     	    if (!(lex->name= (char *)$3))
              YYABORT;
    	  }
        ;

create2a:
        field_list ')' opt_create_table_options create3 {}
	|  create_select ')' { Select->set_braces(1);} union_opt {}
        ;

create3:
	/* empty */ {}
	| opt_duplicate opt_as     create_select
          { Select->set_braces(0);} union_clause {}
	| opt_duplicate opt_as '(' create_select ')'
          { Select->set_braces(1);} union_opt {}
        ;

create_select:
          SELECT_SYM
          {
	    LEX *lex=Lex;
	    lex->lock_option= (using_update_log) ? TL_READ_NO_INSERT : TL_READ;
	    if (lex->sql_command == SQLCOM_INSERT)
	      lex->sql_command= SQLCOM_INSERT_SELECT;
	    else if (lex->sql_command == SQLCOM_REPLACE)
	      lex->sql_command= SQLCOM_REPLACE_SELECT;
	    lex->current_select->table_list.save_and_clear(&lex->save_list);
	    mysql_init_select(lex);
	    lex->current_select->parsing_place= SELECT_LEX_NODE::SELECT_LIST;
          }
          select_options select_item_list
	  {
	    Select->parsing_place= SELECT_LEX_NODE::NO_MATTER;
	  }
	  opt_select_from
	  { Lex->current_select->table_list.push_front(&Lex->save_list); }
        ;

opt_as:
	/* empty */ {}
	| AS	    {};

opt_create_database_options:
	/* empty */			{}
	| create_database_options	{};

create_database_options:
	create_database_option					{}
	| create_database_options create_database_option	{};

create_database_option:
	  opt_default COLLATE_SYM collation_name_or_default	
	  { Lex->create_info.default_table_charset=$3; }
	| opt_default charset charset_name_or_default
	  { Lex->create_info.default_table_charset=$3; }
	;

opt_table_options:
	/* empty */	 { $$= 0; }
	| table_options  { $$= $1;};

table_options:
	table_option	{ $$=$1; }
	| table_option table_options { $$= $1 | $2; };

table_option:
	TEMPORARY	{ $$=HA_LEX_CREATE_TMP_TABLE; };

opt_if_not_exists:
	/* empty */	 { $$= 0; }
	| IF NOT EXISTS	 { $$=HA_LEX_CREATE_IF_NOT_EXISTS; };

opt_create_table_options:
	/* empty */
	| create_table_options;

create_table_options_space_separated:
	create_table_option
	| create_table_option create_table_options_space_separated;

create_table_options:
	create_table_option
	| create_table_option     create_table_options
	| create_table_option ',' create_table_options;

create_table_option:
	ENGINE_SYM opt_equal storage_engines    { Lex->create_info.db_type= $3; }
	| TYPE_SYM opt_equal storage_engines    { Lex->create_info.db_type= $3; WARN_DEPRECATED("TYPE=database_engine","ENGINE=database_engine"); }
	| MAX_ROWS opt_equal ulonglong_num	{ Lex->create_info.max_rows= $3; Lex->create_info.used_fields|= HA_CREATE_USED_MAX_ROWS;}
	| MIN_ROWS opt_equal ulonglong_num	{ Lex->create_info.min_rows= $3; Lex->create_info.used_fields|= HA_CREATE_USED_MIN_ROWS;}
	| AVG_ROW_LENGTH opt_equal ULONG_NUM	{ Lex->create_info.avg_row_length=$3; Lex->create_info.used_fields|= HA_CREATE_USED_AVG_ROW_LENGTH;}
	| PASSWORD opt_equal TEXT_STRING_sys	{ Lex->create_info.password=$3.str; }
	| COMMENT_SYM opt_equal TEXT_STRING_sys	{ Lex->create_info.comment=$3.str; }
	| AUTO_INC opt_equal ulonglong_num	{ Lex->create_info.auto_increment_value=$3; Lex->create_info.used_fields|= HA_CREATE_USED_AUTO;}
	| PACK_KEYS_SYM opt_equal ULONG_NUM	{ Lex->create_info.table_options|= $3 ? HA_OPTION_PACK_KEYS : HA_OPTION_NO_PACK_KEYS; Lex->create_info.used_fields|= HA_CREATE_USED_PACK_KEYS;}
	| PACK_KEYS_SYM opt_equal DEFAULT	{ Lex->create_info.table_options&= ~(HA_OPTION_PACK_KEYS | HA_OPTION_NO_PACK_KEYS); Lex->create_info.used_fields|= HA_CREATE_USED_PACK_KEYS;}
	| CHECKSUM_SYM opt_equal ULONG_NUM	{ Lex->create_info.table_options|= $3 ? HA_OPTION_CHECKSUM : HA_OPTION_NO_CHECKSUM; }
	| DELAY_KEY_WRITE_SYM opt_equal ULONG_NUM { Lex->create_info.table_options|= $3 ? HA_OPTION_DELAY_KEY_WRITE : HA_OPTION_NO_DELAY_KEY_WRITE; }
	| ROW_FORMAT_SYM opt_equal row_types	{ Lex->create_info.row_type= $3; }
	| RAID_TYPE opt_equal raid_types	{ Lex->create_info.raid_type= $3; Lex->create_info.used_fields|= HA_CREATE_USED_RAID;}
	| RAID_CHUNKS opt_equal ULONG_NUM	{ Lex->create_info.raid_chunks= $3; Lex->create_info.used_fields|= HA_CREATE_USED_RAID;}
	| RAID_CHUNKSIZE opt_equal ULONG_NUM	{ Lex->create_info.raid_chunksize= $3*RAID_BLOCK_SIZE; Lex->create_info.used_fields|= HA_CREATE_USED_RAID;}
	| UNION_SYM opt_equal '(' table_list ')'
	  {
	    /* Move the union list to the merge_list */
	    LEX *lex=Lex;
	    TABLE_LIST *table_list= lex->select_lex.get_table_list();
	    lex->create_info.merge_list= lex->select_lex.table_list;
	    lex->create_info.merge_list.elements--;
	    lex->create_info.merge_list.first= (byte*) (table_list->next);
	    lex->select_lex.table_list.elements=1;
	    lex->select_lex.table_list.next= (byte**) &(table_list->next);
	    table_list->next=0;
	    lex->create_info.used_fields|= HA_CREATE_USED_UNION;
	  }
	| DEFAULT charset opt_equal charset_name_or_default
	  {
	    Lex->create_info.default_table_charset= $4;
	    Lex->create_info.used_fields|= HA_CREATE_USED_DEFAULT_CHARSET;
	  }
	| charset opt_equal charset_name_or_default
	  {
	    Lex->create_info.table_charset= $3;
	    Lex->create_info.used_fields|= HA_CREATE_USED_CHARSET;
	  }
	| DEFAULT COLLATE_SYM opt_equal collation_name_or_default
	  {
	    Lex->create_info.table_charset= $4;
	    Lex->create_info.used_fields|= HA_CREATE_USED_DEFAULT_CHARSET;
	  }
	| COLLATE_SYM opt_equal collation_name_or_default
	  {
	    Lex->create_info.table_charset= $3;
	    Lex->create_info.used_fields|= HA_CREATE_USED_CHARSET;
	  }
	| INSERT_METHOD opt_equal merge_insert_types   { Lex->create_info.merge_insert_method= $3; Lex->create_info.used_fields|= HA_CREATE_USED_INSERT_METHOD;}
	| DATA_SYM DIRECTORY_SYM opt_equal TEXT_STRING_sys
	  { Lex->create_info.data_file_name= $4.str; }
	| INDEX DIRECTORY_SYM opt_equal TEXT_STRING_sys { Lex->create_info.index_file_name= $4.str; };

storage_engines:
	ident_or_text
	{
	  $$ = ha_resolve_by_name($1.str,$1.length);
	  if ($$ == DB_TYPE_UNKNOWN) {
	    net_printf(YYTHD, ER_UNKNOWN_STORAGE_ENGINE, $1.str);
	    YYABORT;
	  }
	};

row_types:
	DEFAULT		{ $$= ROW_TYPE_DEFAULT; }
	| FIXED_SYM	{ $$= ROW_TYPE_FIXED; }
	| DYNAMIC_SYM	{ $$= ROW_TYPE_DYNAMIC; }
	| COMPRESSED_SYM { $$= ROW_TYPE_COMPRESSED; };

raid_types:
	RAID_STRIPED_SYM { $$= RAID_TYPE_0; }
	| RAID_0_SYM	 { $$= RAID_TYPE_0; }
	| ULONG_NUM	 { $$=$1;};

merge_insert_types:
       NO_SYM            { $$= MERGE_INSERT_DISABLED; }
       | FIRST_SYM       { $$= MERGE_INSERT_TO_FIRST; }
       | LAST_SYM        { $$= MERGE_INSERT_TO_LAST; };

opt_select_from:
	opt_limit_clause {}
	| FROM DUAL_SYM {}
	| select_from select_lock_type;

udf_func_type:
	/* empty */	{ $$ = UDFTYPE_FUNCTION; }
	| AGGREGATE_SYM { $$ = UDFTYPE_AGGREGATE; };

udf_type:
	STRING_SYM {$$ = (int) STRING_RESULT; }
	| REAL {$$ = (int) REAL_RESULT; }
	| INT_SYM {$$ = (int) INT_RESULT; };

field_list:
	  field_list_item
	| field_list ',' field_list_item;


field_list_item:
	   column_def
         | key_def
         ;

column_def:
	  field_spec check_constraint
	| field_spec references
	  {
	    Lex->col_list.empty();		/* Alloced by sql_alloc */
	  }
	;

key_def:
	key_type opt_ident key_alg '(' key_list ')'
	  {
	    LEX *lex=Lex;
	    lex->key_list.push_back(new Key($1,$2, $3, lex->col_list));
	    lex->col_list.empty();		/* Alloced by sql_alloc */
	  }
	| opt_constraint constraint_key_type opt_ident key_alg '(' key_list ')'
	  {
	    LEX *lex=Lex;
	    const char *key_name= $3 ? $3:$1;
	    lex->key_list.push_back(new Key($2, key_name, $4, lex->col_list));
	    lex->col_list.empty();		/* Alloced by sql_alloc */
	  }
	| opt_constraint FOREIGN KEY_SYM opt_ident '(' key_list ')' references
	  {
	    LEX *lex=Lex;
	    lex->key_list.push_back(new foreign_key($4, lex->col_list,
				    $8,
				    lex->ref_list,
				    lex->fk_delete_opt,
				    lex->fk_update_opt,
				    lex->fk_match_option));
	    lex->col_list.empty();		/* Alloced by sql_alloc */
	  }
	| opt_constraint check_constraint
	  {
	    Lex->col_list.empty();		/* Alloced by sql_alloc */
	  }
	;

check_constraint:
	/* empty */
	| CHECK_SYM expr
	;

opt_constraint:
	/* empty */		{ $$=(char*) 0; }
	| CONSTRAINT opt_ident	{ $$=$2; };

field_spec:
	field_ident
	 {
	   LEX *lex=Lex;
	   lex->length=lex->dec=0; lex->type=0; lex->interval=0;
	   lex->default_value=0;
	   lex->comment=0;
	   lex->charset=NULL;
	 }
	type opt_attribute
	{
	  LEX *lex=Lex;
	  if (add_field_to_list(lex->thd, $1.str,
				(enum enum_field_types) $3,
				lex->length,lex->dec,lex->type,
				lex->default_value, lex->comment,
				lex->change,lex->interval,lex->charset,
				lex->uint_geom_type))
	    YYABORT;
	};

type:
	int_type opt_len field_options	{ $$=$1; }
	| real_type opt_precision field_options { $$=$1; }
	| FLOAT_SYM float_options field_options { $$=FIELD_TYPE_FLOAT; }
	| BIT_SYM opt_len		{ Lex->length=(char*) "1";
					  $$=FIELD_TYPE_TINY; }
	| BOOL_SYM			{ Lex->length=(char*) "1";
					  $$=FIELD_TYPE_TINY; }
	| BOOLEAN_SYM			{ Lex->length=(char*) "1";
					  $$=FIELD_TYPE_TINY; }
	| char '(' NUM ')' opt_binary	{ Lex->length=$3.str;
					  $$=FIELD_TYPE_STRING; }
	| char opt_binary		{ Lex->length=(char*) "1";
					  $$=FIELD_TYPE_STRING; }
	| nchar '(' NUM ')'		{ Lex->length=$3.str;
					  $$=FIELD_TYPE_STRING;
					  Lex->charset=national_charset_info; }
	| nchar				{ Lex->length=(char*) "1";
					  $$=FIELD_TYPE_STRING;
					  Lex->charset=national_charset_info; }
	| BINARY '(' NUM ')'		{ Lex->length=$3.str;
					  Lex->charset=&my_charset_bin;
					  $$=FIELD_TYPE_STRING; }
	| varchar '(' NUM ')' opt_binary { Lex->length=$3.str;
					  $$=FIELD_TYPE_VAR_STRING; }
	| nvarchar '(' NUM ')'		{ Lex->length=$3.str;
					  $$=FIELD_TYPE_VAR_STRING;
					  Lex->charset=national_charset_info; }
	| VARBINARY '(' NUM ')' 	{ Lex->length=$3.str;
					  Lex->charset=&my_charset_bin;
					  $$=FIELD_TYPE_VAR_STRING; }
	| YEAR_SYM opt_len field_options { $$=FIELD_TYPE_YEAR; }
	| DATE_SYM			{ $$=FIELD_TYPE_DATE; }
	| TIME_SYM			{ $$=FIELD_TYPE_TIME; }
	| TIMESTAMP
	  {
	    if (YYTHD->variables.sql_mode & MODE_MAXDB)
	      $$=FIELD_TYPE_DATETIME;
	    else
	      $$=FIELD_TYPE_TIMESTAMP;
	   }
	| TIMESTAMP '(' NUM ')'		{ Lex->length=$3.str;
					  $$=FIELD_TYPE_TIMESTAMP; }
	| DATETIME			{ $$=FIELD_TYPE_DATETIME; }
	| TINYBLOB			{ Lex->charset=&my_charset_bin;
					  $$=FIELD_TYPE_TINY_BLOB; }
	| BLOB_SYM opt_len		{ Lex->charset=&my_charset_bin;
					  $$=FIELD_TYPE_BLOB; }
	| GEOMETRY_SYM			{ Lex->charset=&my_charset_bin;
					  Lex->uint_geom_type= (uint) Field::GEOM_GEOMETRY;
					  $$=FIELD_TYPE_GEOMETRY; }
	| GEOMETRYCOLLECTION		{ Lex->charset=&my_charset_bin;
					  Lex->uint_geom_type= (uint) Field::GEOM_GEOMETRYCOLLECTION;
					  $$=FIELD_TYPE_GEOMETRY; }
	| POINT_SYM			{ Lex->charset=&my_charset_bin;
					  Lex->uint_geom_type= (uint) Field::GEOM_POINT;
					  $$=FIELD_TYPE_GEOMETRY; }
	| MULTIPOINT			{ Lex->charset=&my_charset_bin;
					  Lex->uint_geom_type= (uint) Field::GEOM_MULTIPOINT;
					  $$=FIELD_TYPE_GEOMETRY; }
	| LINESTRING			{ Lex->charset=&my_charset_bin;
					  Lex->uint_geom_type= (uint) Field::GEOM_LINESTRING;
					  $$=FIELD_TYPE_GEOMETRY; }
	| MULTILINESTRING		{ Lex->charset=&my_charset_bin;
					  Lex->uint_geom_type= (uint) Field::GEOM_MULTILINESTRING;
					  $$=FIELD_TYPE_GEOMETRY; }
	| POLYGON			{ Lex->charset=&my_charset_bin;
					  Lex->uint_geom_type= (uint) Field::GEOM_POLYGON;
					  $$=FIELD_TYPE_GEOMETRY; }
	| MULTIPOLYGON			{ Lex->charset=&my_charset_bin;
					  Lex->uint_geom_type= (uint) Field::GEOM_MULTIPOLYGON;
					  $$=FIELD_TYPE_GEOMETRY; }
	| MEDIUMBLOB			{ Lex->charset=&my_charset_bin;
					  $$=FIELD_TYPE_MEDIUM_BLOB; }
	| LONGBLOB			{ Lex->charset=&my_charset_bin;
					  $$=FIELD_TYPE_LONG_BLOB; }
	| LONG_SYM VARBINARY		{ Lex->charset=&my_charset_bin;
					  $$=FIELD_TYPE_MEDIUM_BLOB; }
	| LONG_SYM varchar opt_binary	{ $$=FIELD_TYPE_MEDIUM_BLOB; }
	| TINYTEXT opt_binary		{ $$=FIELD_TYPE_TINY_BLOB; }
	| TEXT_SYM opt_len opt_binary	{ $$=FIELD_TYPE_BLOB; }
	| MEDIUMTEXT opt_binary		{ $$=FIELD_TYPE_MEDIUM_BLOB; }
	| LONGTEXT opt_binary		{ $$=FIELD_TYPE_LONG_BLOB; }
	| DECIMAL_SYM float_options field_options
					{ $$=FIELD_TYPE_DECIMAL;}
	| NUMERIC_SYM float_options field_options
					{ $$=FIELD_TYPE_DECIMAL;}
	| FIXED_SYM float_options field_options
					{ $$=FIELD_TYPE_DECIMAL;}
	| ENUM {Lex->interval_list.empty();} '(' string_list ')' opt_binary
	  {
	    LEX *lex=Lex;
	    lex->interval=typelib(lex->interval_list);
	    $$=FIELD_TYPE_ENUM;
	  }
	| SET { Lex->interval_list.empty();} '(' string_list ')' opt_binary
	  {
	    LEX *lex=Lex;
	    lex->interval=typelib(lex->interval_list);
	    $$=FIELD_TYPE_SET;
	  }
	| LONG_SYM opt_binary		{ $$=FIELD_TYPE_MEDIUM_BLOB; }
	| SERIAL_SYM
	  {
	    $$=FIELD_TYPE_LONGLONG;
	    Lex->type|= (AUTO_INCREMENT_FLAG | NOT_NULL_FLAG | UNSIGNED_FLAG |
		         UNIQUE_FLAG);
	  }
	;

char:
	CHAR_SYM {}
	;

nchar:
	NCHAR_SYM {}
	| NATIONAL_SYM CHAR_SYM {}
	;

varchar:
	char VARYING {}
	| VARCHAR {}
	;

nvarchar:
	NATIONAL_SYM VARCHAR {}
	| NVARCHAR_SYM {}
	| NCHAR_SYM VARCHAR {}
	| NATIONAL_SYM CHAR_SYM VARYING {}
	| NCHAR_SYM VARYING {}
	;

int_type:
	INT_SYM		{ $$=FIELD_TYPE_LONG; }
	| TINYINT	{ $$=FIELD_TYPE_TINY; }
	| SMALLINT	{ $$=FIELD_TYPE_SHORT; }
	| MEDIUMINT	{ $$=FIELD_TYPE_INT24; }
	| BIGINT	{ $$=FIELD_TYPE_LONGLONG; };

real_type:
	REAL		{ $$= YYTHD->variables.sql_mode & MODE_REAL_AS_FLOAT ?
			      FIELD_TYPE_FLOAT : FIELD_TYPE_DOUBLE; }
	| DOUBLE_SYM	{ $$=FIELD_TYPE_DOUBLE; }
	| DOUBLE_SYM PRECISION { $$=FIELD_TYPE_DOUBLE; };


float_options:
	/* empty */		{}
	| '(' NUM ')'		{ Lex->length=$2.str; }
	| precision		{};

precision:
	'(' NUM ',' NUM ')'
	{
	  LEX *lex=Lex;
	  lex->length=$2.str; lex->dec=$4.str;
	};

field_options:
	/* empty */		{}
	| field_opt_list	{};

field_opt_list:
	field_opt_list field_option {}
	| field_option {};

field_option:
	SIGNED_SYM	{}
	| UNSIGNED	{ Lex->type|= UNSIGNED_FLAG;}
	| ZEROFILL	{ Lex->type|= UNSIGNED_FLAG | ZEROFILL_FLAG; };

opt_len:
	/* empty */	{ Lex->length=(char*) 0; } /* use default length */
	| '(' NUM ')'	{ Lex->length= $2.str; };

opt_precision:
	/* empty */	{}
	| precision	{};

opt_attribute:
	/* empty */ {}
	| opt_attribute_list {};

opt_attribute_list:
	opt_attribute_list attribute {}
	| attribute;

attribute:
	NULL_SYM	  { Lex->type&= ~ NOT_NULL_FLAG; }
	| NOT NULL_SYM	  { Lex->type|= NOT_NULL_FLAG; }
	| DEFAULT signed_literal { Lex->default_value=$2; }
	| AUTO_INC	  { Lex->type|= AUTO_INCREMENT_FLAG | NOT_NULL_FLAG; }
	| SERIAL_SYM DEFAULT VALUE_SYM
	  { Lex->type|= AUTO_INCREMENT_FLAG | NOT_NULL_FLAG | UNIQUE_FLAG; }
	| opt_primary KEY_SYM { Lex->type|= PRI_KEY_FLAG | NOT_NULL_FLAG; }
	| UNIQUE_SYM	  { Lex->type|= UNIQUE_FLAG; }
	| UNIQUE_SYM KEY_SYM { Lex->type|= UNIQUE_KEY_FLAG; }
	| COMMENT_SYM TEXT_STRING_sys { Lex->comment= &$2; }
	| COLLATE_SYM collation_name
	  {
	    if (Lex->charset && !my_charset_same(Lex->charset,$2))
	    {
	      net_printf(YYTHD,ER_COLLATION_CHARSET_MISMATCH,
			 $2->name,Lex->charset->csname);
	      YYABORT;
	    }
	    else
	    {
	      Lex->charset=$2;
	    }
	  }
	;

charset:
	CHAR_SYM SET	{}
	| CHARSET	{}
	;

charset_name:
	ident_or_text
	{
	  if (!($$=get_charset_by_csname($1.str,MY_CS_PRIMARY,MYF(0))))
	  {
	    net_printf(YYTHD,ER_UNKNOWN_CHARACTER_SET,$1.str);
	    YYABORT;
	  }
	}
	| BINARY { $$= &my_charset_bin; }
	;

charset_name_or_default:
	charset_name { $$=$1;   }
	| DEFAULT    { $$=NULL; } ;


old_or_new_charset_name:
	ident_or_text
	{
	  if (!($$=get_charset_by_csname($1.str,MY_CS_PRIMARY,MYF(0))) &&
	      !($$=get_old_charset_by_name($1.str)))
	  {
	    net_printf(YYTHD,ER_UNKNOWN_CHARACTER_SET,$1.str);
	    YYABORT;
	  }
	}
	| BINARY { $$= &my_charset_bin; }
	;

old_or_new_charset_name_or_default:
	old_or_new_charset_name { $$=$1;   }
	| DEFAULT    { $$=NULL; } ;

collation_name:
	ident_or_text
	{
	  if (!($$=get_charset_by_name($1.str,MYF(0))))
	  {
	    net_printf(YYTHD,ER_UNKNOWN_COLLATION,$1.str);
	    YYABORT;
	  }
	};

opt_collate:
	/* empty */	{ $$=NULL; }
	| COLLATE_SYM collation_name_or_default { $$=$2; }
	;

collation_name_or_default:
	collation_name { $$=$1;   }
	| DEFAULT    { $$=NULL; } ;

opt_default:
	/* empty */	{}
	| DEFAULT	{};

opt_binary:
	/* empty */			{ Lex->charset=NULL; }
	| ASCII_SYM			{ Lex->charset=&my_charset_latin1; }
	| BYTE_SYM			{ Lex->charset=&my_charset_bin; }
	| BINARY			{ Lex->charset=&my_charset_bin; }
	| UNICODE_SYM
	{
	  if (!(Lex->charset=get_charset_by_csname("ucs2",MY_CS_PRIMARY,MYF(0))))
	  {
	    net_printf(YYTHD,ER_UNKNOWN_CHARACTER_SET,"ucs2");
	    YYABORT;
	  }
	}
	| charset charset_name	{ Lex->charset=$2; } ;

opt_primary:
	/* empty */
	| PRIMARY_SYM
	;

references:
	REFERENCES table_ident
	{
	  LEX *lex=Lex;
	  lex->fk_delete_opt= lex->fk_update_opt= lex->fk_match_option= 0;
	  lex->ref_list.empty();
	}
	opt_ref_list
	{
	  $$=$2;
	};

opt_ref_list:
	/* empty */ opt_on_delete {}
	| '(' ref_list ')' opt_on_delete {};

ref_list:
	ref_list ',' ident	{ Lex->ref_list.push_back(new key_part_spec($3.str)); }
	| ident			{ Lex->ref_list.push_back(new key_part_spec($1.str)); };


opt_on_delete:
	/* empty */ {}
	| opt_on_delete_list {};

opt_on_delete_list:
	opt_on_delete_list opt_on_delete_item {}
	| opt_on_delete_item {};

opt_on_delete_item:
	ON DELETE_SYM delete_option   { Lex->fk_delete_opt= $3; }
	| ON UPDATE_SYM delete_option { Lex->fk_update_opt= $3; }
	| MATCH FULL	{ Lex->fk_match_option= foreign_key::FK_MATCH_FULL; }
	| MATCH PARTIAL { Lex->fk_match_option= foreign_key::FK_MATCH_PARTIAL; }
	| MATCH SIMPLE_SYM { Lex->fk_match_option= foreign_key::FK_MATCH_SIMPLE; };

delete_option:
	RESTRICT	 { $$= (int) foreign_key::FK_OPTION_RESTRICT; }
	| CASCADE	 { $$= (int) foreign_key::FK_OPTION_CASCADE; }
	| SET NULL_SYM   { $$= (int) foreign_key::FK_OPTION_SET_NULL; }
	| NO_SYM ACTION  { $$= (int) foreign_key::FK_OPTION_NO_ACTION; }
	| SET DEFAULT    { $$= (int) foreign_key::FK_OPTION_DEFAULT;  };

key_type:
	key_or_index			    { $$= Key::MULTIPLE; }
	| FULLTEXT_SYM			    { $$= Key::FULLTEXT; }
	| FULLTEXT_SYM key_or_index	    { $$= Key::FULLTEXT; }
	| SPATIAL_SYM			    { $$= Key::SPATIAL; }
	| SPATIAL_SYM key_or_index	    { $$= Key::SPATIAL; };

constraint_key_type:
	PRIMARY_SYM KEY_SYM  { $$= Key::PRIMARY; }
	| UNIQUE_SYM	    { $$= Key::UNIQUE; }
	| UNIQUE_SYM key_or_index { $$= Key::UNIQUE; };

key_or_index:
	KEY_SYM {}
	| INDEX {};

opt_keys_or_index:
	/* empty */ {}
	| keys_or_index
	;

keys_or_index:
	KEYS {}
	| INDEX {}
	| INDEXES {};

opt_unique_or_fulltext:
	/* empty */	{ $$= Key::MULTIPLE; }
	| UNIQUE_SYM	{ $$= Key::UNIQUE; }
	| FULLTEXT_SYM	{ $$= Key::FULLTEXT;}
	| SPATIAL_SYM	{ $$= Key::SPATIAL; }
        ;

key_alg:
	/* empty */		   { $$= HA_KEY_ALG_UNDEF; }
	| USING opt_btree_or_rtree { $$= $2; }
	| TYPE_SYM opt_btree_or_rtree  { $$= $2; };

opt_btree_or_rtree:
	BTREE_SYM	{ $$= HA_KEY_ALG_BTREE; }
	| RTREE_SYM	{ $$= HA_KEY_ALG_RTREE; }
	| HASH_SYM	{ $$= HA_KEY_ALG_HASH; };

key_list:
	key_list ',' key_part order_dir { Lex->col_list.push_back($3); }
	| key_part order_dir		{ Lex->col_list.push_back($1); };

key_part:
	ident			{ $$=new key_part_spec($1.str); }
	| ident '(' NUM ')'	{ $$=new key_part_spec($1.str,(uint) atoi($3.str)); };

opt_ident:
	/* empty */	{ $$=(char*) 0; }	/* Defaultlength */
	| field_ident	{ $$=$1.str; };

opt_component:
	/* empty */	 { $$.str= 0; $$.length= 0; }
	| '.' ident	 { $$=$2; };

string_list:
	text_string			{ Lex->interval_list.push_back($1); }
	| string_list ',' text_string	{ Lex->interval_list.push_back($3); };

/*
** Alter table
*/

alter:
	ALTER opt_ignore TABLE_SYM table_ident
	{
	  THD *thd= YYTHD;
	  LEX *lex= thd->lex;
	  lex->sql_command = SQLCOM_ALTER_TABLE;
	  lex->name=0;
	  if (!lex->select_lex.add_table_to_list(thd, $4, NULL,
						 TL_OPTION_UPDATING))
	    YYABORT;
	  lex->drop_primary=0;
	  lex->create_list.empty();
	  lex->key_list.empty();
	  lex->col_list.empty();
	  lex->drop_list.empty();
	  lex->alter_list.empty();
          lex->select_lex.init_order();
	  lex->select_lex.db=lex->name=0;
	  bzero((char*) &lex->create_info,sizeof(lex->create_info));
	  lex->create_info.db_type= DB_TYPE_DEFAULT;
	  lex->create_info.default_table_charset= thd->variables.collation_database;
	  lex->create_info.row_type= ROW_TYPE_NOT_USED;
          lex->alter_keys_onoff=LEAVE_AS_IS;
	  lex->tablespace_op=NO_TABLESPACE_OP;
          lex->simple_alter=1;
	}
	alter_list
	{}
	| ALTER DATABASE ident opt_create_database_options
	  {
	    LEX *lex=Lex;
	    lex->sql_command=SQLCOM_ALTER_DB;
	    lex->name=$3.str;
	  }
	| ALTER PROCEDURE ident
	  {
	    LEX *lex= Lex;

	    bzero((char *)&lex->sp_chistics, sizeof(st_sp_chistics));
	    lex->name= 0;
          }
	  sp_a_chistics
	  {
	    THD *thd= YYTHD;
	    LEX *lex=Lex;

	    lex->sql_command= SQLCOM_ALTER_PROCEDURE;
	    lex->udf.name= $3;
	  }
	| ALTER FUNCTION_SYM ident
	  {
	    LEX *lex= Lex;

	    bzero((char *)&lex->sp_chistics, sizeof(st_sp_chistics));
	    lex->name= 0;
          }
	  sp_a_chistics
	  {
	    THD *thd= YYTHD;
	    LEX *lex=Lex;

	    lex->sql_command= SQLCOM_ALTER_FUNCTION;
	    lex->udf.name= $3;
	  }
	;

alter_list:
	| DISCARD TABLESPACE { Lex->tablespace_op=DISCARD_TABLESPACE; }
	| IMPORT TABLESPACE { Lex->tablespace_op=IMPORT_TABLESPACE; }
        | alter_list_item
	| alter_list ',' alter_list_item;

add_column:
	ADD opt_column { Lex->change=0; };

alter_list_item:
	add_column column_def opt_place { Lex->simple_alter=0; }
	| ADD key_def { Lex->simple_alter=0; }
	| add_column '(' field_list ')'      { Lex->simple_alter=0; }
	| CHANGE opt_column field_ident
	  {
	     LEX *lex=Lex;
	     lex->change= $3.str; lex->simple_alter=0;
	  }
          field_spec opt_place
        | MODIFY_SYM opt_column field_ident
          {
            LEX *lex=Lex;
            lex->length=lex->dec=0; lex->type=0; lex->interval=0;
            lex->default_value=0;
	    lex->comment=0;
	    lex->charset= NULL;
            lex->simple_alter=0;
          }
          type opt_attribute
          {
            LEX *lex=Lex;
            if (add_field_to_list(lex->thd,$3.str,
                                  (enum enum_field_types) $5,
                                  lex->length,lex->dec,lex->type,
                                  lex->default_value, lex->comment,
				  $3.str, lex->interval, lex->charset,
				  lex->uint_geom_type))
	       YYABORT;
          }
          opt_place
	| DROP opt_column field_ident opt_restrict
	  {
	    LEX *lex=Lex;
	    lex->drop_list.push_back(new Alter_drop(Alter_drop::COLUMN,
					    $3.str)); lex->simple_alter=0;
	  }
	| DROP PRIMARY_SYM KEY_SYM
	  {
	    LEX *lex=Lex;
	    lex->drop_primary=1; lex->simple_alter=0;
	  }
	| DROP FOREIGN KEY_SYM opt_ident { Lex->simple_alter=0; }
	| DROP key_or_index field_ident
	  {
	    LEX *lex=Lex;
	    lex->drop_list.push_back(new Alter_drop(Alter_drop::KEY,
						    $3.str));
	    lex->simple_alter=0;
	  }
	| DISABLE_SYM KEYS { Lex->alter_keys_onoff=DISABLE; }
	| ENABLE_SYM KEYS  { Lex->alter_keys_onoff=ENABLE; }
	| ALTER opt_column field_ident SET DEFAULT signed_literal
	  {
	    LEX *lex=Lex;
	    lex->alter_list.push_back(new Alter_column($3.str,$6));
	    lex->simple_alter=0;
	  }
	| ALTER opt_column field_ident DROP DEFAULT
	  {
	    LEX *lex=Lex;
	    lex->alter_list.push_back(new Alter_column($3.str,(Item*) 0));
	    lex->simple_alter=0;
	  }
	| RENAME opt_to table_ident
	  {
	    LEX *lex=Lex;
	    lex->select_lex.db=$3->db.str;
	    lex->name= $3->table.str;
	  }
        | create_table_options_space_separated { Lex->simple_alter=0; }
	| order_clause         { Lex->simple_alter=0; };

opt_column:
	/* empty */	{}
	| COLUMN_SYM	{};

opt_ignore:
	/* empty */	{ Lex->duplicates=DUP_ERROR; }
	| IGNORE_SYM	{ Lex->duplicates=DUP_IGNORE; };

opt_restrict:
	/* empty */	{}
	| RESTRICT	{}
	| CASCADE	{};

opt_place:
	/* empty */	{}
	| AFTER_SYM ident { store_position_for_column($2.str); }
	| FIRST_SYM	  { store_position_for_column(first_keyword); };

opt_to:
	/* empty */	{}
	| TO_SYM	{}
	| EQ		{}
	| AS		{};

/*
  SLAVE START and SLAVE STOP are deprecated. We keep them for compatibility.
  To use UNTIL, one must use START SLAVE, not SLAVE START.
*/

slave:
	  START_SYM SLAVE slave_thread_opts 
          {
	    LEX *lex=Lex;
            lex->sql_command = SQLCOM_SLAVE_START;
	    lex->type = 0;
	    /* We'll use mi structure for UNTIL options */
	    bzero((char*) &lex->mi, sizeof(lex->mi));
          }
          slave_until
          {}
        | STOP_SYM SLAVE slave_thread_opts
          {
	    LEX *lex=Lex;
            lex->sql_command = SQLCOM_SLAVE_STOP;
	    lex->type = 0;
          }
	| SLAVE START_SYM slave_thread_opts
         {
	   LEX *lex=Lex;
           lex->sql_command = SQLCOM_SLAVE_START;
	   lex->type = 0;
         }
	| SLAVE STOP_SYM slave_thread_opts
         {
	   LEX *lex=Lex;
           lex->sql_command = SQLCOM_SLAVE_STOP;
	   lex->type = 0;
         }
        ;


start:
	START_SYM TRANSACTION_SYM { Lex->sql_command = SQLCOM_BEGIN;}
	{}
	;

slave_thread_opts:
	{ Lex->slave_thd_opt= 0; }
	slave_thread_opt_list
        {}
	;

slave_thread_opt_list:
	slave_thread_opt
	| slave_thread_opt_list ',' slave_thread_opt
	;

slave_thread_opt:
	/*empty*/	{}
	| SQL_THREAD	{ Lex->slave_thd_opt|=SLAVE_SQL; }
	| RELAY_THREAD 	{ Lex->slave_thd_opt|=SLAVE_IO; }
	;

slave_until:
	/*empty*/	{}
	| UNTIL_SYM slave_until_opts
          {
            LEX *lex=Lex;
            if ((lex->mi.log_file_name || lex->mi.pos) &&
                (lex->mi.relay_log_name || lex->mi.relay_log_pos) ||
                !((lex->mi.log_file_name && lex->mi.pos) ||
                  (lex->mi.relay_log_name && lex->mi.relay_log_pos)))
            {
               send_error(lex->thd, ER_BAD_SLAVE_UNTIL_COND);
               YYABORT;
            }

          }
	;

slave_until_opts:
       master_file_def
       | slave_until_opts ',' master_file_def ;


restore:
	RESTORE_SYM table_or_tables
	{
	   Lex->sql_command = SQLCOM_RESTORE_TABLE;
	}
	table_list FROM TEXT_STRING_sys
        {
	  Lex->backup_dir = $6.str;
        };

backup:
	BACKUP_SYM table_or_tables
	{
	   Lex->sql_command = SQLCOM_BACKUP_TABLE;
	}
	table_list TO_SYM TEXT_STRING_sys
        {
	  Lex->backup_dir = $6.str;
        };

checksum:
        CHECKSUM_SYM table_or_tables
	{
	   LEX *lex=Lex;
	   lex->sql_command = SQLCOM_CHECKSUM;
	}
	table_list opt_checksum_type
        {}
	;

opt_checksum_type:
        /* nothing */  { Lex->check_opt.flags= 0; }
	| QUICK        { Lex->check_opt.flags= T_QUICK; }
	| EXTENDED_SYM { Lex->check_opt.flags= T_EXTEND; }
        ;

repair:
	REPAIR opt_no_write_to_binlog table_or_tables
	{
	   LEX *lex=Lex;
	   lex->sql_command = SQLCOM_REPAIR;
           lex->no_write_to_binlog= $2;
	   lex->check_opt.init();
	}
	table_list opt_mi_repair_type
	{}
	;

opt_mi_repair_type:
	/* empty */ { Lex->check_opt.flags = T_MEDIUM; }
	| mi_repair_types {};

mi_repair_types:
	mi_repair_type {}
	| mi_repair_type mi_repair_types {};

mi_repair_type:
	QUICK          { Lex->check_opt.flags|= T_QUICK; }
	| EXTENDED_SYM { Lex->check_opt.flags|= T_EXTEND; }
        | USE_FRM      { Lex->check_opt.sql_flags|= TT_USEFRM; };

analyze:
	ANALYZE_SYM opt_no_write_to_binlog table_or_tables
	{
	   LEX *lex=Lex;
	   lex->sql_command = SQLCOM_ANALYZE;
           lex->no_write_to_binlog= $2;
	   lex->check_opt.init();
	}
	table_list opt_mi_check_type
	{}
	;

check:
	CHECK_SYM table_or_tables
	{
	   LEX *lex=Lex;
	   lex->sql_command = SQLCOM_CHECK;
	   lex->check_opt.init();
	}
	table_list opt_mi_check_type
	{}
	;

opt_mi_check_type:
	/* empty */ { Lex->check_opt.flags = T_MEDIUM; }
	| mi_check_types {};

mi_check_types:
	mi_check_type {}
	| mi_check_type mi_check_types {};

mi_check_type:
	QUICK      { Lex->check_opt.flags|= T_QUICK; }
	| FAST_SYM { Lex->check_opt.flags|= T_FAST; }
	| MEDIUM_SYM { Lex->check_opt.flags|= T_MEDIUM; }
	| EXTENDED_SYM { Lex->check_opt.flags|= T_EXTEND; }
	| CHANGED  { Lex->check_opt.flags|= T_CHECK_ONLY_CHANGED; };

optimize:
	OPTIMIZE opt_no_write_to_binlog table_or_tables
	{
	   LEX *lex=Lex;
	   lex->sql_command = SQLCOM_OPTIMIZE;
           lex->no_write_to_binlog= $2;
	   lex->check_opt.init();
	}
	table_list opt_mi_check_type
	{}
	;

opt_no_write_to_binlog:
	/* empty */        { $$= 0; }
	| NO_WRITE_TO_BINLOG  { $$= 1; }
	| LOCAL_SYM  { $$= 1; }
	;

rename:
	RENAME table_or_tables
	{
	   Lex->sql_command=SQLCOM_RENAME_TABLE;
	}
	table_to_table_list
	{}
	;

table_to_table_list:
	table_to_table
	| table_to_table_list ',' table_to_table;

table_to_table:
	table_ident TO_SYM table_ident
	{
	  LEX *lex=Lex;
	  SELECT_LEX *sl= lex->current_select;
	  if (!sl->add_table_to_list(lex->thd, $1,NULL,TL_OPTION_UPDATING,
				     TL_IGNORE) ||
	      !sl->add_table_to_list(lex->thd, $3,NULL,TL_OPTION_UPDATING,
				     TL_IGNORE))
	    YYABORT;
	};

keycache:
        CACHE_SYM INDEX keycache_list IN_SYM key_cache_name
        {
          LEX *lex=Lex;
          lex->sql_command= SQLCOM_ASSIGN_TO_KEYCACHE;
	  lex->name_and_length= $5;
        }
        ;

keycache_list:
        assign_to_keycache
        | keycache_list ',' assign_to_keycache;

assign_to_keycache:
        table_ident cache_keys_spec
        {
          LEX *lex=Lex;
          SELECT_LEX *sel= &lex->select_lex;
          if (!sel->add_table_to_list(lex->thd, $1, NULL, 0,
                                      TL_READ,
                                      sel->get_use_index(),
                                      (List<String> *)0))
            YYABORT;
        }
        ;

key_cache_name:
	ident	   { $$= $1; }
	| DEFAULT  { $$ = default_key_cache_base; }
	;

preload:
	LOAD INDEX INTO CACHE_SYM
	{
	  LEX *lex=Lex;
	  lex->sql_command=SQLCOM_PRELOAD_KEYS;
	}
	preload_list
	{}
	;

preload_list:
	preload_keys
	| preload_list ',' preload_keys;

preload_keys:
	table_ident cache_keys_spec opt_ignore_leaves
	{
	  LEX *lex=Lex;
	  SELECT_LEX *sel= &lex->select_lex;
	  if (!sel->add_table_to_list(lex->thd, $1, NULL, $3,
                                      TL_READ,
                                      sel->get_use_index(),
                                      (List<String> *)0))
            YYABORT;
	}
	;

cache_keys_spec:
        { Select->interval_list.empty(); }
        cache_key_list_or_empty
        {
          LEX *lex=Lex;
          SELECT_LEX *sel= &lex->select_lex;
          sel->use_index= sel->interval_list;
        }
        ;

cache_key_list_or_empty:
	/* empty */	{ Lex->select_lex.use_index_ptr= 0; }
	| opt_keys_or_index '(' key_usage_list2 ')'
	  {
            SELECT_LEX *sel= &Lex->select_lex;
	    sel->use_index_ptr= &sel->use_index;
	  }
	;

opt_ignore_leaves:
	/* empty */
	{ $$= 0; }
	| IGNORE_SYM LEAVES { $$= TL_OPTION_IGNORE_LEAVES; }
	;

/*
  Select : retrieve data from table
*/


select:
	select_init
	{
	  LEX *lex= Lex;
	  lex->sql_command= SQLCOM_SELECT;
	  lex->select_lex.resolve_mode= SELECT_LEX::SELECT_MODE;
	}
	;

/* Need select_init2 for subselects. */
select_init:
	SELECT_SYM select_init2
	|
	'(' SELECT_SYM select_part2 ')'
	  {
	    LEX *lex= Lex;
            SELECT_LEX * sel= lex->current_select;
	    if (sel->set_braces(1))
	    {
	      send_error(lex->thd, ER_SYNTAX_ERROR);
	      YYABORT;
	    }
	  if (sel->linkage == UNION_TYPE &&
	      !sel->master_unit()->first_select()->braces)
	  {
	    send_error(lex->thd, ER_SYNTAX_ERROR);
	    YYABORT;
	  }
            /* select in braces, can't contain global parameters */
	    if (sel->master_unit()->fake_select_lex)
              sel->master_unit()->global_parameters=
                 sel->master_unit()->fake_select_lex;
          } union_opt;

select_init2:
	select_part2
        {
	  LEX *lex= Lex;
          SELECT_LEX * sel= lex->current_select;
          if (lex->current_select->set_braces(0))
	  {
	    send_error(lex->thd, ER_SYNTAX_ERROR);
	    YYABORT;
	  }
	  if (sel->linkage == UNION_TYPE &&
	      sel->master_unit()->first_select()->braces)
	  {
	    send_error(lex->thd, ER_SYNTAX_ERROR);
	    YYABORT;
	  }
	}
	union_clause
	;

select_part2:
	{
	  LEX *lex=Lex;
	  SELECT_LEX * sel= lex->current_select;
	  if (lex->current_select == &lex->select_lex)
	    lex->lock_option= TL_READ; /* Only for global SELECT */
	  if (sel->linkage != UNION_TYPE)
	    mysql_init_select(lex);
	  lex->current_select->parsing_place= SELECT_LEX_NODE::SELECT_LIST;
	}
	select_options select_item_list
	{
	  Select->parsing_place= SELECT_LEX_NODE::NO_MATTER;
	}
	select_into select_lock_type;

select_into:
	opt_limit_clause {}
	| FROM DUAL_SYM /* oracle compatibility: oracle always requires FROM
                           clause, and DUAL is system table without fields.
                           Is "SELECT 1 FROM DUAL" any better than
                           "SELECT 1" ? Hmmm :) */
        | into
	| select_from
	| into select_from
	| select_from into;

select_from:
	FROM join_table_list where_clause group_clause having_clause opt_order_clause opt_limit_clause procedure_clause;

select_options:
	/* empty*/
	| select_option_list;

select_option_list:
	select_option_list select_option
	| select_option;

select_option:
	STRAIGHT_JOIN { Select->options|= SELECT_STRAIGHT_JOIN; }
	| HIGH_PRIORITY
	  {
	    if (check_simple_select())
	      YYABORT;
	    Lex->lock_option= TL_READ_HIGH_PRIORITY;
	  }
	| DISTINCT	{ Select->options|= SELECT_DISTINCT; }
	| SQL_SMALL_RESULT { Select->options|= SELECT_SMALL_RESULT; }
	| SQL_BIG_RESULT { Select->options|= SELECT_BIG_RESULT; }
	| SQL_BUFFER_RESULT
	  {
	    if (check_simple_select())
	      YYABORT;
	    Select->options|= OPTION_BUFFER_RESULT;
	  }
	| SQL_CALC_FOUND_ROWS
	  {
	    if (check_simple_select())
	      YYABORT;
	    Select->options|= OPTION_FOUND_ROWS;
	  }
	| SQL_NO_CACHE_SYM { Lex->safe_to_cache_query=0; }
	| SQL_CACHE_SYM
	  {
	    Lex->select_lex.options|= OPTION_TO_QUERY_CACHE;
	  }
	| ALL		{}
	;

select_lock_type:
	/* empty */
	| FOR_SYM UPDATE_SYM
	  {
	    LEX *lex=Lex;
	    lex->current_select->set_lock_for_tables(TL_WRITE);
	    lex->safe_to_cache_query=0;
	  }
	| LOCK_SYM IN_SYM SHARE_SYM MODE_SYM
	  {
	    LEX *lex=Lex;
	    lex->current_select->
	      set_lock_for_tables(TL_READ_WITH_SHARED_LOCKS);
	    lex->safe_to_cache_query=0;
	  }
	;

select_item_list:
	  select_item_list ',' select_item
	| select_item
	| '*'
	  {
	    THD *thd= YYTHD;
	    if (add_item_to_list(thd, new Item_field(NULL, NULL, "*")))
	      YYABORT;
	    (thd->lex->current_select->with_wild)++;
	  };


select_item:
	  remember_name select_item2 remember_end select_alias
	  {
	    if (add_item_to_list(YYTHD, $2))
	      YYABORT;
	    if ($4.str)
	      $2->set_name($4.str,$4.length,system_charset_info);
	    else if (!$2->name)
	      $2->set_name($1,(uint) ($3 - $1), YYTHD->charset());
	  };

remember_name:
	{ $$=(char*) Lex->tok_start; };

remember_end:
	{ $$=(char*) Lex->tok_end; };

select_item2:
	table_wild	{ $$=$1; } /* table.* */
	| expr		{ $$=$1; };

select_alias:
	/* empty */		{ $$.str=0;}
	| AS ident		{ $$=$2; }
	| AS TEXT_STRING_sys	{ $$=$2; }
	| ident			{ $$=$1; }
	| TEXT_STRING_sys	{ $$=$1; }
	;

optional_braces:
	/* empty */ {}
	| '(' ')' {};

/* all possible expressions */
expr:	
	expr_expr	{ $$= $1; }
	| simple_expr	{ $$= $1; }
	;

comp_op:  EQ		{ $$ = &comp_eq_creator; }
	| GE		{ $$ = &comp_ge_creator; }
	| GT_SYM	{ $$ = &comp_gt_creator; }
	| LE		{ $$ = &comp_le_creator; }
	| LT		{ $$ = &comp_lt_creator; }
	| NE		{ $$ = &comp_ne_creator; }
	;

all_or_any: ALL     { $$ = 1; }
        |   ANY_SYM { $$ = 0; }
        ;

/* expressions that begin with 'expr' */
expr_expr:
	 expr IN_SYM '(' expr_list ')'
	  { $4->push_front($1); $$= new Item_func_in(*$4); }
	| expr NOT IN_SYM '(' expr_list ')'
	  { $5->push_front($1); $$= new Item_func_not(new Item_func_in(*$5)); }
        | expr IN_SYM in_subselect
          { $$= new Item_in_subselect($1, $3); }
	| expr NOT IN_SYM in_subselect
          {
            $$= new Item_func_not(new Item_in_subselect($1, $4));
          }
	| expr BETWEEN_SYM no_and_expr AND expr
	  { $$= new Item_func_between($1,$3,$5); }
	| expr NOT BETWEEN_SYM no_and_expr AND expr
	  { $$= new Item_func_not(new Item_func_between($1,$4,$6)); }
	| expr OR_OR_CONCAT expr { $$= or_or_concat(YYTHD, $1,$3); }
	| expr OR expr		{ $$= new Item_cond_or($1,$3); }
        | expr XOR expr		{ $$= new Item_cond_xor($1,$3); }
	| expr AND expr		{ $$= new Item_cond_and($1,$3); }
	| expr SOUNDS_SYM LIKE expr
	  {
	    $$= new Item_func_eq(new Item_func_soundex($1),
				 new Item_func_soundex($4));
	  }
	| expr LIKE simple_expr opt_escape
          { $$= new Item_func_like($1,$3,$4); }
	| expr NOT LIKE simple_expr opt_escape
          { $$= new Item_func_not(new Item_func_like($1,$4,$5));}
	| expr REGEXP expr { $$= new Item_func_regex($1,$3); }
	| expr NOT REGEXP expr
          { $$= new Item_func_not(new Item_func_regex($1,$4)); }
	| expr IS NULL_SYM	{ $$= new Item_func_isnull($1); }
	| expr IS NOT NULL_SYM { $$= new Item_func_isnotnull($1); }
	| expr EQUAL_SYM expr	{ $$= new Item_func_equal($1,$3); }
	| expr comp_op expr %prec EQ	{ $$= (*$2)(0)->create($1,$3); }
	| expr comp_op all_or_any in_subselect %prec EQ
	{
	  $$= all_any_subquery_creator($1, $2, $3, $4);
	}
	| expr SHIFT_LEFT expr	{ $$= new Item_func_shift_left($1,$3); }
	| expr SHIFT_RIGHT expr { $$= new Item_func_shift_right($1,$3); }
	| expr '+' expr		{ $$= new Item_func_plus($1,$3); }
	| expr '-' expr		{ $$= new Item_func_minus($1,$3); }
	| expr '*' expr		{ $$= new Item_func_mul($1,$3); }
	| expr '/' expr		{ $$= new Item_func_div($1,$3); }
	| expr DIV_SYM expr	{ $$= new Item_func_int_div($1,$3); }
	| expr MOD_SYM expr	{ $$= new Item_func_mod($1,$3); }
	| expr '|' expr		{ $$= new Item_func_bit_or($1,$3); }
        | expr '^' expr		{ $$= new Item_func_bit_xor($1,$3); }
	| expr '&' expr		{ $$= new Item_func_bit_and($1,$3); }
	| expr '%' expr		{ $$= new Item_func_mod($1,$3); }
	| expr '+' interval_expr interval
	  { $$= new Item_date_add_interval($1,$3,$4,0); }
	| expr '-' interval_expr interval
	  { $$= new Item_date_add_interval($1,$3,$4,1); }
	;

/* expressions that begin with 'expr' that do NOT follow IN_SYM */
no_in_expr:
	no_in_expr BETWEEN_SYM no_and_expr AND expr
	  { $$= new Item_func_between($1,$3,$5); }
	| no_in_expr NOT BETWEEN_SYM no_and_expr AND expr
	  { $$= new Item_func_not(new Item_func_between($1,$4,$6)); }
	| no_in_expr OR_OR_CONCAT expr	{ $$= or_or_concat(YYTHD, $1,$3); }
	| no_in_expr OR expr		{ $$= new Item_cond_or($1,$3); }
        | no_in_expr XOR expr		{ $$= new Item_cond_xor($1,$3); }
	| no_in_expr AND expr		{ $$= new Item_cond_and($1,$3); }
	| no_in_expr SOUNDS_SYM LIKE expr
	  {
	    $$= new Item_func_eq(new Item_func_soundex($1),
				 new Item_func_soundex($4));
	  }
	| no_in_expr LIKE simple_expr opt_escape
	  { $$= new Item_func_like($1,$3,$4); }
	| no_in_expr NOT LIKE simple_expr opt_escape
	  { $$= new Item_func_not(new Item_func_like($1,$4,$5)); }
	| no_in_expr REGEXP expr { $$= new Item_func_regex($1,$3); }
	| no_in_expr NOT REGEXP expr
	  { $$= new Item_func_not(new Item_func_regex($1,$4)); }
	| no_in_expr IS NULL_SYM	{ $$= new Item_func_isnull($1); }
	| no_in_expr IS NOT NULL_SYM { $$= new Item_func_isnotnull($1); }
	| no_in_expr EQUAL_SYM expr	{ $$= new Item_func_equal($1,$3); }
	| no_in_expr comp_op expr %prec EQ { $$= (*$2)(0)->create($1,$3); }
	| no_in_expr comp_op all_or_any in_subselect %prec EQ
	{
	  all_any_subquery_creator($1, $2, $3, $4);
	}
	| no_in_expr SHIFT_LEFT expr  { $$= new Item_func_shift_left($1,$3); }
	| no_in_expr SHIFT_RIGHT expr { $$= new Item_func_shift_right($1,$3); }
	| no_in_expr '+' expr		{ $$= new Item_func_plus($1,$3); }
	| no_in_expr '-' expr		{ $$= new Item_func_minus($1,$3); }
	| no_in_expr '*' expr		{ $$= new Item_func_mul($1,$3); }
	| no_in_expr '/' expr		{ $$= new Item_func_div($1,$3); }
	| no_in_expr DIV_SYM expr	{ $$= new Item_func_int_div($1,$3); }
	| no_in_expr '|' expr		{ $$= new Item_func_bit_or($1,$3); }
        | no_in_expr '^' expr		{ $$= new Item_func_bit_xor($1,$3); }
	| no_in_expr '&' expr		{ $$= new Item_func_bit_and($1,$3); }
	| no_in_expr '%' expr		{ $$= new Item_func_mod($1,$3); }
	| no_in_expr MOD_SYM expr	{ $$= new Item_func_mod($1,$3); }
	| no_in_expr '+' interval_expr interval
	  { $$= new Item_date_add_interval($1,$3,$4,0); }
	| no_in_expr '-' interval_expr interval
	  { $$= new Item_date_add_interval($1,$3,$4,1); }
	| simple_expr;

/* expressions that begin with 'expr' that does NOT follow AND */
no_and_expr:
	  no_and_expr IN_SYM '(' expr_list ')'
	  { $4->push_front($1); $$= new Item_func_in(*$4); }
	| no_and_expr NOT IN_SYM '(' expr_list ')'
	  { $5->push_front($1); $$= new Item_func_not(new Item_func_in(*$5)); }
        | no_and_expr IN_SYM in_subselect
          { $$= new Item_in_subselect($1, $3); }
	| no_and_expr NOT IN_SYM in_subselect
          {
            $$= new Item_func_not(new Item_in_subselect($1, $4));
          }
	| no_and_expr BETWEEN_SYM no_and_expr AND expr
	  { $$= new Item_func_between($1,$3,$5); }
	| no_and_expr NOT BETWEEN_SYM no_and_expr AND expr
	  { $$= new Item_func_not(new Item_func_between($1,$4,$6)); }
	| no_and_expr OR_OR_CONCAT expr	{ $$= or_or_concat(YYTHD, $1,$3); }
	| no_and_expr OR expr		{ $$= new Item_cond_or($1,$3); }
        | no_and_expr XOR expr		{ $$= new Item_cond_xor($1,$3); }
	| no_and_expr SOUNDS_SYM LIKE expr
	  {
	    $$= new Item_func_eq(new Item_func_soundex($1),
				 new Item_func_soundex($4));
	  }
	| no_and_expr LIKE simple_expr opt_escape
	  { $$= new Item_func_like($1,$3,$4); }
	| no_and_expr NOT LIKE simple_expr opt_escape
	  { $$= new Item_func_not(new Item_func_like($1,$4,$5)); }
	| no_and_expr REGEXP expr { $$= new Item_func_regex($1,$3); }
	| no_and_expr NOT REGEXP expr
	  { $$= new Item_func_not(new Item_func_regex($1,$4)); }
	| no_and_expr IS NULL_SYM	{ $$= new Item_func_isnull($1); }
	| no_and_expr IS NOT NULL_SYM { $$= new Item_func_isnotnull($1); }
	| no_and_expr EQUAL_SYM expr	{ $$= new Item_func_equal($1,$3); }
	| no_and_expr comp_op expr %prec EQ { $$= (*$2)(0)->create($1,$3); }
	| no_and_expr comp_op all_or_any in_subselect %prec EQ
	{
	  all_any_subquery_creator($1, $2, $3, $4);
	}
	| no_and_expr SHIFT_LEFT expr  { $$= new Item_func_shift_left($1,$3); }
	| no_and_expr SHIFT_RIGHT expr { $$= new Item_func_shift_right($1,$3); }
	| no_and_expr '+' expr		{ $$= new Item_func_plus($1,$3); }
	| no_and_expr '-' expr		{ $$= new Item_func_minus($1,$3); }
	| no_and_expr '*' expr		{ $$= new Item_func_mul($1,$3); }
	| no_and_expr '/' expr		{ $$= new Item_func_div($1,$3); }
	| no_and_expr DIV_SYM expr	{ $$= new Item_func_int_div($1,$3); }
	| no_and_expr '|' expr		{ $$= new Item_func_bit_or($1,$3); }
        | no_and_expr '^' expr		{ $$= new Item_func_bit_xor($1,$3); }
	| no_and_expr '&' expr		{ $$= new Item_func_bit_and($1,$3); }
	| no_and_expr '%' expr		{ $$= new Item_func_mod($1,$3); }
	| no_and_expr MOD_SYM expr	{ $$= new Item_func_mod($1,$3); }
	| no_and_expr '+' interval_expr interval
	  { $$= new Item_date_add_interval($1,$3,$4,0); }
	| no_and_expr '-' interval_expr interval
	  { $$= new Item_date_add_interval($1,$3,$4,1); }
	| simple_expr;

interval_expr:
         INTERVAL_SYM expr { $$=$2; }
        ;

simple_expr:
	simple_ident
 	| simple_expr COLLATE_SYM ident_or_text %prec NEG
	  {
	    $$= new Item_func_set_collation($1,
					    new Item_string($3.str,
							    $3.length,
					    		    YYTHD->charset()));
	  }
	| literal
	| param_marker
	| '@' ident_or_text SET_VAR expr
	  {
	    $$= new Item_func_set_user_var($2,$4);
	    Lex->uncacheable(UNCACHEABLE_RAND);
	  }
	| '@' ident_or_text
	  {
	    $$= new Item_func_get_user_var($2);
	    Lex->uncacheable(UNCACHEABLE_RAND);
	  }
	| '@' '@' opt_var_ident_type ident_or_text opt_component
	  {
	    if (!($$= get_system_var(YYTHD, (enum_var_type) $3, $4, $5)))
	      YYABORT;
	  }
	| sum_expr
	| '+' expr %prec NEG	{ $$= $2; }
	| '-' expr %prec NEG    { $$= new Item_func_neg($2); }
	| '~' expr %prec NEG	{ $$= new Item_func_bit_neg($2); }
	| NOT expr %prec NEG	{ $$= new Item_func_not($2); }
	| '!' expr %prec NEG	{ $$= new Item_func_not($2); }
	| '(' expr ')'		{ $$= $2; }
	| '(' expr ',' expr_list ')'
	  {
	    $4->push_front($2);
	    $$= new Item_row(*$4);
	  }
	| ROW_SYM '(' expr ',' expr_list ')'
	  {
	    $5->push_front($3);
	    $$= new Item_row(*$5);
	  }
	| EXISTS exists_subselect { $$= $2; }
	| singlerow_subselect   { $$= $1; }
	| '{' ident expr '}'	{ $$= $3; }
        | MATCH ident_list_arg AGAINST '(' expr fulltext_options ')'
          { $2->push_front($5);
            Select->add_ftfunc_to_list((Item_func_match*)
                                        ($$=new Item_func_match(*$2,$6))); }
	| ASCII_SYM '(' expr ')' { $$= new Item_func_ascii($3); }
	| BINARY expr %prec NEG
	  {
	    $$= new Item_func_set_collation($2,new Item_string(binary_keyword,
					    6, &my_charset_latin1));
	  }
	| CAST_SYM '(' expr AS cast_type ')'
	  {
	    $$= create_func_cast($3, $5,
				 Lex->length ? atoi(Lex->length) : -1,
				 Lex->charset);
	  }
	| CASE_SYM opt_expr WHEN_SYM when_list opt_else END
	  { $$= new Item_func_case(* $4, $2, $5 ); }
	| CONVERT_SYM '(' expr ',' cast_type ')'
	  {
	    $$= create_func_cast($3, $5,
				 Lex->length ? atoi(Lex->length) : -1,
				 Lex->charset);
	  }
	| CONVERT_SYM '(' expr USING charset_name ')'
	  { $$= new Item_func_conv_charset($3,$5); }
	| CONVERT_SYM '(' expr ',' expr ',' expr ')'
	  { $$= new Item_func_conv_charset3($3,$7,$5); }
	| DEFAULT '(' simple_ident ')'
	  { $$= new Item_default_value($3); }
	| VALUES '(' simple_ident ')'
	  { $$= new Item_insert_value($3); }
	| FUNC_ARG0 '(' ')'
	  { $$= ((Item*(*)(void))($1.symbol->create_func))();}
	| FUNC_ARG1 '(' expr ')'
	  { $$= ((Item*(*)(Item*))($1.symbol->create_func))($3);}
	| FUNC_ARG2 '(' expr ',' expr ')'
	  { $$= ((Item*(*)(Item*,Item*))($1.symbol->create_func))($3,$5);}
	| FUNC_ARG3 '(' expr ',' expr ',' expr ')'
	  { $$= ((Item*(*)(Item*,Item*,Item*))($1.symbol->create_func))($3,$5,$7);}
	| ADDDATE_SYM '(' expr ',' expr ')'
	  { $$= new Item_date_add_interval($3, $5, INTERVAL_DAY, 0);}
	| ADDDATE_SYM '(' expr ',' INTERVAL_SYM expr interval ')'
	  { $$= new Item_date_add_interval($3, $6, $7, 0); }
	| REPEAT_SYM '(' expr ',' expr ')'
	  { $$= new Item_func_repeat($3,$5); }
	| ATAN	'(' expr ')'
	  { $$= new Item_func_atan($3); }
	| ATAN	'(' expr ',' expr ')'
	  { $$= new Item_func_atan($3,$5); }
	| CHAR_SYM '(' expr_list ')'
	  { $$= new Item_func_char(*$3); }
	| CHARSET '(' expr ')'
	  { $$= new Item_func_charset($3); }
	| COALESCE '(' expr_list ')'
	  { $$= new Item_func_coalesce(* $3); }
	| COLLATION_SYM '(' expr ')'
	  { $$= new Item_func_collation($3); }
	| CONCAT '(' expr_list ')'
	  { $$= new Item_func_concat(* $3); }
	| CONCAT_WS '(' expr ',' expr_list ')'
	  { $$= new Item_func_concat_ws($3, *$5); }
	| CURDATE optional_braces
	  { $$= new Item_func_curdate_local(); Lex->safe_to_cache_query=0; }
	| CURTIME optional_braces
	  { $$= new Item_func_curtime_local(); Lex->safe_to_cache_query=0; }
	| CURTIME '(' expr ')'
	  {
	    $$= new Item_func_curtime_local($3);
	    Lex->safe_to_cache_query=0;
	  }
	| DATE_ADD_INTERVAL '(' expr ',' interval_expr interval ')'
	  { $$= new Item_date_add_interval($3,$5,$6,0); }
	| DATE_SUB_INTERVAL '(' expr ',' interval_expr interval ')'
	  { $$= new Item_date_add_interval($3,$5,$6,1); }
	| DATABASE '(' ')'
	  {
	    $$= new Item_func_database();
            Lex->safe_to_cache_query=0;
	  }
	| DATE_SYM '(' expr ')'
	  { $$= new Item_date_typecast($3); }
	| DAY_SYM '(' expr ')'
	  { $$= new Item_func_dayofmonth($3); }
	| ELT_FUNC '(' expr ',' expr_list ')'
	  { $5->push_front($3); $$= new Item_func_elt(*$5); }
	| MAKE_SET_SYM '(' expr ',' expr_list ')'
	  { $$= new Item_func_make_set($3, *$5); }
	| ENCRYPT '(' expr ')'
	  {
	    $$= new Item_func_encrypt($3);
	    Lex->uncacheable(UNCACHEABLE_RAND);
	  }
	| ENCRYPT '(' expr ',' expr ')'   { $$= new Item_func_encrypt($3,$5); }
	| DECODE_SYM '(' expr ',' TEXT_STRING_literal ')'
	  { $$= new Item_func_decode($3,$5.str); }
	| ENCODE_SYM '(' expr ',' TEXT_STRING_literal ')'
	 { $$= new Item_func_encode($3,$5.str); }
	| DES_DECRYPT_SYM '(' expr ')'
        { $$= new Item_func_des_decrypt($3); }
	| DES_DECRYPT_SYM '(' expr ',' expr ')'
        { $$= new Item_func_des_decrypt($3,$5); }
	| DES_ENCRYPT_SYM '(' expr ')'
        { $$= new Item_func_des_encrypt($3); }
	| DES_ENCRYPT_SYM '(' expr ',' expr ')'
        { $$= new Item_func_des_encrypt($3,$5); }
	| EXPORT_SET '(' expr ',' expr ',' expr ')'
		{ $$= new Item_func_export_set($3, $5, $7); }
	| EXPORT_SET '(' expr ',' expr ',' expr ',' expr ')'
		{ $$= new Item_func_export_set($3, $5, $7, $9); }
	| EXPORT_SET '(' expr ',' expr ',' expr ',' expr ',' expr ')'
		{ $$= new Item_func_export_set($3, $5, $7, $9, $11); }
	| FALSE_SYM
	  { $$= new Item_int((char*) "FALSE",0,1); }
	| FORMAT_SYM '(' expr ',' NUM ')'
	  { $$= new Item_func_format($3,atoi($5.str)); }
	| FROM_UNIXTIME '(' expr ')'
	  { $$= new Item_func_from_unixtime($3); }
	| FROM_UNIXTIME '(' expr ',' expr ')'
	  {
	    $$= new Item_func_date_format (new Item_func_from_unixtime($3),$5,0);
	  }
	| FIELD_FUNC '(' expr ',' expr_list ')'
	  { $5->push_front($3); $$= new Item_func_field(*$5); }
	| GEOMFROMTEXT '(' expr ')'
	  { $$= new Item_func_geometry_from_text($3); }
	| GEOMFROMTEXT '(' expr ',' expr ')'
	  { $$= new Item_func_geometry_from_text($3, $5); }
	| GEOMFROMWKB '(' expr ')'
	  { $$= new Item_func_geometry_from_wkb($3); }
	| GEOMFROMWKB '(' expr ',' expr ')'
	  { $$= new Item_func_geometry_from_wkb($3, $5); }
	| GEOMETRYCOLLECTION '(' expr_list ')'
	  { $$= new Item_func_spatial_collection(* $3,
                       Geometry::wkbGeometryCollection,
                       Geometry::wkbPoint); }
	| GET_FORMAT '(' date_time_type  ',' expr ')'
	  { $$= new Item_func_get_format($3, $5); }
	| HOUR_SYM '(' expr ')'
	  { $$= new Item_func_hour($3); }
	| IF '(' expr ',' expr ',' expr ')'
	  { $$= new Item_func_if($3,$5,$7); }
	| INSERT '(' expr ',' expr ',' expr ',' expr ')'
	  { $$= new Item_func_insert($3,$5,$7,$9); }
	| interval_expr interval '+' expr
	  /* we cannot put interval before - */
	  { $$= new Item_date_add_interval($4,$1,$2,0); }
	| interval_expr
	  {
            if ($1->type() != Item::ROW_ITEM)
            {
              send_error(Lex->thd, ER_SYNTAX_ERROR);
              YYABORT;
            }
            $$= new Item_func_interval((Item_row *)$1);
          }
	| LAST_INSERT_ID '(' ')'
	  {
	    $$= get_system_var(YYTHD, OPT_SESSION, "last_insert_id", 14,
			      "last_insert_id()");
	    Lex->safe_to_cache_query= 0;
	  }
	| LAST_INSERT_ID '(' expr ')'
	  {
	    $$= new Item_func_set_last_insert_id($3);
	    Lex->safe_to_cache_query= 0;
	  }
	| LEFT '(' expr ',' expr ')'
	  { $$= new Item_func_left($3,$5); }
	| LINESTRING '(' expr_list ')'
	  { $$= new Item_func_spatial_collection(* $3,
               Geometry::wkbLineString, Geometry::wkbPoint); }
	| LOCATE '(' expr ',' expr ')'
	  { $$= new Item_func_locate($5,$3); }
	| LOCATE '(' expr ',' expr ',' expr ')'
	  { $$= new Item_func_locate($5,$3,$7); }
 	| GEOMCOLLFROMTEXT '(' expr ')'
	  { $$= new Item_func_geometry_from_text($3); }
	| GEOMCOLLFROMTEXT '(' expr ',' expr ')'
	  { $$= new Item_func_geometry_from_text($3, $5); }
	| GREATEST_SYM '(' expr ',' expr_list ')'
	  { $5->push_front($3); $$= new Item_func_max(*$5); }
	| LEAST_SYM '(' expr ',' expr_list ')'
	  { $5->push_front($3); $$= new Item_func_min(*$5); }
	| LOG_SYM '(' expr ')'
	  { $$= new Item_func_log($3); }
	| LOG_SYM '(' expr ',' expr ')'
	  { $$= new Item_func_log($3, $5); }
 	| LINEFROMTEXT '(' expr ')'
	  { $$= new Item_func_geometry_from_text($3); }
	| LINEFROMTEXT '(' expr ',' expr ')'
	  { $$= new Item_func_geometry_from_text($3, $5); }
	| MASTER_POS_WAIT '(' expr ',' expr ')'
	  {
	    $$= new Item_master_pos_wait($3, $5);
	    Lex->safe_to_cache_query=0;
		  }
	| MASTER_POS_WAIT '(' expr ',' expr ',' expr ')'
	  {
	    $$= new Item_master_pos_wait($3, $5, $7);
	    Lex->safe_to_cache_query=0;
	  }
	| MICROSECOND_SYM '(' expr ')'
	  { $$= new Item_func_microsecond($3); }
	| MINUTE_SYM '(' expr ')'
	  { $$= new Item_func_minute($3); }
	| MOD_SYM '(' expr ',' expr ')'
	  { $$ = new Item_func_mod( $3, $5); }
	| MONTH_SYM '(' expr ')'
	  { $$= new Item_func_month($3); }
 	| MULTILINESTRING '(' expr_list ')'
 	  { $$= new Item_func_spatial_collection(* $3,
                    Geometry::wkbMultiLineString, Geometry::wkbLineString); }
 	| MLINEFROMTEXT '(' expr ')'
	  { $$= new Item_func_geometry_from_text($3); }
	| MLINEFROMTEXT '(' expr ',' expr ')'
	  { $$= new Item_func_geometry_from_text($3, $5); }
	| MPOINTFROMTEXT '(' expr ')'
	  { $$= new Item_func_geometry_from_text($3); }
	| MPOINTFROMTEXT '(' expr ',' expr ')'
	  { $$= new Item_func_geometry_from_text($3, $5); }
	| MPOLYFROMTEXT '(' expr ')'
	  { $$= new Item_func_geometry_from_text($3); }
	| MPOLYFROMTEXT '(' expr ',' expr ')'
	  { $$= new Item_func_geometry_from_text($3, $5); }
	| MULTIPOINT '(' expr_list ')'
	  { $$= new Item_func_spatial_collection(* $3,
                    Geometry::wkbMultiPoint, Geometry::wkbPoint); }
 	| MULTIPOLYGON '(' expr_list ')'
	  { $$= new Item_func_spatial_collection(* $3,
                       Geometry::wkbMultiPolygon, Geometry::wkbPolygon ); }
	| NOW_SYM optional_braces
	  { $$= new Item_func_now_local(); Lex->safe_to_cache_query=0;}
	| NOW_SYM '(' expr ')'
	  { $$= new Item_func_now_local($3); Lex->safe_to_cache_query=0;}
	| PASSWORD '(' expr ')'
	  {
	    $$= YYTHD->variables.old_passwords ?
              (Item *) new Item_func_old_password($3) :
	      (Item *) new Item_func_password($3);
	  }
	| OLD_PASSWORD '(' expr ')'
	  { $$=  new Item_func_old_password($3); }
	| POINT_SYM '(' expr ',' expr ')'
	  { $$= new Item_func_point($3,$5); }
 	| POINTFROMTEXT '(' expr ')'
	  { $$= new Item_func_geometry_from_text($3); }
	| POINTFROMTEXT '(' expr ',' expr ')'
	  { $$= new Item_func_geometry_from_text($3, $5); }
	| POLYFROMTEXT '(' expr ')'
	  { $$= new Item_func_geometry_from_text($3); }
	| POLYFROMTEXT '(' expr ',' expr ')'
	  { $$= new Item_func_geometry_from_text($3, $5); }
	| POLYGON '(' expr_list ')'
	  { $$= new Item_func_spatial_collection(* $3,
			Geometry::wkbPolygon, Geometry::wkbLineString); }
	| POSITION_SYM '(' no_in_expr IN_SYM expr ')'
	  { $$ = new Item_func_locate($5,$3); }
	| QUARTER_SYM '(' expr ')'
	  { $$ = new Item_func_quarter($3); }
	| RAND '(' expr ')'
	  { $$= new Item_func_rand($3); Lex->uncacheable(UNCACHEABLE_RAND);}
	| RAND '(' ')'
	  { $$= new Item_func_rand(); Lex->uncacheable(UNCACHEABLE_RAND);}
	| REPLACE '(' expr ',' expr ',' expr ')'
	  { $$= new Item_func_replace($3,$5,$7); }
	| RIGHT '(' expr ',' expr ')'
	  { $$= new Item_func_right($3,$5); }
	| ROUND '(' expr ')'
	  { $$= new Item_func_round($3, new Item_int((char*)"0",0,1),0); }
	| ROUND '(' expr ',' expr ')' { $$= new Item_func_round($3,$5,0); }
	| SUBDATE_SYM '(' expr ',' expr ')'
	  { $$= new Item_date_add_interval($3, $5, INTERVAL_DAY, 1);}
	| SUBDATE_SYM '(' expr ',' INTERVAL_SYM expr interval ')'
	  { $$= new Item_date_add_interval($3, $6, $7, 1); }
	| SECOND_SYM '(' expr ')'
	  { $$= new Item_func_second($3); }
	| SUBSTRING '(' expr ',' expr ',' expr ')'
	  { $$= new Item_func_substr($3,$5,$7); }
	| SUBSTRING '(' expr ',' expr ')'
	  { $$= new Item_func_substr($3,$5); }
	| SUBSTRING '(' expr FROM expr FOR_SYM expr ')'
	  { $$= new Item_func_substr($3,$5,$7); }
	| SUBSTRING '(' expr FROM expr ')'
	  { $$= new Item_func_substr($3,$5); }
	| SUBSTRING_INDEX '(' expr ',' expr ',' expr ')'
	  { $$= new Item_func_substr_index($3,$5,$7); }
	| TIME_SYM '(' expr ')'
	  { $$= new Item_time_typecast($3); }
	| TIMESTAMP '(' expr ')'
	  { $$= new Item_datetime_typecast($3); }
	| TIMESTAMP '(' expr ',' expr ')'
	  { $$= new Item_func_add_time($3, $5, 1, 0); }
	| TIMESTAMP_ADD '(' interval_time_st ',' expr ',' expr ')'
	  { $$= new Item_date_add_interval($7,$5,$3,0); }
	| TIMESTAMP_DIFF '(' interval_time_st ',' expr ',' expr ')'
	  { $$= new Item_func_timestamp_diff($5,$7,$3); }
	| TRIM '(' expr ')'
	  { $$= new Item_func_trim($3); }
	| TRIM '(' LEADING expr FROM expr ')'
	  { $$= new Item_func_ltrim($6,$4); }
	| TRIM '(' TRAILING expr FROM expr ')'
	  { $$= new Item_func_rtrim($6,$4); }
	| TRIM '(' BOTH expr FROM expr ')'
	  { $$= new Item_func_trim($6,$4); }
	| TRIM '(' LEADING FROM expr ')'
	 { $$= new Item_func_ltrim($5); }
	| TRIM '(' TRAILING FROM expr ')'
	  { $$= new Item_func_rtrim($5); }
	| TRIM '(' BOTH FROM expr ')'
	  { $$= new Item_func_trim($5); }
	| TRIM '(' expr FROM expr ')'
	  { $$= new Item_func_trim($5,$3); }
	| TRUNCATE_SYM '(' expr ',' expr ')'
	  { $$= new Item_func_round($3,$5,1); }
	| TRUE_SYM
	  { $$= new Item_int((char*) "TRUE",1,1); }
	| SP_FUNC '(' sp_expr_list ')'
	  {
	    sp_add_fun_to_lex(Lex, $1);
	    if ($3)
	      $$= new Item_func_sp($1, *$3);
	    else
	      $$= new Item_func_sp($1);
	  }
	| UDA_CHAR_SUM '(' udf_expr_list ')'
	  {
	    if ($3 != NULL)
	      $$ = new Item_sum_udf_str($1, *$3);
	    else
	      $$ = new Item_sum_udf_str($1);
	  }
	| UDA_FLOAT_SUM '(' udf_expr_list ')'
	  {
	    if ($3 != NULL)
	      $$ = new Item_sum_udf_float($1, *$3);
	    else
	      $$ = new Item_sum_udf_float($1);
	  }
	| UDA_INT_SUM '(' udf_expr_list ')'
	  {
	    if ($3 != NULL)
	      $$ = new Item_sum_udf_int($1, *$3);
	    else
	      $$ = new Item_sum_udf_int($1);
	  }
	| UDF_CHAR_FUNC '(' udf_expr_list ')'
	  {
	    if ($3 != NULL)
	      $$ = new Item_func_udf_str($1, *$3);
	    else
	      $$ = new Item_func_udf_str($1);
	  }
	| UDF_FLOAT_FUNC '(' udf_expr_list ')'
	  {
	    if ($3 != NULL)
	      $$ = new Item_func_udf_float($1, *$3);
	    else
	      $$ = new Item_func_udf_float($1);
	  }
	| UDF_INT_FUNC '(' udf_expr_list ')'
	  {
	    if ($3 != NULL)
	      $$ = new Item_func_udf_int($1, *$3);
	    else
	      $$ = new Item_func_udf_int($1);
	  }
	| UNIQUE_USERS '(' text_literal ',' NUM ',' NUM ',' expr_list ')'
	  {
            $$= new Item_func_unique_users($3,atoi($5.str),atoi($7.str), * $9);
	  }
	| UNIX_TIMESTAMP '(' ')'
	  {
	    $$= new Item_func_unix_timestamp();
	    Lex->safe_to_cache_query=0;
	  }
	| UNIX_TIMESTAMP '(' expr ')'
	  { $$= new Item_func_unix_timestamp($3); }
	| USER '(' ')'
	  { $$= new Item_func_user(); Lex->safe_to_cache_query=0; }
	| UTC_DATE_SYM optional_braces
	  { $$= new Item_func_curdate_utc(); Lex->safe_to_cache_query=0;}
	| UTC_TIME_SYM optional_braces
	  { $$= new Item_func_curtime_utc(); Lex->safe_to_cache_query=0;}
	| UTC_TIMESTAMP_SYM optional_braces
	  { $$= new Item_func_now_utc(); Lex->safe_to_cache_query=0;}
	| WEEK_SYM '(' expr ')'
	  {
            $$= new Item_func_week($3,new Item_int((char*) "0",
				   YYTHD->variables.default_week_format,1));
          }
	| WEEK_SYM '(' expr ',' expr ')'
	  { $$= new Item_func_week($3,$5); }
	| YEAR_SYM '(' expr ')'
	  { $$= new Item_func_year($3); }
	| YEARWEEK '(' expr ')'
	  { $$= new Item_func_yearweek($3,new Item_int((char*) "0",0,1)); }
	| YEARWEEK '(' expr ',' expr ')'
	  { $$= new Item_func_yearweek($3, $5); }
	| BENCHMARK_SYM '(' ULONG_NUM ',' expr ')'
	  {
	    $$=new Item_func_benchmark($3,$5);
	    Lex->uncacheable(UNCACHEABLE_SIDEEFFECT);
	  }
	| EXTRACT_SYM '(' interval FROM expr ')'
	{ $$=new Item_extract( $3, $5); };

fulltext_options:
        /* nothing */                   { $$= FT_NL;  }
        | WITH QUERY_SYM EXPANSION_SYM  { $$= FT_NL | FT_EXPAND; }
        | IN_SYM BOOLEAN_SYM MODE_SYM   { $$= FT_BOOL; }
        ;

sp_expr_list:
	/* empty */	{ $$= NULL; }
	| expr_list	{ $$= $1;};

udf_expr_list:
	/* empty */	 { $$= NULL; }
	| udf_expr_list2 { $$= $1;}
	;

udf_expr_list2:
	{ Select->expr_list.push_front(new List<Item>); }
	udf_expr_list3
	{ $$= Select->expr_list.pop(); }
	;

udf_expr_list3:
	udf_expr 
	  {
	    Select->expr_list.head()->push_back($1);
	  }
	| udf_expr_list3 ',' udf_expr 
	  {
	    Select->expr_list.head()->push_back($3);
	  }
	;

udf_expr:
	remember_name expr remember_end select_alias
	{
	  if ($4.str)
	    $2->set_name($4.str,$4.length,system_charset_info);
	  else
	    $2->set_name($1,(uint) ($3 - $1), YYTHD->charset());
	  $$= $2;
	}
	;

sum_expr:
	AVG_SYM '(' in_sum_expr ')'
	  { $$=new Item_sum_avg($3); }
	| BIT_AND  '(' in_sum_expr ')'
	  { $$=new Item_sum_and($3); }
	| BIT_OR  '(' in_sum_expr ')'
	  { $$=new Item_sum_or($3); }
	| BIT_XOR  '(' in_sum_expr ')'
	  { $$=new Item_sum_xor($3); }
	| COUNT_SYM '(' opt_all '*' ')'
	  { $$=new Item_sum_count(new Item_int((int32) 0L,1)); }
	| COUNT_SYM '(' in_sum_expr ')'
	  { $$=new Item_sum_count($3); }
	| COUNT_SYM '(' DISTINCT
	  { Select->in_sum_expr++; }
	   expr_list
	  { Select->in_sum_expr--; }
	  ')'
	  { $$=new Item_sum_count_distinct(* $5); }
	| GROUP_UNIQUE_USERS '(' text_literal ',' NUM ',' NUM ',' in_sum_expr ')'
	  { $$= new Item_sum_unique_users($3,atoi($5.str),atoi($7.str),$9); }
	| MIN_SYM '(' in_sum_expr ')'
	  { $$=new Item_sum_min($3); }
/*
   According to ANSI SQL, DISTINCT is allowed and has
   no sence inside MIN and MAX grouping functions; so MIN|MAX(DISTINCT ...)
   is processed like an ordinary MIN | MAX()
 */
	| MIN_SYM '(' DISTINCT in_sum_expr ')'
	  { $$=new Item_sum_min($4); }
	| MAX_SYM '(' in_sum_expr ')'
	  { $$=new Item_sum_max($3); }
	| MAX_SYM '(' DISTINCT in_sum_expr ')'
	  { $$=new Item_sum_max($4); }
	| STD_SYM '(' in_sum_expr ')'
	  { $$=new Item_sum_std($3); }
	| VARIANCE_SYM '(' in_sum_expr ')'
	  { $$=new Item_sum_variance($3); }
	| SUM_SYM '(' in_sum_expr ')'
	  { $$=new Item_sum_sum($3); }
	| SUM_SYM '(' DISTINCT in_sum_expr ')'
	  { $$=new Item_sum_sum_distinct($4); }
	| GROUP_CONCAT_SYM '(' opt_distinct expr_list opt_gorder_clause
	  opt_gconcat_separator ')'
	  {
	    $$=new Item_func_group_concat($3,$4,Lex->gorder_list,$6);
	    $4->empty();
	  };

opt_distinct:
    /* empty */ { $$ = 0; }
    |DISTINCT   { $$ = 1; };

opt_gconcat_separator:
    /* empty */        { $$ = new String(",",1,default_charset_info); }
    |SEPARATOR_SYM text_string  { $$ = $2; };


opt_gorder_clause:
	  /* empty */
	  {
            LEX *lex=Lex;
            lex->gorder_list = NULL;
	  }
	| order_clause
          {
            LEX *lex=Lex;
            lex->gorder_list= 
	      (SQL_LIST*) sql_memdup((char*) &lex->current_select->order_list,
				     sizeof(st_sql_list));
	    lex->current_select->order_list.empty();
	  };


in_sum_expr:
	opt_all
	{
	  LEX *lex= Lex;
	  if (lex->current_select->inc_in_sum_expr())
	  {
	    send_error(lex->thd, ER_SYNTAX_ERROR);
	    YYABORT;
	  }
	}
	expr
	{
	  Select->in_sum_expr--;
	  $$= $3;
	};

cast_type_init:
	{ Lex->charset= NULL; Lex->length= (char*)0; }
	;

cast_type_finalize:
	BINARY			{ $$=ITEM_CAST_BINARY; }
	| CHAR_SYM opt_len opt_binary	{ $$=ITEM_CAST_CHAR; }
	| NCHAR_SYM opt_len	{ $$=ITEM_CAST_CHAR; Lex->charset= national_charset_info; }
	| SIGNED_SYM		{ $$=ITEM_CAST_SIGNED_INT; }
	| SIGNED_SYM INT_SYM	{ $$=ITEM_CAST_SIGNED_INT; }
	| UNSIGNED		{ $$=ITEM_CAST_UNSIGNED_INT; }
	| UNSIGNED INT_SYM	{ $$=ITEM_CAST_UNSIGNED_INT; }
	| DATE_SYM		{ $$=ITEM_CAST_DATE; }
	| TIME_SYM		{ $$=ITEM_CAST_TIME; }
	| DATETIME		{ $$=ITEM_CAST_DATETIME; }
	;

cast_type:
	cast_type_init cast_type_finalize { $$= $2; }
	;

expr_list:
	{ Select->expr_list.push_front(new List<Item>); }
	expr_list2
	{ $$= Select->expr_list.pop(); };

expr_list2:
	expr { Select->expr_list.head()->push_back($1); }
	| expr_list2 ',' expr { Select->expr_list.head()->push_back($3); };

ident_list_arg:
          ident_list          { $$= $1; }
        | '(' ident_list ')'  { $$= $2; };

ident_list:
        { Select->expr_list.push_front(new List<Item>); }
        ident_list2
        { $$= Select->expr_list.pop(); };

ident_list2:
        simple_ident { Select->expr_list.head()->push_back($1); }
        | ident_list2 ',' simple_ident { Select->expr_list.head()->push_back($3); };

opt_expr:
	/* empty */      { $$= NULL; }
	| expr           { $$= $1; };

opt_else:
	/* empty */    { $$= NULL; }
	| ELSE expr    { $$= $2; };

when_list:
        { Select->when_list.push_front(new List<Item>); }
	when_list2
	{ $$= Select->when_list.pop(); };

when_list2:
	expr THEN_SYM expr
	  {
	    SELECT_LEX *sel=Select;
	    sel->when_list.head()->push_back($1);
	    sel->when_list.head()->push_back($3);
	}
	| when_list2 WHEN_SYM expr THEN_SYM expr
	  {
	    SELECT_LEX *sel=Select;
	    sel->when_list.head()->push_back($3);
	    sel->when_list.head()->push_back($5);
	  };

join_table_list:
	'(' join_table_list ')'	{ $$=$2; }
	| join_table		{ $$=$1; }
	| join_table_list ',' join_table_list { $$=$3; }
	| join_table_list normal_join join_table_list { $$=$3; }
	| join_table_list STRAIGHT_JOIN join_table_list
	  { $$=$3 ; $1->next->straight=1; }
	| join_table_list normal_join join_table_list ON expr
	  { add_join_on($3,$5); $$=$3; }
	| join_table_list normal_join join_table_list
	  USING
	  {
	    SELECT_LEX *sel= Select;
	    sel->db1=$1->db; sel->table1=$1->alias;
	    sel->db2=$3->db; sel->table2=$3->alias;
	  }
	  '(' using_list ')'
	  { add_join_on($3,$7); $$=$3; }

	| join_table_list LEFT opt_outer JOIN_SYM join_table_list ON expr
	  { add_join_on($5,$7); $5->outer_join|=JOIN_TYPE_LEFT; $$=$5; }
	| join_table_list LEFT opt_outer JOIN_SYM join_table_list
	  {
	    SELECT_LEX *sel= Select;
	    sel->db1=$1->db; sel->table1=$1->alias;
	    sel->db2=$5->db; sel->table2=$5->alias;
	  }
	  USING '(' using_list ')'
	  { add_join_on($5,$9); $5->outer_join|=JOIN_TYPE_LEFT; $$=$5; }
	| join_table_list NATURAL LEFT opt_outer JOIN_SYM join_table_list
	  {
	    add_join_natural($1,$1->next);
	    $1->next->outer_join|=JOIN_TYPE_LEFT;
	    $$=$6;
	  }
	| join_table_list RIGHT opt_outer JOIN_SYM join_table_list ON expr
	  { add_join_on($1,$7); $1->outer_join|=JOIN_TYPE_RIGHT; $$=$5; }
	| join_table_list RIGHT opt_outer JOIN_SYM join_table_list
	  {
	    SELECT_LEX *sel= Select;
	    sel->db1=$1->db; sel->table1=$1->alias;
	    sel->db2=$5->db; sel->table2=$5->alias;
	  }
	  USING '(' using_list ')'
	  { add_join_on($1,$9); $1->outer_join|=JOIN_TYPE_RIGHT; $$=$5; }
	| join_table_list NATURAL RIGHT opt_outer JOIN_SYM join_table_list
	  {
	    add_join_natural($1->next,$1);
	    $1->outer_join|=JOIN_TYPE_RIGHT;
	    $$=$6;
	  }
	| join_table_list NATURAL JOIN_SYM join_table_list
	  { add_join_natural($1,$1->next); $$=$4; };

normal_join:
	JOIN_SYM		{}
	| INNER_SYM JOIN_SYM	{}
	| CROSS JOIN_SYM	{}
	;

join_table:
	{
	  SELECT_LEX *sel= Select;
	  sel->use_index_ptr=sel->ignore_index_ptr=0;
	  sel->table_join_options= 0;
	}
        table_ident opt_table_alias opt_key_definition
	{
	  LEX *lex= Lex;
	  SELECT_LEX *sel= lex->current_select;
	  if (!($$= sel->add_table_to_list(lex->thd, $2, $3,
					   sel->get_table_join_options(),
					   lex->lock_option,
					   sel->get_use_index(),
					   sel->get_ignore_index())))
	    YYABORT;
	}
	| '{' ident join_table LEFT OUTER JOIN_SYM join_table ON expr '}'
	  { add_join_on($7,$9); $7->outer_join|=JOIN_TYPE_LEFT; $$=$7; }
        | '(' SELECT_SYM select_derived ')' opt_table_alias
	{
	  LEX *lex=Lex;
	  if (lex->sql_command == SQLCOM_UPDATE &&
	      &lex->select_lex == lex->current_select->outer_select())
	  {
	    send_error(lex->thd, ER_SYNTAX_ERROR);
	    YYABORT;
	  }

	  SELECT_LEX_UNIT *unit= lex->current_select->master_unit();
	  lex->current_select= unit->outer_select();
	  if (!($$= lex->current_select->
                add_table_to_list(lex->thd, new Table_ident(unit), $5, 0,
				  TL_READ,(List<String> *)0,
	                          (List<String> *)0)))

	    YYABORT;
	};

select_derived:
        {
	  LEX *lex= Lex;
	  lex->derived_tables= 1;
	  if (((int)lex->sql_command >= (int)SQLCOM_HA_OPEN &&
	       lex->sql_command <= (int)SQLCOM_HA_READ) ||
	       lex->sql_command == (int)SQLCOM_KILL)
	  {	
	    send_error(lex->thd, ER_SYNTAX_ERROR);
	    YYABORT;
	  }
	  if (lex->current_select->linkage == GLOBAL_OPTIONS_TYPE ||
              mysql_new_select(lex, 1))
	    YYABORT;
	  mysql_init_select(lex);
	  lex->current_select->linkage= DERIVED_TABLE_TYPE;
	}
        select_options select_item_list opt_select_from union_opt
        ;

opt_outer:
	/* empty */	{}
	| OUTER		{};

opt_key_definition:
	/* empty */	{}
	| USE_SYM    key_usage_list
          {
	    SELECT_LEX *sel= Select;
	    sel->use_index= *$2;
	    sel->use_index_ptr= &sel->use_index;
	  }
	| FORCE_SYM key_usage_list
          {
	    SELECT_LEX *sel= Select;
	    sel->use_index= *$2;
	    sel->use_index_ptr= &sel->use_index;
	    sel->table_join_options|= TL_OPTION_FORCE_INDEX;
	  }
	| IGNORE_SYM key_usage_list
	  {
	    SELECT_LEX *sel= Select;
	    sel->ignore_index= *$2;
	    sel->ignore_index_ptr= &sel->ignore_index;
	  };

key_usage_list:
	key_or_index { Select->interval_list.empty(); }
        '(' key_list_or_empty ')'
        { $$= &Select->interval_list; }
	;

key_list_or_empty:
	/* empty */ 		{}
	| key_usage_list2	{}
	;

key_usage_list2:
	key_usage_list2 ',' ident
        { Select->
	    interval_list.push_back(new String((const char*) $3.str, $3.length,
				    system_charset_info)); }
	| ident
        { Select->
	    interval_list.push_back(new String((const char*) $1.str, $1.length,
				    system_charset_info)); }
	| PRIMARY_SYM
        { Select->
	    interval_list.push_back(new String("PRIMARY", 7,
				    system_charset_info)); };

using_list:
	ident
	  {
	    SELECT_LEX *sel= Select;
	    if (!($$= new Item_func_eq(new Item_field(sel->db1, sel->table1,
						      $1.str),
				       new Item_field(sel->db2, sel->table2,
						      $1.str))))
	      YYABORT;
	  }
	| using_list ',' ident
	  {
	    SELECT_LEX *sel= Select;
	    if (!($$= new Item_cond_and(new Item_func_eq(new Item_field(sel->db1,sel->table1,$3.str), new Item_field(sel->db2,sel->table2,$3.str)), $1)))
	      YYABORT;
	  };

interval:
	interval_time_st	{}
	| DAY_HOUR_SYM		{ $$=INTERVAL_DAY_HOUR; }
	| DAY_MICROSECOND_SYM	{ $$=INTERVAL_DAY_MICROSECOND; }
	| DAY_MINUTE_SYM	{ $$=INTERVAL_DAY_MINUTE; }
	| DAY_SECOND_SYM	{ $$=INTERVAL_DAY_SECOND; }
	| HOUR_MICROSECOND_SYM	{ $$=INTERVAL_HOUR_MICROSECOND; }
	| HOUR_MINUTE_SYM	{ $$=INTERVAL_HOUR_MINUTE; }
	| HOUR_SECOND_SYM	{ $$=INTERVAL_HOUR_SECOND; }
	| MICROSECOND_SYM	{ $$=INTERVAL_MICROSECOND; }
	| MINUTE_MICROSECOND_SYM	{ $$=INTERVAL_MINUTE_MICROSECOND; }
	| MINUTE_SECOND_SYM	{ $$=INTERVAL_MINUTE_SECOND; }
	| SECOND_MICROSECOND_SYM	{ $$=INTERVAL_SECOND_MICROSECOND; }
	| YEAR_MONTH_SYM	{ $$=INTERVAL_YEAR_MONTH; };

interval_time_st:
	DAY_SYM			{ $$=INTERVAL_DAY; }
	| WEEK_SYM		{ $$=INTERVAL_WEEK; }
	| HOUR_SYM		{ $$=INTERVAL_HOUR; }
	| FRAC_SECOND_SYM	{ $$=INTERVAL_MICROSECOND; }
	| MINUTE_SYM		{ $$=INTERVAL_MINUTE; }
	| MONTH_SYM		{ $$=INTERVAL_MONTH; }
	| QUARTER_SYM		{ $$=INTERVAL_QUARTER; }
	| SECOND_SYM		{ $$=INTERVAL_SECOND; }
	| YEAR_SYM		{ $$=INTERVAL_YEAR; };

date_time_type:
	DATE_SYM		{$$=TIMESTAMP_DATE;}
	| TIME_SYM		{$$=TIMESTAMP_TIME;}
	| DATETIME		{$$=TIMESTAMP_DATETIME;};

table_alias:
	/* empty */
	| AS
	| EQ;

opt_table_alias:
	/* empty */		{ $$=0; }
	| table_alias ident
	  { $$= (LEX_STRING*) sql_memdup(&$2,sizeof(LEX_STRING)); };

opt_all:
	/* empty */
	| ALL
	;

where_clause:
	/* empty */  { Select->where= 0; }
	| WHERE expr
	  {
	    Select->where= $2;
	    if ($2)
	      $2->top_level_item();
	  }
 	;

having_clause:
	/* empty */
	| HAVING
	  {
	    Select->parsing_place= SELECT_LEX_NODE::IN_HAVING;
          }
	  expr
	  {
	    SELECT_LEX *sel= Select;
	    sel->having= $3;
	    sel->parsing_place= SELECT_LEX_NODE::NO_MATTER;
	    if ($3)
	      $3->top_level_item();
	  }
	;

opt_escape:
	ESCAPE_SYM TEXT_STRING_literal	{ $$= $2.str; }
	| /* empty */			{ $$= (char*) "\\"; };


/*
   group by statement in select
*/

group_clause:
	/* empty */
	| GROUP BY group_list olap_opt;

group_list:
	group_list ',' order_ident order_dir
	  { if (add_group_to_list(YYTHD, $3,(bool) $4)) YYABORT; }
	| order_ident order_dir
	  { if (add_group_to_list(YYTHD, $1,(bool) $2)) YYABORT; };

olap_opt:
	/* empty */ {}
	| WITH CUBE_SYM
          {
	    LEX *lex=Lex;
	    if (lex->current_select->linkage == GLOBAL_OPTIONS_TYPE)
	    {
	      net_printf(lex->thd, ER_WRONG_USAGE, "WITH CUBE",
		       "global union parameters");
	      YYABORT;
	    }
	    lex->current_select->olap= CUBE_TYPE;
	    net_printf(lex->thd, ER_NOT_SUPPORTED_YET, "CUBE");
	    YYABORT;	/* To be deleted in 5.1 */
	  }
	| WITH ROLLUP_SYM
          {
	    LEX *lex= Lex;
	    if (lex->current_select->linkage == GLOBAL_OPTIONS_TYPE)
	    {
	      net_printf(lex->thd, ER_WRONG_USAGE, "WITH ROLLUP",
		       "global union parameters");
	      YYABORT;
	    }
	    lex->current_select->olap= ROLLUP_TYPE;
	  }
	;

/*
   Order by statement in select
*/

opt_order_clause:
	/* empty */
	| order_clause;

order_clause:
	ORDER_SYM BY
        {
	  LEX *lex=Lex;
	  if (lex->current_select->linkage != GLOBAL_OPTIONS_TYPE &&
	      lex->current_select->olap !=
	      UNSPECIFIED_OLAP_TYPE)
	  {
	    net_printf(lex->thd, ER_WRONG_USAGE,
		       "CUBE/ROLLUP",
		       "ORDER BY");
	    YYABORT;
	  }
	} order_list;

order_list:
	order_list ',' order_ident order_dir
	  { if (add_order_to_list(YYTHD, $3,(bool) $4)) YYABORT; }
	| order_ident order_dir
	  { if (add_order_to_list(YYTHD, $1,(bool) $2)) YYABORT; };

order_dir:
	/* empty */ { $$ =  1; }
	| ASC  { $$ =1; }
	| DESC { $$ =0; };


opt_limit_clause_init:
	/* empty */
	{
	  SELECT_LEX *sel= Select;
          sel->offset_limit= 0L;
          sel->select_limit= Lex->thd->variables.select_limit;
	}
	| limit_clause {}
	;

opt_limit_clause:
	/* empty */	{}
	| limit_clause	{}
	;

limit_clause:
	LIMIT limit_options {}
	;

limit_options:
	ULONG_NUM
	  {
            SELECT_LEX *sel= Select;
            sel->select_limit= $1;
            sel->offset_limit= 0L;
	  }
	| ULONG_NUM ',' ULONG_NUM
	  {
	    SELECT_LEX *sel= Select;
	    sel->select_limit= $3;
	    sel->offset_limit= $1;
	  }
	| ULONG_NUM OFFSET_SYM ULONG_NUM
	  {
	    SELECT_LEX *sel= Select;
	    sel->select_limit= $1;
	    sel->offset_limit= $3;
	  }
	;


delete_limit_clause:
	/* empty */
	{
	  LEX *lex=Lex;
	  lex->current_select->select_limit= HA_POS_ERROR;
	}
	| LIMIT ulonglong_num
	{ Select->select_limit= (ha_rows) $2; };

ULONG_NUM:
	NUM	    { $$= strtoul($1.str,NULL,10); }
	| LONG_NUM  { $$= (ulong) strtoll($1.str,NULL,10); }
	| ULONGLONG_NUM { $$= (ulong) strtoull($1.str,NULL,10); }
	| REAL_NUM  { $$= strtoul($1.str,NULL,10); }
	| FLOAT_NUM { $$= strtoul($1.str,NULL,10); };

ulonglong_num:
	NUM	    { $$= (ulonglong) strtoul($1.str,NULL,10); }
	| ULONGLONG_NUM { $$= strtoull($1.str,NULL,10); }
	| LONG_NUM  { $$= (ulonglong) strtoll($1.str,NULL,10); }
	| REAL_NUM  { $$= strtoull($1.str,NULL,10); }
	| FLOAT_NUM { $$= strtoull($1.str,NULL,10); };

procedure_clause:
	/* empty */
	| PROCEDURE ident			/* Procedure name */
	  {
	    LEX *lex=Lex;
	    if (&lex->select_lex != lex->current_select)
	    {
	      net_printf(lex->thd, ER_WRONG_USAGE,
			  "PROCEDURE",
			  "subquery");
	      YYABORT;
	    }
	    lex->proc_list.elements=0;
	    lex->proc_list.first=0;
	    lex->proc_list.next= (byte**) &lex->proc_list.first;
	    if (add_proc_to_list(lex->thd, new Item_field(NULL,NULL,$2.str)))
	      YYABORT;
	    Lex->uncacheable(UNCACHEABLE_SIDEEFFECT);
	  }
	  '(' procedure_list ')';


procedure_list:
	/* empty */ {}
	| procedure_list2 {};

procedure_list2:
	procedure_list2 ',' procedure_item
	| procedure_item;

procedure_item:
	  remember_name expr
	  {
	    LEX *lex= Lex;
	    if (add_proc_to_list(lex->thd, $2))
	      YYABORT;
	    if (!$2->name)
	      $2->set_name($1,(uint) ((char*) lex->tok_end - $1), YYTHD->charset());
	  }
          ;


select_var_list_init:
	   {
             LEX *lex=Lex;
	     if (!lex->describe && (!(lex->result= new select_dumpvar())))
	        YYABORT;
	   }
	   select_var_list
	   {}
           ;

select_var_list:
	   select_var_list ',' select_var_ident
	   | select_var_ident {}
           ;

select_var_ident:  
	   '@' ident_or_text
           {
             LEX *lex=Lex;
	     if (lex->result) 
	       ((select_dumpvar *)lex->result)->var_list.push_back( new my_var($2,0,0,(enum_field_types)0));
	     else
	       YYABORT;
	   }
           | ident_or_text
           {
             LEX *lex=Lex;
	     sp_pvar_t *t;

	     if (!lex->spcont || !(t=lex->spcont->find_pvar(&$1)))
	     {
	       net_printf(YYTHD, ER_SP_UNDECLARED_VAR, $1.str);
	       YYABORT;
	     }
	     if (! lex->result)
	       YYABORT;
	     else
	     {
	       ((select_dumpvar *)lex->result)->var_list.push_back( new my_var($1,1,t->offset,t->type));
	       t->isset= TRUE;
	     }
	   }
           ;

into:
        INTO OUTFILE TEXT_STRING_sys
	{
	  LEX *lex=Lex;
	  if (!lex->describe)
	  {
	    lex->uncacheable(UNCACHEABLE_SIDEEFFECT);
	    if (!(lex->exchange= new sql_exchange($3.str,0)))
	      YYABORT;
	    if (!(lex->result= new select_export(lex->exchange)))
	      YYABORT;
	  }
	}
	opt_field_term opt_line_term
	| INTO DUMPFILE TEXT_STRING_sys
	{
	  LEX *lex=Lex;
	  if (!lex->describe)
	  {
	    lex->uncacheable(UNCACHEABLE_SIDEEFFECT);
	    if (!(lex->exchange= new sql_exchange($3.str,1)))
	      YYABORT;
	    if (!(lex->result= new select_dump(lex->exchange)))
	      YYABORT;
	  }
	}
        | INTO select_var_list_init
	{
	  Lex->uncacheable(UNCACHEABLE_SIDEEFFECT);
	}
        ;

/*
  DO statement
*/

do:	DO_SYM
	{
	  LEX *lex=Lex;
	  lex->sql_command = SQLCOM_DO;
	  if (!(lex->insert_list = new List_item))
	    YYABORT;
	}
	values
	{}
	;

/*
  Drop : delete tables or index or user
*/

drop:
	DROP opt_temporary table_or_tables if_exists table_list opt_restrict
	{
	  LEX *lex=Lex;
	  lex->sql_command = SQLCOM_DROP_TABLE;
	  lex->drop_temporary= $2;
	  lex->drop_if_exists= $4;
	}
	| DROP INDEX ident ON table_ident {}
	  {
	     LEX *lex=Lex;
	     lex->sql_command= SQLCOM_DROP_INDEX;
	     lex->drop_list.empty();
	     lex->drop_list.push_back(new Alter_drop(Alter_drop::KEY,
						     $3.str));
	     if (!lex->current_select->add_table_to_list(lex->thd, $5, NULL,
							TL_OPTION_UPDATING))
	      YYABORT;
	  }
	| DROP DATABASE if_exists ident
	  {
	    LEX *lex=Lex;
	    lex->sql_command= SQLCOM_DROP_DB;
	    lex->drop_if_exists=$3;
	    lex->name=$4.str;
	 }
	| DROP FUNCTION_SYM if_exists IDENT_sys opt_restrict
	  {
	    LEX *lex=Lex;
	    lex->sql_command = SQLCOM_DROP_FUNCTION;
	    lex->drop_if_exists= $3;
	    lex->udf.name= $4;
	  }
	| DROP PROCEDURE if_exists IDENT_sys opt_restrict
	  {
	    LEX *lex=Lex;
	    lex->sql_command = SQLCOM_DROP_PROCEDURE;
	    lex->drop_if_exists= $3;
	    lex->udf.name= $4;
	  }
	| DROP USER
	  {
	    LEX *lex=Lex;
	    lex->sql_command = SQLCOM_DROP_USER;
	    lex->users_list.empty();
	  }
	  user_list
	  {}
	  ;

table_list:
	table_name
	| table_list ',' table_name;

table_name:
	table_ident
	{
	  if (!Select->add_table_to_list(YYTHD, $1, NULL, TL_OPTION_UPDATING))
	    YYABORT;
	}
	;

if_exists:
	/* empty */ { $$= 0; }
	| IF EXISTS { $$= 1; }
	;

opt_temporary:
	/* empty */ { $$= 0; }
	| TEMPORARY { $$= 1; }
	;
/*
** Insert : add new data to table
*/

insert:
	INSERT
	{
	  LEX *lex= Lex;
	  lex->sql_command = SQLCOM_INSERT;
	  /* for subselects */
          lex->lock_option= (using_update_log) ? TL_READ_NO_INSERT : TL_READ;
	  lex->select_lex.resolve_mode= SELECT_LEX::INSERT_MODE;
	} insert_lock_option
	opt_ignore insert2
	{
	  Select->set_lock_for_tables($3);
	  Lex->current_select= &Lex->select_lex;
	}
	insert_field_spec opt_insert_update
	{}
	;

replace:
	REPLACE
	{
	  LEX *lex=Lex;
	  lex->sql_command = SQLCOM_REPLACE;
	  lex->duplicates= DUP_REPLACE;
	  lex->select_lex.resolve_mode= SELECT_LEX::INSERT_MODE;
	}
	replace_lock_option insert2
	{
	  Select->set_lock_for_tables($3);
	  Lex->current_select= &Lex->select_lex;
	}
	insert_field_spec
	{}
	;

insert_lock_option:
	/* empty */	{ $$= TL_WRITE_CONCURRENT_INSERT; }
	| LOW_PRIORITY	{ $$= TL_WRITE_LOW_PRIORITY; }
	| DELAYED_SYM	{ $$= TL_WRITE_DELAYED; }
	| HIGH_PRIORITY { $$= TL_WRITE; }
	;

replace_lock_option:
	opt_low_priority { $$= $1; }
	| DELAYED_SYM	 { $$= TL_WRITE_DELAYED; };

insert2:
	INTO insert_table {}
	| insert_table {};

insert_table:
	table_name
	{
	  LEX *lex=Lex;
	  lex->field_list.empty();
	  lex->many_values.empty();
	  lex->insert_list=0;
	};

insert_field_spec:
	insert_values {}
	| '(' ')' insert_values {}
	| '(' fields ')' insert_values {}
	| SET
	  {
	    LEX *lex=Lex;
	    if (!(lex->insert_list = new List_item) ||
		lex->many_values.push_back(lex->insert_list))
	      YYABORT;
	   }
	   ident_eq_list;

opt_field_spec:
	/* empty */	  { }
	| '(' fields ')'  { }
	| '(' ')'	  { };

fields:
	fields ',' insert_ident { Lex->field_list.push_back($3); }
	| insert_ident		{ Lex->field_list.push_back($1); };

insert_values:
	VALUES	values_list  {}
	| VALUE_SYM values_list  {}
	|     create_select     { Select->set_braces(0);} union_clause {}
	| '(' create_select ')' { Select->set_braces(1);} union_opt {}
        ;

values_list:
	values_list ','  no_braces
	| no_braces;

ident_eq_list:
	ident_eq_list ',' ident_eq_value
	|
	ident_eq_value;

ident_eq_value:
	simple_ident equal expr_or_default
	 {
	  LEX *lex=Lex;
	  if (lex->field_list.push_back($1) ||
	      lex->insert_list->push_back($3))
	    YYABORT;
	 };

equal:	EQ		{}
	| SET_VAR	{}
	;

opt_equal:
	/* empty */	{}
	| equal		{}
	;

no_braces:
	 '('
	 {
	    if (!(Lex->insert_list = new List_item))
	      YYABORT;
	 }
	 opt_values ')'
	 {
	  LEX *lex=Lex;
	  if (lex->many_values.push_back(lex->insert_list))
	    YYABORT;
	 };

opt_values:
	/* empty */ {}
	| values;

values:
	values ','  expr_or_default
	{
	  if (Lex->insert_list->push_back($3))
	    YYABORT;
	}
	| expr_or_default
	  {
	    if (Lex->insert_list->push_back($1))
	      YYABORT;
	  }
	;

expr_or_default:
	expr	  { $$= $1;}
	| DEFAULT {$$= new Item_default_value(); }
	;

opt_insert_update:
        /* empty */
        | ON DUPLICATE_SYM
          { /* for simplisity, let's forget about
               INSERT ... SELECT ... UPDATE
               for a moment */
	    if (Lex->sql_command != SQLCOM_INSERT)
            {
	      send_error(Lex->thd, ER_SYNTAX_ERROR);
              YYABORT;
            }
          }
          KEY_SYM UPDATE_SYM update_list
        ;

/* Update rows in a table */

update:
	UPDATE_SYM
	{
	  LEX *lex= Lex;
	  mysql_init_select(lex);
          lex->sql_command= SQLCOM_UPDATE;
        }
        opt_low_priority opt_ignore join_table_list
	SET update_list where_clause opt_order_clause delete_limit_clause
	{
	  LEX *lex= Lex;
	  Select->set_lock_for_tables($3);
          if (lex->select_lex.table_list.elements > 1)
            lex->sql_command= SQLCOM_UPDATE_MULTI;
	}
	;

update_list:
	update_list ',' simple_ident equal expr_or_default
	{
	  if (add_item_to_list(YYTHD, $3) || add_value_to_list(YYTHD, $5))
	    YYABORT;
	}
	| simple_ident equal expr_or_default
	  {
	    if (add_item_to_list(YYTHD, $1) || add_value_to_list(YYTHD, $3))
	      YYABORT;
	  };

opt_low_priority:
	/* empty */	{ $$= YYTHD->update_lock_default; }
	| LOW_PRIORITY	{ $$= TL_WRITE_LOW_PRIORITY; };

/* Delete rows from a table */

delete:
	DELETE_SYM
	{
	  LEX *lex= Lex;
	  lex->sql_command= SQLCOM_DELETE;
	  lex->lock_option= lex->thd->update_lock_default;
	  lex->select_lex.init_order();
	}
	opt_delete_options single_multi {}
	;

single_multi:
 	FROM table_ident
	{
	  if (!Select->add_table_to_list(YYTHD, $2, NULL, TL_OPTION_UPDATING,
					 Lex->lock_option))
	    YYABORT;
	}
	where_clause opt_order_clause
	delete_limit_clause {}
	| table_wild_list
	  { mysql_init_multi_delete(Lex); }
          FROM join_table_list where_clause
	| FROM table_wild_list
	  { mysql_init_multi_delete(Lex); }
	  USING join_table_list where_clause
	  {}
	;

table_wild_list:
	  table_wild_one {}
	  | table_wild_list ',' table_wild_one {};

table_wild_one:
	ident opt_wild opt_table_alias
	{
	  if (!Select->add_table_to_list(YYTHD, new Table_ident($1), $3,
					 TL_OPTION_UPDATING, Lex->lock_option))
	    YYABORT;
        }
	| ident '.' ident opt_wild opt_table_alias
	  {
	    if (!Select->add_table_to_list(YYTHD,
					   new Table_ident(YYTHD, $1, $3, 0),
					   $5, TL_OPTION_UPDATING,
					   Lex->lock_option))
	      YYABORT;
	  }
	;

opt_wild:
	/* empty */	{}
	| '.' '*'	{};


opt_delete_options:
	/* empty */	{}
	| opt_delete_option opt_delete_options {};

opt_delete_option:
	QUICK		{ Select->options|= OPTION_QUICK; }
	| LOW_PRIORITY	{ Lex->lock_option= TL_WRITE_LOW_PRIORITY; }
	| IGNORE_SYM	{ Lex->duplicates= DUP_IGNORE; };

truncate:
	TRUNCATE_SYM opt_table_sym table_name
	{
	  LEX* lex= Lex;
	  lex->sql_command= SQLCOM_TRUNCATE;
	  lex->select_lex.options= 0;
	  lex->select_lex.init_order();
	}
	;

opt_table_sym:
	/* empty */
	| TABLE_SYM;

/* Show things */

show:	SHOW
	{
	  LEX *lex=Lex;
	  lex->wild=0;
	  bzero((char*) &lex->create_info,sizeof(lex->create_info));
	}
	show_param
	{}
	;

show_param:
	DATABASES wild
	  { Lex->sql_command= SQLCOM_SHOW_DATABASES; }
	| TABLES opt_db wild
	  {
	    LEX *lex= Lex;
	    lex->sql_command= SQLCOM_SHOW_TABLES;
	    lex->select_lex.db= $2;
	    lex->select_lex.options= 0;
	   }
	| TABLE_SYM STATUS_SYM opt_db wild
	  {
	    LEX *lex= Lex;
	    lex->sql_command= SQLCOM_SHOW_TABLES;
	    lex->select_lex.options|= SELECT_DESCRIBE;
	    lex->select_lex.db= $3;
	  }
	| OPEN_SYM TABLES opt_db wild
	  {
	    LEX *lex= Lex;
	    lex->sql_command= SQLCOM_SHOW_OPEN_TABLES;
	    lex->select_lex.db= $3;
	    lex->select_lex.options= 0;
	  }
	| ENGINE_SYM storage_engines 
	  { Lex->create_info.db_type= $2; }
	  show_engine_param
	| opt_full COLUMNS from_or_in table_ident opt_db wild
	  {
	    Lex->sql_command= SQLCOM_SHOW_FIELDS;
	    if ($5)
	      $4->change_db($5);
	    if (!Select->add_table_to_list(YYTHD, $4, NULL, 0))
	      YYABORT;
	  }
        | NEW_SYM MASTER_SYM FOR_SYM SLAVE WITH MASTER_LOG_FILE_SYM EQ
	  TEXT_STRING_sys AND MASTER_LOG_POS_SYM EQ ulonglong_num
	  AND MASTER_SERVER_ID_SYM EQ
	ULONG_NUM
          {
	    Lex->sql_command = SQLCOM_SHOW_NEW_MASTER;
	    Lex->mi.log_file_name = $8.str;
	    Lex->mi.pos = $12;
	    Lex->mi.server_id = $16;
          }
        | master_or_binary LOGS_SYM
          {
	    Lex->sql_command = SQLCOM_SHOW_BINLOGS;
          }
        | SLAVE HOSTS_SYM
          {
	    Lex->sql_command = SQLCOM_SHOW_SLAVE_HOSTS;
          }
        | BINLOG_SYM EVENTS_SYM binlog_in binlog_from
          {
	    LEX *lex= Lex;
	    lex->sql_command= SQLCOM_SHOW_BINLOG_EVENTS;
          } opt_limit_clause_init
	| keys_or_index FROM table_ident opt_db
	  {
	    Lex->sql_command= SQLCOM_SHOW_KEYS;
	    if ($4)
	      $3->change_db($4);
	    if (!Select->add_table_to_list(YYTHD, $3, NULL, 0))
	      YYABORT;
	  }
	| COLUMN_SYM TYPES_SYM
	  {
	    LEX *lex=Lex;
	    lex->sql_command= SQLCOM_SHOW_COLUMN_TYPES;
	  }
	| TABLE_SYM TYPES_SYM
	  {
	    LEX *lex=Lex;
	    lex->sql_command= SQLCOM_SHOW_STORAGE_ENGINES;
	    WARN_DEPRECATED("SHOW TABLE TYPES", "SHOW [STORAGE] ENGINES");
	  }
	| opt_storage ENGINES_SYM
	  {
	    LEX *lex=Lex;
	    lex->sql_command= SQLCOM_SHOW_STORAGE_ENGINES;
	  }
	| PRIVILEGES
	  {
	    LEX *lex=Lex;
	    lex->sql_command= SQLCOM_SHOW_PRIVILEGES;
	  }
        | COUNT_SYM '(' '*' ')' WARNINGS
          { (void) create_select_for_variable("warning_count"); }
        | COUNT_SYM '(' '*' ')' ERRORS
	  { (void) create_select_for_variable("error_count"); }
        | WARNINGS opt_limit_clause_init
          { Lex->sql_command = SQLCOM_SHOW_WARNS;}
        | ERRORS opt_limit_clause_init
          { Lex->sql_command = SQLCOM_SHOW_ERRORS;}
	| STATUS_SYM wild
	  { Lex->sql_command= SQLCOM_SHOW_STATUS; }
        | INNOBASE_SYM STATUS_SYM
          { Lex->sql_command = SQLCOM_SHOW_INNODB_STATUS; WARN_DEPRECATED("SHOW INNODB STATUS", "SHOW ENGINE INNODB STATUS"); }
	| opt_full PROCESSLIST_SYM
	  { Lex->sql_command= SQLCOM_SHOW_PROCESSLIST;}
	| opt_var_type VARIABLES wild
	  {
	    THD *thd= YYTHD;
	    thd->lex->sql_command= SQLCOM_SHOW_VARIABLES;
	    thd->lex->option_type= (enum_var_type) $1;
	  }
	| charset wild
	  { Lex->sql_command= SQLCOM_SHOW_CHARSETS; }
	| COLLATION_SYM wild
	  { Lex->sql_command= SQLCOM_SHOW_COLLATIONS; }
	| BERKELEY_DB_SYM LOGS_SYM
	  { Lex->sql_command= SQLCOM_SHOW_LOGS; WARN_DEPRECATED("SHOW BDB LOGS", "SHOW ENGINE BDB LOGS"); }
	| LOGS_SYM
	  { Lex->sql_command= SQLCOM_SHOW_LOGS; WARN_DEPRECATED("SHOW LOGS", "SHOW ENGINE BDB LOGS"); }
	| GRANTS FOR_SYM user
	  {
	    LEX *lex=Lex;
	    lex->sql_command= SQLCOM_SHOW_GRANTS;
	    lex->grant_user=$3;
	    lex->grant_user->password.str=NullS;
	  }
	| CREATE DATABASE opt_if_not_exists ident
	  {
	    Lex->sql_command=SQLCOM_SHOW_CREATE_DB;
	    Lex->create_info.options=$3;
	    Lex->name=$4.str;
	  }
        | CREATE TABLE_SYM table_ident
          {
	    Lex->sql_command = SQLCOM_SHOW_CREATE;
	    if (!Select->add_table_to_list(YYTHD, $3, NULL,0))
	      YYABORT;
	  }
        | MASTER_SYM STATUS_SYM
          {
	    Lex->sql_command = SQLCOM_SHOW_MASTER_STAT;
          }
        | SLAVE STATUS_SYM
          {
	    Lex->sql_command = SQLCOM_SHOW_SLAVE_STAT;
          }
	| CREATE PROCEDURE ident
	  {
	    Lex->sql_command = SQLCOM_SHOW_CREATE_PROC;
	    Lex->udf.name= $3;
	  }
	| CREATE FUNCTION_SYM ident
	  {
	    Lex->sql_command = SQLCOM_SHOW_CREATE_FUNC;
	    Lex->udf.name= $3;
	  }
	| PROCEDURE STATUS_SYM wild
	  {
	    Lex->sql_command = SQLCOM_SHOW_STATUS_PROC;
	  }
	| FUNCTION_SYM STATUS_SYM wild
	  {
	    Lex->sql_command = SQLCOM_SHOW_STATUS_FUNC;
	  };

show_engine_param:
	STATUS_SYM
	  {
	    switch (Lex->create_info.db_type) {
	    case DB_TYPE_INNODB:
	      Lex->sql_command = SQLCOM_SHOW_INNODB_STATUS;
	      break;
	    default:
	      net_printf(YYTHD, ER_NOT_SUPPORTED_YET, "STATUS");
	      YYABORT;
	    }
	  }
	| LOGS_SYM
	  {
	    switch (Lex->create_info.db_type) {
	    case DB_TYPE_BERKELEY_DB:
	      Lex->sql_command = SQLCOM_SHOW_LOGS;
	      break;
	    default:
	      net_printf(YYTHD, ER_NOT_SUPPORTED_YET, "LOGS");
	      YYABORT;
	    }
	  };

master_or_binary:
	MASTER_SYM
	| BINARY;

opt_storage:
	/* empty */
	| STORAGE_SYM;

opt_db:
	/* empty */  { $$= 0; }
	| from_or_in ident { $$= $2.str; };

wild:
	/* empty */
	| LIKE text_string { Lex->wild= $2; };

opt_full:
	/* empty */ { Lex->verbose=0; }
	| FULL	    { Lex->verbose=1; };

from_or_in:
	FROM
	| IN_SYM;

binlog_in:
	/* empty */ { Lex->mi.log_file_name = 0; }
        | IN_SYM TEXT_STRING_sys { Lex->mi.log_file_name = $2.str; };

binlog_from:
	/* empty */ { Lex->mi.pos = 4; /* skip magic number */ }
        | FROM ulonglong_num { Lex->mi.pos = $2; };


/* A Oracle compatible synonym for show */
describe:
	describe_command table_ident
	{
	  LEX *lex=Lex;
	  lex->wild=0;
	  lex->verbose=0;
	  lex->sql_command=SQLCOM_SHOW_FIELDS;
	  if (!Select->add_table_to_list(lex->thd, $2, NULL,0))
	    YYABORT;
	}
	opt_describe_column {}
	| describe_command opt_extended_describe
	  { Lex->describe|= DESCRIBE_NORMAL; }
	  select
          {
	    LEX *lex=Lex;
	    lex->select_lex.options|= SELECT_DESCRIBE;
	  }
	;

describe_command:
	DESC
	| DESCRIBE;

opt_extended_describe:
	/* empty */ {}
	| EXTENDED_SYM { Lex->describe|= DESCRIBE_EXTENDED; }
	;

opt_describe_column:
	/* empty */	{}
	| text_string	{ Lex->wild= $1; }
	| ident
	  { Lex->wild= new String((const char*) $1.str,$1.length,system_charset_info); };


/* flush things */

flush:
	FLUSH_SYM opt_no_write_to_binlog
	{
	  LEX *lex=Lex;
	  lex->sql_command= SQLCOM_FLUSH; lex->type=0;
          lex->no_write_to_binlog= $2;
	}
	flush_options
	{}
	;

flush_options:
	flush_options ',' flush_option
	| flush_option;

flush_option:
	table_or_tables	{ Lex->type|= REFRESH_TABLES; } opt_table_list {}
	| TABLES WITH READ_SYM LOCK_SYM { Lex->type|= REFRESH_TABLES | REFRESH_READ_LOCK; }
	| QUERY_SYM CACHE_SYM { Lex->type|= REFRESH_QUERY_CACHE_FREE; }
	| HOSTS_SYM	{ Lex->type|= REFRESH_HOSTS; }
	| PRIVILEGES	{ Lex->type|= REFRESH_GRANT; }
	| LOGS_SYM	{ Lex->type|= REFRESH_LOG; }
	| STATUS_SYM	{ Lex->type|= REFRESH_STATUS; }
        | SLAVE         { Lex->type|= REFRESH_SLAVE; }
        | MASTER_SYM    { Lex->type|= REFRESH_MASTER; }
	| DES_KEY_FILE	{ Lex->type|= REFRESH_DES_KEY_FILE; }
 	| RESOURCES     { Lex->type|= REFRESH_USER_RESOURCES; };

opt_table_list:
	/* empty */  {;}
	| table_list {;};

reset:
	RESET_SYM
	{
	  LEX *lex=Lex;
	  lex->sql_command= SQLCOM_RESET; lex->type=0;
	} reset_options
	{}
	;

reset_options:
	reset_options ',' reset_option
	| reset_option;

reset_option:
        SLAVE                 { Lex->type|= REFRESH_SLAVE; }
        | MASTER_SYM          { Lex->type|= REFRESH_MASTER; }
	| QUERY_SYM CACHE_SYM { Lex->type|= REFRESH_QUERY_CACHE;};

purge:
	PURGE
	{
	  LEX *lex=Lex;
	  lex->type=0;
	} purge_options
	{}
	;

purge_options:
	master_or_binary LOGS_SYM purge_option
	;

purge_option:
        TO_SYM TEXT_STRING_sys
        {
	   Lex->sql_command = SQLCOM_PURGE;
	   Lex->to_log = $2.str;
        }
	| BEFORE_SYM expr
	{
	  if ($2->check_cols(1) || $2->fix_fields(Lex->thd, 0, &$2))
	  {
	    net_printf(Lex->thd, ER_WRONG_ARGUMENTS, "PURGE LOGS BEFORE");
	    YYABORT;
	  }
	  Item *tmp= new Item_func_unix_timestamp($2);
	  Lex->sql_command = SQLCOM_PURGE_BEFORE;
	  Lex->purge_time= (ulong) tmp->val_int();
	}
	;

/* kill threads */

kill:
	KILL_SYM kill_option expr
	{
	  LEX *lex=Lex;
	  if ($3->fix_fields(lex->thd, 0, &$3) || $3->check_cols(1))
	  {
	    send_error(lex->thd, ER_SET_CONSTANTS_ONLY);
	    YYABORT;
	  }
          lex->sql_command=SQLCOM_KILL;
	  lex->thread_id= (ulong) $3->val_int();
	};

kill_option:
	/* empty */	 { Lex->type= 0; }
	| CONNECTION_SYM { Lex->type= 0; }
	| QUERY_SYM      { Lex->type= ONLY_KILL_QUERY; };

/* change database */

use:	USE_SYM ident
	{
	  LEX *lex=Lex;
	  lex->sql_command=SQLCOM_CHANGE_DB;
	  lex->select_lex.db= $2.str;
	};

/* import, export of files */

load:	LOAD DATA_SYM load_data_lock opt_local INFILE TEXT_STRING_sys
	{
	  LEX *lex=Lex;
	  lex->sql_command= SQLCOM_LOAD;
	  lex->lock_option= $3;
	  lex->local_file=  $4;
	  if (!(lex->exchange= new sql_exchange($6.str,0)))
	    YYABORT;
	  lex->field_list.empty();
	}
	opt_duplicate INTO TABLE_SYM table_ident opt_field_term opt_line_term
	opt_ignore_lines opt_field_spec
	{
	  if (!Select->add_table_to_list(YYTHD, $11, NULL, TL_OPTION_UPDATING))
	    YYABORT;
	}
        |
	LOAD TABLE_SYM table_ident FROM MASTER_SYM
        {
	  Lex->sql_command = SQLCOM_LOAD_MASTER_TABLE;
	  if (!Select->add_table_to_list(YYTHD, $3, NULL, TL_OPTION_UPDATING))
	    YYABORT;

        }
        |
	LOAD DATA_SYM FROM MASTER_SYM
        {
	  Lex->sql_command = SQLCOM_LOAD_MASTER_DATA;
        };

opt_local:
	/* empty */	{ $$=0;}
	| LOCAL_SYM	{ $$=1;};

load_data_lock:
	/* empty */	{ $$= YYTHD->update_lock_default; }
	| CONCURRENT	{ $$= TL_WRITE_CONCURRENT_INSERT ; }
	| LOW_PRIORITY	{ $$= TL_WRITE_LOW_PRIORITY; };


opt_duplicate:
	/* empty */	{ Lex->duplicates=DUP_ERROR; }
	| REPLACE	{ Lex->duplicates=DUP_REPLACE; }
	| IGNORE_SYM	{ Lex->duplicates=DUP_IGNORE; };

opt_field_term:
	/* empty */
	| COLUMNS field_term_list;

field_term_list:
	field_term_list field_term
	| field_term;

field_term:
	TERMINATED BY text_string { Lex->exchange->field_term= $3;}
	| OPTIONALLY ENCLOSED BY text_string
	  {
	    LEX *lex=Lex;
	    lex->exchange->enclosed= $4;
	    lex->exchange->opt_enclosed=1;
	  }
	| ENCLOSED BY text_string { Lex->exchange->enclosed= $3;}
	| ESCAPED BY text_string  { Lex->exchange->escaped= $3;};

opt_line_term:
	/* empty */
	| LINES line_term_list;

line_term_list:
	line_term_list line_term
	| line_term;

line_term:
	TERMINATED BY text_string { Lex->exchange->line_term= $3;}
	| STARTING BY text_string { Lex->exchange->line_start= $3;};

opt_ignore_lines:
	/* empty */
	| IGNORE_SYM NUM LINES
	  { Lex->exchange->skip_lines=atol($2.str); };

/* Common definitions */

text_literal:
	TEXT_STRING_literal
	{
	  THD *thd= YYTHD;
	  $$ = new Item_string($1.str,$1.length,thd->variables.collation_connection);
	}
	| NCHAR_STRING
	{ $$=  new Item_string($1.str,$1.length,national_charset_info); }
	| UNDERSCORE_CHARSET TEXT_STRING
	  { $$ = new Item_string($2.str,$2.length,Lex->charset); }
	| text_literal TEXT_STRING_literal
	  { ((Item_string*) $1)->append($2.str,$2.length); }
	;

text_string:
	TEXT_STRING_literal
	{ $$=  new String($1.str,$1.length,YYTHD->variables.collation_connection); }
	| HEX_NUM
	  {
	    Item *tmp = new Item_varbinary($1.str,$1.length);
	    $$= tmp ? tmp->val_str((String*) 0) : (String*) 0;
	  }
	;

param_marker:
        '?'
        {
	  LEX *lex=Lex;
          if (YYTHD->command == COM_PREPARE)
          {
            lex->param_list.push_back($$=new Item_param((uint)(lex->tok_start-(uchar *)YYTHD->query)));
            lex->param_count++;
          }
          else
          {
            yyerror("You have an error in your SQL syntax");
            YYABORT;
          }
        }
	;

signed_literal:
	literal		{ $$ = $1; }
	| '+' NUM_literal { $$ = $2; }
	| '-' NUM_literal { $$ = new Item_func_neg($2); }
	;


literal:
	text_literal	{ $$ =	$1; }
	| NUM_literal	{ $$ = $1; }
	| NULL_SYM	{ $$ =	new Item_null();
			  Lex->next_state=MY_LEX_OPERATOR_OR_IDENT;}
	| HEX_NUM	{ $$ =	new Item_varbinary($1.str,$1.length);}
	| UNDERSCORE_CHARSET HEX_NUM
	  {
	    Item *tmp= new Item_varbinary($2.str,$2.length);
	    String *str= tmp ? tmp->val_str((String*) 0) : (String*) 0;
	    $$= new Item_string(str ? str->ptr() : "",
				str ? str->length() : 0,
				Lex->charset);
	  }
	| DATE_SYM text_literal { $$ = $2; }
	| TIME_SYM text_literal { $$ = $2; }
	| TIMESTAMP text_literal { $$ = $2; };

NUM_literal:
	NUM		{ $$ =	new Item_int($1.str, (longlong) strtol($1.str, NULL, 10),$1.length); }
	| LONG_NUM	{ $$ =	new Item_int($1.str, (longlong) strtoll($1.str,NULL,10), $1.length); }
	| ULONGLONG_NUM	{ $$ =	new Item_uint($1.str, $1.length); }
	| REAL_NUM	{ $$ =	new Item_real($1.str, $1.length); }
	| FLOAT_NUM	{ $$ =	new Item_float($1.str, $1.length); }
	;
	
/**********************************************************************
** Createing different items.
**********************************************************************/

insert_ident:
	simple_ident	 { $$=$1; }
	| table_wild	 { $$=$1; };

table_wild:
	ident '.' '*'
	{
	  $$ = new Item_field(NullS,$1.str,"*");
	  Lex->current_select->with_wild++;
	}
	| ident '.' ident '.' '*'
	{
	  $$ = new Item_field((YYTHD->client_capabilities &
   			     CLIENT_NO_SCHEMA ? NullS : $1.str),
			     $3.str,"*");
	  Lex->current_select->with_wild++;
	}
	;

order_ident:
	expr { $$=$1; };

simple_ident:
	ident
	{
	  sp_pvar_t *spv;
	  LEX *lex = Lex;
          sp_pcontext *spc = lex->spcont;

	  if (spc && (spv = spc->find_pvar(&$1)))
	  { /* We're compiling a stored procedure and found a variable */
	    if (lex->sql_command != SQLCOM_CALL && ! spv->isset)
	    {
	      push_warning_printf(YYTHD, MYSQL_ERROR::WARN_LEVEL_WARN,
	                          ER_SP_UNINIT_VAR, ER(ER_SP_UNINIT_VAR),
				  $1.str);
	    }
	    $$ = (Item*) new Item_splocal($1, spv->offset);
	  }
	  else
	  {
	    SELECT_LEX *sel=Select;
	    $$= (sel->parsing_place != SELECT_LEX_NODE::IN_HAVING ||
	         sel->get_in_sum_expr() > 0) ?
                 (Item*) new Item_field(NullS,NullS,$1.str) :
	         (Item*) new Item_ref(NullS,NullS,$1.str);
	  }
	}
	| ident '.' ident
	{
	  THD *thd= YYTHD;
	  LEX *lex= thd->lex;
	  SELECT_LEX *sel= lex->current_select;
	  if (sel->no_table_names_allowed)
	  {
	    my_printf_error(ER_TABLENAME_NOT_ALLOWED_HERE,
			    ER(ER_TABLENAME_NOT_ALLOWED_HERE),
			    MYF(0), $1.str, thd->where);
	  }
	  $$= (sel->parsing_place != SELECT_LEX_NODE::IN_HAVING ||
	       sel->get_in_sum_expr() > 0) ?
	      (Item*) new Item_field(NullS,$1.str,$3.str) :
	      (Item*) new Item_ref(NullS,$1.str,$3.str);
	}
	| '.' ident '.' ident
	{
	  THD *thd= YYTHD;
	  LEX *lex= thd->lex;
	  SELECT_LEX *sel= lex->current_select;
	  if (sel->no_table_names_allowed)
	  {
	    my_printf_error(ER_TABLENAME_NOT_ALLOWED_HERE,
			    ER(ER_TABLENAME_NOT_ALLOWED_HERE),
			    MYF(0), $2.str, thd->where);
	  }
	  $$= (sel->parsing_place != SELECT_LEX_NODE::IN_HAVING ||
	       sel->get_in_sum_expr() > 0) ?
	      (Item*) new Item_field(NullS,$2.str,$4.str) :
              (Item*) new Item_ref(NullS,$2.str,$4.str);
	}
	| ident '.' ident '.' ident
	{
	  THD *thd= YYTHD;
	  LEX *lex= thd->lex;
	  SELECT_LEX *sel= lex->current_select;
	  if (sel->no_table_names_allowed)
	  {
	    my_printf_error(ER_TABLENAME_NOT_ALLOWED_HERE,
			    ER(ER_TABLENAME_NOT_ALLOWED_HERE),
			    MYF(0), $3.str, thd->where);
	  }
	  $$= (sel->parsing_place != SELECT_LEX_NODE::IN_HAVING ||
	       sel->get_in_sum_expr() > 0) ?
	      (Item*) new Item_field((YYTHD->client_capabilities &
				      CLIENT_NO_SCHEMA ? NullS : $1.str),
				     $3.str, $5.str) :
	      (Item*) new Item_ref((YYTHD->client_capabilities &
				    CLIENT_NO_SCHEMA ? NullS : $1.str),
                                   $3.str, $5.str);
	};


field_ident:
	ident			{ $$=$1;}
	| ident '.' ident	{ $$=$3;}	/* Skipp schema name in create*/
	| '.' ident		{ $$=$2;}	/* For Delphi */;

table_ident:
	ident			{ $$=new Table_ident($1); }
	| ident '.' ident	{ $$=new Table_ident(YYTHD, $1,$3,0);}
	| '.' ident		{ $$=new Table_ident($2);}
   /* For Delphi */;

IDENT_sys:
	IDENT { $$= $1; }
	| IDENT_QUOTED
	  {
	    THD *thd= YYTHD;
	    if (thd->charset_is_system_charset)
	      $$= $1;
	    else
	      thd->convert_string(&$$, system_charset_info,
				  $1.str, $1.length, thd->charset());
	  }
	;

TEXT_STRING_sys:
	TEXT_STRING
	{
	  THD *thd= YYTHD;
	  if (thd->charset_is_system_charset)
	    $$= $1;
	  else
	    thd->convert_string(&$$, system_charset_info,
				$1.str, $1.length, thd->charset());
	}
	;

TEXT_STRING_literal:
	TEXT_STRING
	{
	  THD *thd= YYTHD;
	  if (thd->charset_is_collation_connection)
	    $$= $1;
	  else
	    thd->convert_string(&$$, thd->variables.collation_connection,
				$1.str, $1.length, thd->charset());
	}
	;


ident:
	IDENT_sys	    { $$=$1; }
	| keyword
	{
	  THD *thd= YYTHD;
	  $$.str=    thd->strmake($1.str, $1.length);
	  $$.length= $1.length;
	}
	;

ident_or_text:
	ident 			{ $$=$1;}
	| TEXT_STRING_sys	{ $$=$1;}
	| LEX_HOSTNAME		{ $$=$1;};

user:
	ident_or_text
	{
	  THD *thd= YYTHD;
	  if (!($$=(LEX_USER*) thd->alloc(sizeof(st_lex_user))))
	    YYABORT;
	  $$->user = $1;
	  $$->host.str= (char *) "%";
	  $$->host.length= 1;
	}
	| ident_or_text '@' ident_or_text
	  {
	    THD *thd= YYTHD;
	    if (!($$=(LEX_USER*) thd->alloc(sizeof(st_lex_user))))
	      YYABORT;
	    $$->user = $1; $$->host=$3;
	  };

/* Keyword that we allow for identifiers */

keyword:
	ACTION			{}
	| ADDDATE_SYM		{}
	| AFTER_SYM		{}
	| AGAINST		{}
	| AGGREGATE_SYM		{}
	| ANY_SYM		{}
	| ASCII_SYM		{}
	| AUTO_INC		{}
	| AVG_ROW_LENGTH	{}
	| AVG_SYM		{}
	| BACKUP_SYM		{}
	| BEGIN_SYM		{}
	| BERKELEY_DB_SYM	{}
	| BINLOG_SYM		{}
	| BIT_SYM		{}
	| BOOL_SYM		{}
	| BOOLEAN_SYM		{}
	| BYTE_SYM		{}
	| BTREE_SYM		{}
	| CACHE_SYM		{}
	| CHANGED		{}
	| CHARSET		{}
	| CHECKSUM_SYM		{}
	| CIPHER_SYM		{}
	| CLIENT_SYM		{}
	| CLOSE_SYM		{}
	| COLLATION_SYM		{}
	| COMMENT_SYM		{}
	| COMMITTED_SYM		{}
	| COMMIT_SYM		{}
	| COMPRESSED_SYM	{}
	| CONCURRENT		{}
	| CUBE_SYM		{}
	| DATA_SYM		{}
	| DATETIME		{}
	| DATE_SYM		{}
	| DAY_SYM		{}
	| DEFINER_SYM		{}
	| DELAY_KEY_WRITE_SYM	{}
	| DES_KEY_FILE		{}
	| DIRECTORY_SYM		{}
	| DISCARD		{}
	| DO_SYM		{}
	| DUAL_SYM		{}
	| DUMPFILE		{}
	| DUPLICATE_SYM		{}
	| DYNAMIC_SYM		{}
	| END			{}
	| ENUM			{}
	| ENGINE_SYM		{}
	| ENGINES_SYM		{}
	| ERRORS		{}
	| ESCAPE_SYM		{}
	| EVENTS_SYM		{}
	| EXECUTE_SYM		{}
        | EXPANSION_SYM         {}
	| EXTENDED_SYM		{}
	| FAST_SYM		{}
	| DISABLE_SYM		{}
	| ENABLE_SYM		{}
	| FULL			{}
	| FILE_SYM		{}
	| FIRST_SYM		{}
	| FIXED_SYM		{}
	| FLUSH_SYM		{}
	| GEOMETRY_SYM		{}
	| GEOMETRYCOLLECTION	{}
	| GET_FORMAT		{}
	| GRANTS		{}
	| GLOBAL_SYM		{}
	| HANDLER_SYM		{}
	| HASH_SYM		{}
	| HELP_SYM		{}
	| HOSTS_SYM		{}
	| HOUR_SYM		{}
	| IDENTIFIED_SYM	{}
	| INVOKER_SYM		{}
	| IMPORT		{}
	| INDEXES		{}
	| ISOLATION		{}
	| ISSUER_SYM		{}
	| INNOBASE_SYM		{}
	| INSERT_METHOD		{}
	| RELAY_THREAD		{}
	| LANGUAGE_SYM          {}
	| LAST_SYM		{}
	| LEAVES                {}
	| LEVEL_SYM		{}
	| LINESTRING		{}
	| LOCAL_SYM		{}
	| LOCKS_SYM		{}
	| LOGS_SYM		{}
	| MAX_ROWS		{}
	| MASTER_SYM		{}
	| MASTER_HOST_SYM	{}
	| MASTER_PORT_SYM	{}
	| MASTER_LOG_FILE_SYM	{}
	| MASTER_LOG_POS_SYM	{}
	| MASTER_USER_SYM	{}
	| MASTER_PASSWORD_SYM	{}
	| MASTER_CONNECT_RETRY_SYM	{}
	| MASTER_SSL_SYM	{}
	| MASTER_SSL_CA_SYM	{}
	| MASTER_SSL_CAPATH_SYM	{}
	| MASTER_SSL_CERT_SYM	{}
	| MASTER_SSL_CIPHER_SYM	{}
	| MASTER_SSL_KEY_SYM	{}
	| MAX_CONNECTIONS_PER_HOUR	 {}
	| MAX_QUERIES_PER_HOUR	{}
	| MAX_UPDATES_PER_HOUR	{}
	| MEDIUM_SYM		{}
	| MICROSECOND_SYM	{}
	| MINUTE_SYM		{}
	| MIN_ROWS		{}
	| MODIFY_SYM		{}
	| MODE_SYM		{}
	| MONTH_SYM		{}
	| MULTILINESTRING	{}
	| MULTIPOINT		{}
	| MULTIPOLYGON		{}
	| NAME_SYM              {}
	| NAMES_SYM		{}
	| NATIONAL_SYM		{}
	| NCHAR_SYM		{}
	| NEXT_SYM		{}
	| NEW_SYM		{}
	| NO_SYM		{}
	| NONE_SYM		{}
	| NVARCHAR_SYM		{}
	| OFFSET_SYM		{}
	| OLD_PASSWORD		{}
	| OPEN_SYM		{}
	| PACK_KEYS_SYM		{}
	| PARTIAL		{}
	| PASSWORD		{}
	| POINT_SYM		{}
	| POLYGON		{}
	| PREV_SYM		{}
	| PROCESS		{}
	| PROCESSLIST_SYM	{}
	| QUARTER_SYM		{}
	| QUERY_SYM		{}
	| QUICK			{}
	| RAID_0_SYM		{}
	| RAID_CHUNKS		{}
	| RAID_CHUNKSIZE	{}
	| RAID_STRIPED_SYM	{}
	| RAID_TYPE		{}
	| RELAY_LOG_FILE_SYM	{}
	| RELAY_LOG_POS_SYM	{}
	| RELOAD		{}
	| REPAIR		{}
	| REPEATABLE_SYM	{}
	| REPLICATION		{}
	| RESET_SYM		{}
	| RESOURCES		{}
	| RESTORE_SYM		{}
	| RETURNS_SYM           {}
	| ROLLBACK_SYM		{}
	| ROLLUP_SYM		{}
	| ROWS_SYM		{}
	| ROW_FORMAT_SYM	{}
	| ROW_SYM		{}
	| RTREE_SYM		{}
	| SAVEPOINT_SYM		{}
	| SECOND_SYM		{}
	| SECURITY_SYM		{}
	| SERIAL_SYM		{}
	| SERIALIZABLE_SYM	{}
	| SESSION_SYM		{}
	| SIGNED_SYM		{}
	| SIMPLE_SYM		{}
	| SHARE_SYM		{}
	| SHUTDOWN		{}
	| SLAVE			{}
	| SOUNDS_SYM		{}
	| SQL_CACHE_SYM		{}
	| SQL_BUFFER_RESULT	{}
	| SQL_NO_CACHE_SYM	{}
	| SQL_THREAD		{}
	| START_SYM		{}
	| STATUS_SYM		{}
	| STOP_SYM		{}
	| STORAGE_SYM		{}
	| STRING_SYM		{}
	| SUBDATE_SYM		{}
	| SUBJECT_SYM		{}
	| SUPER_SYM		{}
	| TABLESPACE		{}
	| TEMPORARY		{}
	| TEXT_SYM		{}
	| TRANSACTION_SYM	{}
	| TRUNCATE_SYM		{}
	| TIMESTAMP		{}
	| TIMESTAMP_ADD		{}
	| TIMESTAMP_DIFF	{}
	| TIME_SYM		{}
	| TYPE_SYM		{}
	| TYPES_SYM		{}
	| FUNCTION_SYM		{}
	| UNCOMMITTED_SYM	{}
	| UNICODE_SYM		{}
	| UNTIL_SYM		{}
	| USER			{}
	| USE_FRM		{}
	| VARIABLES		{}
	| VALUE_SYM		{}
	| WARNINGS		{}
	| WEEK_SYM		{}
	| WORK_SYM		{}
	| X509_SYM		{}
	| YEAR_SYM		{}
	;

/* Option functions */

set:
	SET opt_option
	{
	  LEX *lex=Lex;
	  lex->sql_command= SQLCOM_SET_OPTION;
	  lex->option_type=OPT_DEFAULT;
	  lex->var_list.empty();
	}
	option_value_list
	{}
	;

opt_option:
	/* empty */ {}
	| OPTION {};

option_value_list:
	option_type option_value
	| option_value_list ',' option_type option_value;

option_type:
	/* empty */	{}
	| GLOBAL_SYM	{ Lex->option_type= OPT_GLOBAL; }
	| LOCAL_SYM	{ Lex->option_type= OPT_SESSION; }
	| SESSION_SYM	{ Lex->option_type= OPT_SESSION; }
	;

opt_var_type:
	/* empty */	{ $$=OPT_SESSION; }
	| GLOBAL_SYM	{ $$=OPT_GLOBAL; }
	| LOCAL_SYM	{ $$=OPT_SESSION; }
	| SESSION_SYM	{ $$=OPT_SESSION; }
	;

opt_var_ident_type:
	/* empty */		{ $$=OPT_DEFAULT; }
	| GLOBAL_SYM '.'	{ $$=OPT_GLOBAL; }
	| LOCAL_SYM '.'		{ $$=OPT_SESSION; }
	| SESSION_SYM '.'	{ $$=OPT_SESSION; }
	;

option_value:
	  '@' ident_or_text equal expr
	  {
	    Lex->var_list.push_back(new set_var_user(new Item_func_set_user_var($2,$4)));
	  }
	| internal_variable_name equal set_expr_or_default
	  {
	    LEX *lex=Lex;

	    if ($1.var)
	    { /* System variable */
	      lex->var_list.push_back(new set_var(lex->option_type, $1.var,
						  &$1.base_name, $3));
	    }
            else
	    { /* An SP local variable */
	      if ($3 && $3->type() == Item::SUBSELECT_ITEM)
	      {  /* QQ For now, just disallow subselects as values */
	        send_error(lex->thd, ER_SP_SUBSELECT_NYI);
	        YYABORT;
	      }
	      sp_pvar_t *spv= lex->spcont->find_pvar(&$1.base_name);
              sp_instr_set *i= new sp_instr_set(lex->sphead->instructions(),
	                                        spv->offset, $3, spv->type);

	      lex->sphead->add_instr(i);
	      spv->isset= TRUE;
	    }
	  }
	| '@' '@' opt_var_ident_type internal_variable_name equal set_expr_or_default
	  {
	    LEX *lex=Lex;
	    lex->var_list.push_back(new set_var((enum_var_type) $3, $4.var,
						&$4.base_name, $6));
	  }
	| TRANSACTION_SYM ISOLATION LEVEL_SYM isolation_types
	  {
	    LEX *lex=Lex;
	    LEX_STRING tmp;
	    tmp.str=0;
	    tmp.length=0;
	    lex->var_list.push_back(new set_var(lex->option_type,
						find_sys_var("tx_isolation"),
						&tmp,
						new Item_int((int32) $4)));
	  }
	| charset old_or_new_charset_name_or_default
	{
	  THD *thd= YYTHD;
	  LEX *lex= Lex;
	  $2= $2 ? $2: global_system_variables.character_set_client;
	  lex->var_list.push_back(new set_var_collation_client($2,thd->variables.collation_database,$2));
	}
	| NAMES_SYM charset_name_or_default opt_collate
	{
	  THD *thd= YYTHD;
	  LEX *lex= Lex;
	  $2= $2 ? $2 : global_system_variables.character_set_client;
	  $3= $3 ? $3 : $2;
	  if (!my_charset_same($2,$3))
	  {
	    net_printf(thd,ER_COLLATION_CHARSET_MISMATCH,$3->name,$2->csname);
	    YYABORT;
	  }
	  lex->var_list.push_back(new set_var_collation_client($3,$3,$3));
	}
	| PASSWORD equal text_or_password
	  {
	    THD *thd=YYTHD;
	    LEX_USER *user;
	    if (!(user=(LEX_USER*) thd->alloc(sizeof(LEX_USER))))
	      YYABORT;
	    user->host.str=0;
	    user->user.str=thd->priv_user;
	    thd->lex->var_list.push_back(new set_var_password(user, $3));
	  }
	| PASSWORD FOR_SYM user equal text_or_password
	  {
	    Lex->var_list.push_back(new set_var_password($3,$5));
	  }
	;

internal_variable_name:
	ident
	{
	  LEX *lex= Lex;
          sp_pcontext *spc= lex->spcont;
	  sp_pvar_t *spv;

	  /* We have to lookup here since local vars can shadow sysvars */
	  if (!spc || !(spv = spc->find_pvar(&$1)))
	  { /* Not an SP local variable */
	    sys_var *tmp=find_sys_var($1.str, $1.length);
	    if (!tmp)
	      YYABORT;
	    $$.var= tmp;
	    $$.base_name.str=0;
	    $$.base_name.length=0;
	  }
	  else
	  { /* An SP local variable */
	    $$.var= NULL;
	    $$.base_name= $1;
	  }
	}
	| ident '.' ident
	  {
	    sys_var *tmp=find_sys_var($3.str, $3.length);
	    if (!tmp)
	      YYABORT;
	    if (!tmp->is_struct())
	      net_printf(YYTHD, ER_VARIABLE_IS_NOT_STRUCT, $3.str);
	    $$.var= tmp;
	    $$.base_name= $1;
	  }
	| DEFAULT '.' ident
	  {
	    sys_var *tmp=find_sys_var($3.str, $3.length);
	    if (!tmp)
	      YYABORT;
	    if (!tmp->is_struct())
	      net_printf(YYTHD, ER_VARIABLE_IS_NOT_STRUCT, $3.str);
	    $$.var= tmp;
	    $$.base_name.str=    (char*) "default";
	    $$.base_name.length= 7;
	  }
        ;

isolation_types:
	READ_SYM UNCOMMITTED_SYM	{ $$= ISO_READ_UNCOMMITTED; }
	| READ_SYM COMMITTED_SYM	{ $$= ISO_READ_COMMITTED; }
	| REPEATABLE_SYM READ_SYM	{ $$= ISO_REPEATABLE_READ; }
	| SERIALIZABLE_SYM		{ $$= ISO_SERIALIZABLE; }
	;

text_or_password:
	TEXT_STRING { $$=$1.str;}
	| PASSWORD '(' TEXT_STRING ')'
	  {
	    $$= $3.length ? YYTHD->variables.old_passwords ?
	        Item_func_old_password::alloc(YYTHD, $3.str) :
	        Item_func_password::alloc(YYTHD, $3.str) :
	      $3.str;
	  }
	| OLD_PASSWORD '(' TEXT_STRING ')'
	  {
	    $$= $3.length ? Item_func_old_password::alloc(YYTHD, $3.str) :
	      $3.str;
	  }
          ;


set_expr_or_default:
	expr      { $$=$1; }
	| DEFAULT { $$=0; }
	| ON	  { $$=new Item_string("ON",  2, system_charset_info); }
	| ALL	  { $$=new Item_string("ALL", 3, system_charset_info); }
	| BINARY  { $$=new Item_string("binary", 6, system_charset_info); }
	;


/* Lock function */

lock:
	LOCK_SYM table_or_tables
	{
	  Lex->sql_command=SQLCOM_LOCK_TABLES;
	}
	table_lock_list
	{}
	;

table_or_tables:
	TABLE_SYM
	| TABLES;

table_lock_list:
	table_lock
	| table_lock_list ',' table_lock;

table_lock:
	table_ident opt_table_alias lock_option
	{
	  if (!Select->add_table_to_list(YYTHD, $1, $2, 0, (thr_lock_type) $3))
	   YYABORT;
	}
        ;

lock_option:
	READ_SYM	{ $$=TL_READ_NO_INSERT; }
	| WRITE_SYM     { $$=YYTHD->update_lock_default; }
	| LOW_PRIORITY WRITE_SYM { $$=TL_WRITE_LOW_PRIORITY; }
	| READ_SYM LOCAL_SYM { $$= TL_READ; }
        ;

unlock:
	UNLOCK_SYM table_or_tables { Lex->sql_command=SQLCOM_UNLOCK_TABLES; }
        ;


/*
** Handler: direct access to ISAM functions
*/

handler:
	HANDLER_SYM table_ident OPEN_SYM opt_table_alias
	{
	  LEX *lex= Lex;
	  lex->sql_command = SQLCOM_HA_OPEN;
	  if (!lex->current_select->add_table_to_list(lex->thd, $2, $4, 0))
	    YYABORT;
	}
	| HANDLER_SYM table_ident CLOSE_SYM
	{
	  LEX *lex= Lex;
	  lex->sql_command = SQLCOM_HA_CLOSE;
	  if (!lex->current_select->add_table_to_list(lex->thd, $2, 0, 0))
	    YYABORT;
	}
	| HANDLER_SYM table_ident READ_SYM
	{
	  LEX *lex=Lex;
	  lex->sql_command = SQLCOM_HA_READ;
	  lex->ha_rkey_mode= HA_READ_KEY_EXACT;	/* Avoid purify warnings */
	  lex->current_select->select_limit= 1;
	  lex->current_select->offset_limit= 0L;
	  if (!lex->current_select->add_table_to_list(lex->thd, $2, 0, 0))
	    YYABORT;
        }
        handler_read_or_scan where_clause opt_limit_clause {}
        ;

handler_read_or_scan:
	handler_scan_function         { Lex->backup_dir= 0; }
        | ident handler_rkey_function { Lex->backup_dir= $1.str; }
        ;

handler_scan_function:
	FIRST_SYM  { Lex->ha_read_mode = RFIRST; }
	| NEXT_SYM { Lex->ha_read_mode = RNEXT;  }
        ;

handler_rkey_function:
	FIRST_SYM  { Lex->ha_read_mode = RFIRST; }
	| NEXT_SYM { Lex->ha_read_mode = RNEXT;  }
	| PREV_SYM { Lex->ha_read_mode = RPREV;  }
	| LAST_SYM { Lex->ha_read_mode = RLAST;  }
	| handler_rkey_mode
	{
	  LEX *lex=Lex;
	  lex->ha_read_mode = RKEY;
	  lex->ha_rkey_mode=$1;
	  if (!(lex->insert_list = new List_item))
	    YYABORT;
	} '(' values ')' { }
        ;

handler_rkey_mode:
	  EQ     { $$=HA_READ_KEY_EXACT;   }
	| GE     { $$=HA_READ_KEY_OR_NEXT; }
	| LE     { $$=HA_READ_KEY_OR_PREV; }
	| GT_SYM { $$=HA_READ_AFTER_KEY;   }
	| LT     { $$=HA_READ_BEFORE_KEY;  }
        ;

/* GRANT / REVOKE */

revoke:
	REVOKE
	{
	  LEX *lex=Lex;
	  lex->sql_command = SQLCOM_REVOKE;
	  lex->users_list.empty();
	  lex->columns.empty();
	  lex->grant= lex->grant_tot_col=0;
	  lex->select_lex.db=0;
	  lex->ssl_type= SSL_TYPE_NOT_SPECIFIED;
	  lex->ssl_cipher= lex->x509_subject= lex->x509_issuer= 0;
	  bzero((char*) &lex->mqh, sizeof(lex->mqh));
	}
	revoke_command
	{}
        ;

revoke_command:
	grant_privileges ON opt_table FROM user_list
	{}
	|
	ALL PRIVILEGES ',' GRANT FROM user_list
	{
	  Lex->sql_command = SQLCOM_REVOKE_ALL;
	}
	;

grant:
	GRANT
	{
	  LEX *lex=Lex;
	  lex->users_list.empty();
	  lex->columns.empty();
	  lex->sql_command = SQLCOM_GRANT;
	  lex->grant= lex->grant_tot_col= 0;
	  lex->select_lex.db= 0;
	  lex->ssl_type= SSL_TYPE_NOT_SPECIFIED;
	  lex->ssl_cipher= lex->x509_subject= lex->x509_issuer= 0;
	  bzero((char *)&(lex->mqh),sizeof(lex->mqh));
	}
	grant_privileges ON opt_table TO_SYM user_list
	require_clause grant_options
	{}
	;

grant_privileges:
	grant_privilege_list {}
	| ALL PRIVILEGES	{ Lex->grant = GLOBAL_ACLS;}
	| ALL			{ Lex->grant = GLOBAL_ACLS;}
        ;

grant_privilege_list:
	grant_privilege
	| grant_privilege_list ',' grant_privilege;

grant_privilege:
	SELECT_SYM	{ Lex->which_columns = SELECT_ACL;} opt_column_list {}
	| INSERT	{ Lex->which_columns = INSERT_ACL;} opt_column_list {}
	| UPDATE_SYM	{ Lex->which_columns = UPDATE_ACL; } opt_column_list {}
	| REFERENCES	{ Lex->which_columns = REFERENCES_ACL;} opt_column_list {}
	| DELETE_SYM	{ Lex->grant |= DELETE_ACL;}
	| USAGE		{}
	| INDEX		{ Lex->grant |= INDEX_ACL;}
	| ALTER		{ Lex->grant |= ALTER_ACL;}
	| CREATE	{ Lex->grant |= CREATE_ACL;}
	| DROP		{ Lex->grant |= DROP_ACL;}
	| EXECUTE_SYM	{ Lex->grant |= EXECUTE_ACL;}
	| RELOAD	{ Lex->grant |= RELOAD_ACL;}
	| SHUTDOWN	{ Lex->grant |= SHUTDOWN_ACL;}
	| PROCESS	{ Lex->grant |= PROCESS_ACL;}
	| FILE_SYM	{ Lex->grant |= FILE_ACL;}
	| GRANT OPTION  { Lex->grant |= GRANT_ACL;}
	| SHOW DATABASES { Lex->grant |= SHOW_DB_ACL;}
	| SUPER_SYM	{ Lex->grant |= SUPER_ACL;}
	| CREATE TEMPORARY TABLES { Lex->grant |= CREATE_TMP_ACL;}
	| LOCK_SYM TABLES   { Lex->grant |= LOCK_TABLES_ACL; }
	| REPLICATION SLAVE  { Lex->grant |= REPL_SLAVE_ACL;}
	| REPLICATION CLIENT_SYM { Lex->grant |= REPL_CLIENT_ACL;}
	;


opt_and:
	/* empty */	{}
	| AND		{}
	;

require_list:
	 require_list_element opt_and require_list
	 | require_list_element
	 ;

require_list_element:
	SUBJECT_SYM TEXT_STRING
	{
	  LEX *lex=Lex;
	  if (lex->x509_subject)
	  {
	    net_printf(lex->thd,ER_DUP_ARGUMENT, "SUBJECT");
	    YYABORT;
	  }
	  lex->x509_subject=$2.str;
	}
	| ISSUER_SYM TEXT_STRING
	{
	  LEX *lex=Lex;
	  if (lex->x509_issuer)
	  {
	    net_printf(lex->thd,ER_DUP_ARGUMENT, "ISSUER");
	    YYABORT;
	  }
	  lex->x509_issuer=$2.str;
	}
	| CIPHER_SYM TEXT_STRING
	{
	  LEX *lex=Lex;
	  if (lex->ssl_cipher)
	  {
	    net_printf(lex->thd,ER_DUP_ARGUMENT, "CIPHER");
	    YYABORT;
	  }
	  lex->ssl_cipher=$2.str;
	}
	;

opt_table:
	'*'
	  {
	    LEX *lex= Lex;
	    lex->current_select->db= lex->thd->db;
	    if (lex->grant == GLOBAL_ACLS)
	      lex->grant = DB_ACLS & ~GRANT_ACL;
	    else if (lex->columns.elements)
	    {
	      send_error(lex->thd,ER_ILLEGAL_GRANT_FOR_TABLE);
	      YYABORT;
	    }
	  }
	| ident '.' '*'
	  {
	    LEX *lex= Lex;
	    lex->current_select->db = $1.str;
	    if (lex->grant == GLOBAL_ACLS)
	      lex->grant = DB_ACLS & ~GRANT_ACL;
	    else if (lex->columns.elements)
	    {
	      send_error(lex->thd,ER_ILLEGAL_GRANT_FOR_TABLE);
	      YYABORT;
	    }
	  }
	| '*' '.' '*'
	  {
	    LEX *lex= Lex;
	    lex->current_select->db = NULL;
	    if (lex->grant == GLOBAL_ACLS)
	      lex->grant= GLOBAL_ACLS & ~GRANT_ACL;
	    else if (lex->columns.elements)
	    {
	      send_error(lex->thd,ER_ILLEGAL_GRANT_FOR_TABLE);
	      YYABORT;
	    }
	  }
	| table_ident
	  {
	    LEX *lex=Lex;
	    if (!lex->current_select->add_table_to_list(lex->thd, $1,NULL,0))
	      YYABORT;
	    if (lex->grant == GLOBAL_ACLS)
	      lex->grant =  TABLE_ACLS & ~GRANT_ACL;
	  }
          ;


user_list:
	grant_user  { if (Lex->users_list.push_back($1)) YYABORT;}
	| user_list ',' grant_user
	  {
	    if (Lex->users_list.push_back($3))
	      YYABORT;
	  }
	;


grant_user:
	user IDENTIFIED_SYM BY TEXT_STRING
	{
	   $$=$1; $1->password=$4;
	   if ($4.length)
	   {
             if (YYTHD->variables.old_passwords)
             {
               char *buff= 
                 (char *) YYTHD->alloc(SCRAMBLED_PASSWORD_CHAR_LENGTH_323+1);
               if (buff)
                 make_scrambled_password_323(buff, $4.str);
               $1->password.str= buff;
               $1->password.length= SCRAMBLED_PASSWORD_CHAR_LENGTH_323;
             }
             else
             {
               char *buff= 
                 (char *) YYTHD->alloc(SCRAMBLED_PASSWORD_CHAR_LENGTH+1);
               if (buff)
                 make_scrambled_password(buff, $4.str);
               $1->password.str= buff;
               $1->password.length= SCRAMBLED_PASSWORD_CHAR_LENGTH;
             }
	  }
	}
	| user IDENTIFIED_SYM BY PASSWORD TEXT_STRING
	  { $$=$1; $1->password=$5 ; }
	| user
	  { $$=$1; $1->password.str=NullS; }
        ;


opt_column_list:
	/* empty */
	{
	  LEX *lex=Lex;
	  lex->grant |= lex->which_columns;
	}
	| '(' column_list ')';

column_list:
	column_list ',' column_list_id
	| column_list_id;

column_list_id:
	ident
	{
	  String *new_str = new String((const char*) $1.str,$1.length,system_charset_info);
	  List_iterator <LEX_COLUMN> iter(Lex->columns);
	  class LEX_COLUMN *point;
	  LEX *lex=Lex;
	  while ((point=iter++))
	  {
	    if (!my_strcasecmp(system_charset_info,
                               point->column.ptr(), new_str->ptr()))
		break;
	  }
	  lex->grant_tot_col|= lex->which_columns;
	  if (point)
	    point->rights |= lex->which_columns;
	  else
	    lex->columns.push_back(new LEX_COLUMN (*new_str,lex->which_columns));
	}
        ;


require_clause: /* empty */
        | REQUIRE_SYM require_list
          {
            Lex->ssl_type=SSL_TYPE_SPECIFIED;
          }
        | REQUIRE_SYM SSL_SYM
          {
            Lex->ssl_type=SSL_TYPE_ANY;
          }
        | REQUIRE_SYM X509_SYM
          {
            Lex->ssl_type=SSL_TYPE_X509;
          }
	| REQUIRE_SYM NONE_SYM
	  {
	    Lex->ssl_type=SSL_TYPE_NONE;
	  }
          ;

grant_options:
	/* empty */ {}
	| WITH grant_option_list;

grant_option_list:
	grant_option_list grant_option {}
	| grant_option {}
        ;

grant_option:
	GRANT OPTION { Lex->grant |= GRANT_ACL;}
        | MAX_QUERIES_PER_HOUR ULONG_NUM
        {
	  Lex->mqh.questions=$2;
	  Lex->mqh.bits |= 1;
	}
        | MAX_UPDATES_PER_HOUR ULONG_NUM
        {
	  Lex->mqh.updates=$2;
	  Lex->mqh.bits |= 2;
	}
        | MAX_CONNECTIONS_PER_HOUR ULONG_NUM
        {
	  Lex->mqh.connections=$2;
	  Lex->mqh.bits |= 4;
	}
        ;

begin:
	BEGIN_SYM   { Lex->sql_command = SQLCOM_BEGIN;} opt_work {}
	;

opt_work:
	/* empty */ {}
	| WORK_SYM {;}
        ;

commit:
	COMMIT_SYM   { Lex->sql_command = SQLCOM_COMMIT;};

rollback:
	ROLLBACK_SYM
	{
	  Lex->sql_command = SQLCOM_ROLLBACK;
	}
	| ROLLBACK_SYM TO_SYM SAVEPOINT_SYM ident
	{
	  Lex->sql_command = SQLCOM_ROLLBACK_TO_SAVEPOINT;
	  Lex->savepoint_name = $4.str;
	};
savepoint:
	SAVEPOINT_SYM ident
	{
	  Lex->sql_command = SQLCOM_SAVEPOINT;
	  Lex->savepoint_name = $2.str;
	};

/*
   UNIONS : glue selects together
*/


union_clause:
	/* empty */ {}
	| union_list
	;

union_list:
	UNION_SYM    union_option
	{
	  LEX *lex=Lex;
	  if (lex->exchange)
	  {
	    /* Only the last SELECT can have  INTO...... */
	    net_printf(lex->thd, ER_WRONG_USAGE, "UNION", "INTO");
	    YYABORT;
	  }
	  if (lex->current_select->linkage == GLOBAL_OPTIONS_TYPE)
	  {
	    send_error(lex->thd, ER_SYNTAX_ERROR);
	    YYABORT;
	  }
	  if (mysql_new_select(lex, 0))
	    YYABORT;
          mysql_init_select(lex);
	  lex->current_select->linkage=UNION_TYPE;
	}
	select_init {}
	;

union_opt:
	union_list {}
	| optional_order_or_limit {}
	;

optional_order_or_limit:
	/* Empty */ {}
	|
	  {
	    THD *thd= YYTHD;
	    LEX *lex= thd->lex;
	    DBUG_ASSERT(lex->current_select->linkage != GLOBAL_OPTIONS_TYPE);
	    SELECT_LEX *sel= lex->current_select;
	    SELECT_LEX_UNIT *unit= sel->master_unit();
	    SELECT_LEX *fake= unit->fake_select_lex;
	    if (fake)
	    {
	      unit->global_parameters= fake;
	      fake->no_table_names_allowed= 1;
	      lex->current_select= fake;
	    }
	    thd->where= "global ORDER clause";
	  }
	order_or_limit
          {
	    THD *thd= YYTHD;
	    thd->lex->current_select->no_table_names_allowed= 0;
	    thd->where= "";
          }
	;

order_or_limit:
	order_clause opt_limit_clause_init
	| limit_clause
	;

union_option:
	/* empty */ {}
	| DISTINCT {}
	| ALL {Select->master_unit()->union_option|= UNION_ALL;};

singlerow_subselect:
	subselect_start singlerow_subselect_init
	subselect_end
	{
	  $$= $2;
	};

singlerow_subselect_init:
	select_init2
	{
	  $$= new Item_singlerow_subselect(Lex->current_select->
					   master_unit()->first_select());
	};

exists_subselect:
	subselect_start exists_subselect_init
	subselect_end
	{
	  $$= $2;
	};

exists_subselect_init:
	select_init2
	{
	  $$= new Item_exists_subselect(Lex->current_select->master_unit()->
					first_select());
	};

in_subselect:
  subselect_start in_subselect_init
  subselect_end
  {
    $$= $2;
  };

in_subselect_init:
  select_init2
  {
    $$= Lex->current_select->master_unit()->first_select();
  };

subselect_start:
	'(' SELECT_SYM
	{
	  LEX *lex=Lex;
	  if (((int)lex->sql_command >= (int)SQLCOM_HA_OPEN &&
	       lex->sql_command <= (int)SQLCOM_HA_READ) ||
	       lex->sql_command == (int)SQLCOM_KILL)
	  {	
	    send_error(lex->thd, ER_SYNTAX_ERROR);
	    YYABORT;
	  }
	  if (mysql_new_select(Lex, 1))
	    YYABORT;
	};

subselect_end:
	')'
	{
	  LEX *lex=Lex;
	  lex->current_select = lex->current_select->return_after_parsing();
	};
<|MERGE_RESOLUTION|>--- conflicted
+++ resolved
@@ -28,11 +28,7 @@
 #define MYSQL_YACC
 #define YYINITDEPTH 100
 #define YYMAXDEPTH 3200				/* Because of 64K stack */
-<<<<<<< HEAD
-#define Lex ((YYTHD->lex))
-=======
 #define Lex (YYTHD->lex)
->>>>>>> d37da004
 #define Select Lex->current_select
 #include "mysql_priv.h"
 #include "slave.h"
@@ -804,11 +800,7 @@
 	   }
 	   else
 	   {
-<<<<<<< HEAD
-	     thd->lex->sql_command = SQLCOM_EMPTY_QUERY;
-=======
 	     thd->lex->sql_command= SQLCOM_EMPTY_QUERY;
->>>>>>> d37da004
 	   }
 	}
 	| verb_clause END_OF_INPUT {};
