--- conflicted
+++ resolved
@@ -1,9 +1,5 @@
-<<<<<<< HEAD
 /* Copyright (c) 2000, 2016, Oracle and/or its affiliates.
-   Copyright (c) 2012, 2016, MariaDB
-=======
-/* Copyright (c) 2000, 2017, Oracle and/or its affiliates. All rights reserved.
->>>>>>> 34cd74e5
+   Copyright (c) 2012, 2017, MariaDB Corporation
 
    This program is free software; you can redistribute it and/or modify
    it under the terms of the GNU General Public License as published by
@@ -191,10 +187,12 @@
   pkt_length = (length+IO_SIZE-1) & ~(IO_SIZE-1); 
   /*
     We must allocate some extra bytes for the end 0 and to be able to
-    read big compressed blocks in my_real_read().
+    read big compressed blocks + 1 safety byte since uint3korr() in
+    my_real_read() may actually read 4 bytes depending on build flags and
+    platform.
   */
   if (!(buff= (uchar*) my_realloc((char*) net->buff, pkt_length +
-                                  NET_HEADER_SIZE + COMP_HEADER_SIZE,
+                                  NET_HEADER_SIZE + COMP_HEADER_SIZE + 1,
                                   MYF(MY_WME))))
   {
     /* @todo: 1 and 2 codes are identical. */
@@ -944,11 +942,12 @@
 	if (net->compress)
 	{
           /*
-            The right-hand expression must match the size of the buffer
-            allocated in net_realloc().
+            The following uint3korr() may read 4 bytes, so make sure we don't
+            read unallocated or uninitialized memory. The right-hand expression
+            must match the size of the buffer allocated in net_realloc().
           */
           DBUG_ASSERT(net->where_b + NET_HEADER_SIZE + sizeof(uint32) <=
-                      net->max_packet + NET_HEADER_SIZE + COMP_HEADER_SIZE);
+                      net->max_packet + NET_HEADER_SIZE + COMP_HEADER_SIZE + 1);
 	  /*
 	    If the packet is compressed then complen > 0 and contains the
 	    number of bytes in the uncompressed packet
