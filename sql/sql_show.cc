/* Copyright (c) 2000, 2013, Oracle and/or its affiliates.
   Copyright (c) 2009, 2014, Monty Program Ab.

   This program is free software; you can redistribute it and/or modify
   it under the terms of the GNU General Public License as published by
   the Free Software Foundation; version 2 of the License.

   This program is distributed in the hope that it will be useful,
   but WITHOUT ANY WARRANTY; without even the implied warranty of
   MERCHANTABILITY or FITNESS FOR A PARTICULAR PURPOSE.  See the
   GNU General Public License for more details.

   You should have received a copy of the GNU General Public License along
   with this program; if not, write to the Free Software Foundation, Inc.,
   51 Franklin Street, Fifth Floor, Boston, MA 02110-1301  USA */


/* Function with list databases, tables or fields */

#include "mysql_priv.h"
#include "sql_select.h"                         // For select_describe
#include "create_options.h"
#include "sql_show.h"
#include "repl_failsafe.h"
#include "sp_head.h"
#include "sp.h"
#include "sql_trigger.h"
#include "authors.h"
#include "contributors.h"
#ifdef HAVE_EVENT_SCHEDULER
#include "events.h"
#include "event_data_objects.h"
#endif
#include <my_dir.h>
#include "debug_sync.h"

#define STR_OR_NIL(S) ((S) ? (S) : "<nil>")

#ifdef WITH_PARTITION_STORAGE_ENGINE
#include "ha_partition.h"
#endif
enum enum_i_s_events_fields
{
  ISE_EVENT_CATALOG= 0,
  ISE_EVENT_SCHEMA,
  ISE_EVENT_NAME,
  ISE_DEFINER,
  ISE_TIME_ZONE,
  ISE_EVENT_BODY,
  ISE_EVENT_DEFINITION,
  ISE_EVENT_TYPE,
  ISE_EXECUTE_AT,
  ISE_INTERVAL_VALUE,
  ISE_INTERVAL_FIELD,
  ISE_SQL_MODE,
  ISE_STARTS,
  ISE_ENDS,
  ISE_STATUS,
  ISE_ON_COMPLETION,
  ISE_CREATED,
  ISE_LAST_ALTERED,
  ISE_LAST_EXECUTED,
  ISE_EVENT_COMMENT,
  ISE_ORIGINATOR,
  ISE_CLIENT_CS,
  ISE_CONNECTION_CL,
  ISE_DB_CL
};

#ifndef NO_EMBEDDED_ACCESS_CHECKS
static const char *grant_names[]={
  "select","insert","update","delete","create","drop","reload","shutdown",
  "process","file","grant","references","index","alter"};

static TYPELIB grant_types = { sizeof(grant_names)/sizeof(char **),
                               "grant_types",
                               grant_names, NULL};
#endif

/* Match the values of enum ha_choice */
static const char *ha_choice_values[] = {"", "0", "1"};

static void store_key_options(THD *thd, String *packet, TABLE *table,
                              KEY *key_info);

static void
append_algorithm(TABLE_LIST *table, String *buff);

static COND * make_cond_for_info_schema(COND *cond, TABLE_LIST *table);

/***************************************************************************
** List all table types supported
***************************************************************************/

static int make_version_string(char *buf, int buf_length, uint version)
{
  return my_snprintf(buf, buf_length, "%d.%d", version>>8,version&0xff);
}


static const LEX_STRING maturity_name[]={
  { C_STRING_WITH_LEN("Unknown") },
  { C_STRING_WITH_LEN("Experimental") },
  { C_STRING_WITH_LEN("Alpha") },
  { C_STRING_WITH_LEN("Beta") },
  { C_STRING_WITH_LEN("Gamma") },
  { C_STRING_WITH_LEN("Stable") }};


static my_bool show_plugins(THD *thd, plugin_ref plugin,
                            void *arg)
{
  TABLE *table= (TABLE*) arg;
  struct st_maria_plugin *plug= plugin_decl(plugin);
  struct st_plugin_dl *plugin_dl= plugin_dlib(plugin);
  CHARSET_INFO *cs= system_charset_info;
  char version_buf[20];

  restore_record(table, s->default_values);

  table->field[0]->store(plugin_name(plugin)->str,
                         plugin_name(plugin)->length, cs);

  table->field[1]->store(version_buf,
        make_version_string(version_buf, sizeof(version_buf), plug->version),
        cs);

  switch (plugin_state(plugin)) {
  /* case PLUGIN_IS_FREED: does not happen */
  case PLUGIN_IS_DELETED:
    table->field[2]->store(STRING_WITH_LEN("DELETED"), cs);
    break;
  case PLUGIN_IS_UNINITIALIZED:
    table->field[2]->store(STRING_WITH_LEN("INACTIVE"), cs);
    break;
  case PLUGIN_IS_READY:
    table->field[2]->store(STRING_WITH_LEN("ACTIVE"), cs);
    break;
  case PLUGIN_IS_DISABLED:
    table->field[2]->store(STRING_WITH_LEN("DISABLED"), cs);
    break;
  default:
    DBUG_ASSERT(0);
  }

  table->field[3]->store(plugin_type_names[plug->type].str,
                         plugin_type_names[plug->type].length,
                         cs);
  table->field[4]->store(version_buf,
        make_version_string(version_buf, sizeof(version_buf),
                            *(uint *)plug->info), cs);

  if (plugin_dl)
  {
    table->field[5]->store(plugin_dl->dl.str, plugin_dl->dl.length, cs);
    table->field[5]->set_notnull();
    table->field[6]->store(version_buf,
          make_version_string(version_buf, sizeof(version_buf),
                              plugin_dl->mariaversion),
          cs);
    table->field[6]->set_notnull();
  }
  else
  {
    table->field[5]->set_null();
    table->field[6]->set_null();
  }


  if (plug->author)
  {
    table->field[7]->store(plug->author, strlen(plug->author), cs);
    table->field[7]->set_notnull();
  }
  else
    table->field[7]->set_null();

  if (plug->descr)
  {
    table->field[8]->store(plug->descr, strlen(plug->descr), cs);
    table->field[8]->set_notnull();
  }
  else
    table->field[8]->set_null();

  switch (plug->license) {
  case PLUGIN_LICENSE_GPL:
    table->field[9]->store(PLUGIN_LICENSE_GPL_STRING,
                           strlen(PLUGIN_LICENSE_GPL_STRING), cs);
    break;
  case PLUGIN_LICENSE_BSD:
    table->field[9]->store(PLUGIN_LICENSE_BSD_STRING,
                           strlen(PLUGIN_LICENSE_BSD_STRING), cs);
    break;
  default:
    table->field[9]->store(PLUGIN_LICENSE_PROPRIETARY_STRING,
                           strlen(PLUGIN_LICENSE_PROPRIETARY_STRING), cs);
    break;
  }
  table->field[9]->set_notnull();

  if ((uint) plug->maturity <= MariaDB_PLUGIN_MATURITY_STABLE)
     table->field[10]->store(maturity_name[plug->maturity].str,
                             maturity_name[plug->maturity].length,
                             cs);
   else
   {
     DBUG_ASSERT(0);
     table->field[10]->store("Unknown", 7, cs);
   }
   table->field[10]->set_notnull();

  if (plug->version_info)
  {
    table->field[11]->store(plug->version_info,
                            strlen(plug->version_info), cs);
    table->field[11]->set_notnull();
  }
  else
    table->field[11]->set_null();

  return schema_table_store_record(thd, table);
}


int fill_plugins(THD *thd, TABLE_LIST *tables, COND *cond)
{
  DBUG_ENTER("fill_plugins");
  TABLE *table= tables->table;

  if (plugin_foreach_with_mask(thd, show_plugins, MYSQL_ANY_PLUGIN,
                               ~PLUGIN_IS_FREED, table))
    DBUG_RETURN(1);

  DBUG_RETURN(0);
}


/***************************************************************************
** List all Authors.
** If you can update it, you get to be in it :)
***************************************************************************/

bool mysqld_show_authors(THD *thd)
{
  List<Item> field_list;
  Protocol *protocol= thd->protocol;
  DBUG_ENTER("mysqld_show_authors");

  field_list.push_back(new Item_empty_string("Name",40));
  field_list.push_back(new Item_empty_string("Location",40));
  field_list.push_back(new Item_empty_string("Comment",80));

  if (protocol->send_fields(&field_list,
                            Protocol::SEND_NUM_ROWS | Protocol::SEND_EOF))
    DBUG_RETURN(TRUE);

  show_table_authors_st *authors;
  for (authors= show_table_authors; authors->name; authors++)
  {
    protocol->prepare_for_resend();
    protocol->store(authors->name, system_charset_info);
    protocol->store(authors->location, system_charset_info);
    protocol->store(authors->comment, system_charset_info);
    if (protocol->write())
      DBUG_RETURN(TRUE);
  }
  my_eof(thd);
  DBUG_RETURN(FALSE);
}


/***************************************************************************
** List all Contributors.
** Please get permission before updating
***************************************************************************/

bool mysqld_show_contributors(THD *thd)
{
  List<Item> field_list;
  Protocol *protocol= thd->protocol;
  DBUG_ENTER("mysqld_show_contributors");

  field_list.push_back(new Item_empty_string("Name",40));
  field_list.push_back(new Item_empty_string("Location",40));
  field_list.push_back(new Item_empty_string("Comment",80));

  if (protocol->send_fields(&field_list,
                            Protocol::SEND_NUM_ROWS | Protocol::SEND_EOF))
    DBUG_RETURN(TRUE);

  show_table_contributors_st *contributors;
  for (contributors= show_table_contributors; contributors->name; contributors++)
  {
    protocol->prepare_for_resend();
    protocol->store(contributors->name, system_charset_info);
    protocol->store(contributors->location, system_charset_info);
    protocol->store(contributors->comment, system_charset_info);
    if (protocol->write())
      DBUG_RETURN(TRUE);
  }
  my_eof(thd);
  DBUG_RETURN(FALSE);
}


/***************************************************************************
 List all privileges supported
***************************************************************************/

struct show_privileges_st {
  const char *privilege;
  const char *context;
  const char *comment;
};

static struct show_privileges_st sys_privileges[]=
{
  {"Alter", "Tables",  "To alter the table"},
  {"Alter routine", "Functions,Procedures",  "To alter or drop stored functions/procedures"},
  {"Create", "Databases,Tables,Indexes",  "To create new databases and tables"},
  {"Create routine","Databases","To use CREATE FUNCTION/PROCEDURE"},
  {"Create temporary tables","Databases","To use CREATE TEMPORARY TABLE"},
  {"Create view", "Tables",  "To create new views"},
  {"Create user", "Server Admin",  "To create new users"},
  {"Delete", "Tables",  "To delete existing rows"},
  {"Drop", "Databases,Tables", "To drop databases, tables, and views"},
#ifdef HAVE_EVENT_SCHEDULER
  {"Event","Server Admin","To create, alter, drop and execute events"},
#endif
  {"Execute", "Functions,Procedures", "To execute stored routines"},
  {"File", "File access on server",   "To read and write files on the server"},
  {"Grant option",  "Databases,Tables,Functions,Procedures", "To give to other users those privileges you possess"},
  {"Index", "Tables",  "To create or drop indexes"},
  {"Insert", "Tables",  "To insert data into tables"},
  {"Lock tables","Databases","To use LOCK TABLES (together with SELECT privilege)"},
  {"Process", "Server Admin", "To view the plain text of currently executing queries"},
  {"References", "Databases,Tables", "To have references on tables"},
  {"Reload", "Server Admin", "To reload or refresh tables, logs and privileges"},
  {"Replication client","Server Admin","To ask where the slave or master servers are"},
  {"Replication slave","Server Admin","To read binary log events from the master"},
  {"Select", "Tables",  "To retrieve rows from table"},
  {"Show databases","Server Admin","To see all databases with SHOW DATABASES"},
  {"Show view","Tables","To see views with SHOW CREATE VIEW"},
  {"Shutdown","Server Admin", "To shut down the server"},
  {"Super","Server Admin","To use KILL thread, SET GLOBAL, CHANGE MASTER, etc."},
  {"Trigger","Tables", "To use triggers"},
  {"Update", "Tables",  "To update existing rows"},
  {"Usage","Server Admin","No privileges - allow connect only"},
  {NullS, NullS, NullS}
};

bool mysqld_show_privileges(THD *thd)
{
  List<Item> field_list;
  Protocol *protocol= thd->protocol;
  DBUG_ENTER("mysqld_show_privileges");

  field_list.push_back(new Item_empty_string("Privilege",10));
  field_list.push_back(new Item_empty_string("Context",15));
  field_list.push_back(new Item_empty_string("Comment",NAME_CHAR_LEN));

  if (protocol->send_fields(&field_list,
                            Protocol::SEND_NUM_ROWS | Protocol::SEND_EOF))
    DBUG_RETURN(TRUE);

  show_privileges_st *privilege= sys_privileges;
  for (privilege= sys_privileges; privilege->privilege ; privilege++)
  {
    protocol->prepare_for_resend();
    protocol->store(privilege->privilege, system_charset_info);
    protocol->store(privilege->context, system_charset_info);
    protocol->store(privilege->comment, system_charset_info);
    if (protocol->write())
      DBUG_RETURN(TRUE);
  }
  my_eof(thd);
  DBUG_RETURN(FALSE);
}


/** Hash of LEX_STRINGs used to search for ignored db directories. */
static HASH ignore_db_dirs_hash;

/** 
  An array of LEX_STRING pointers to collect the options at 
  option parsing time.
*/
static DYNAMIC_ARRAY ignore_db_dirs_array;

/**
  A value for the read only system variable to show a list of
  ignored directories.
*/
char *opt_ignore_db_dirs= NULL;

/**
  This flag is ON if:
        - the list of ignored directories is not empty

        - and some of the ignored directory names
        need no tablename-to-filename conversion.
        Otherwise, if the name of the directory contains
        unconditional characters like '+' or '.', they
        never can match the database directory name. So the
        db_name_is_in_ignore_db_dirs_list() can just return at once.
*/
static bool skip_ignored_dir_check= TRUE;

/**
  Sets up the data structures for collection of directories at option
  processing time.
  We need to collect the directories in an array first, because
  we need the character sets initialized before setting up the hash.

  @return state
  @retval TRUE  failed
  @retval FALSE success
*/

bool
ignore_db_dirs_init()
{
  return my_init_dynamic_array(&ignore_db_dirs_array, sizeof(LEX_STRING *),
                               0, 0);
}


/**
  Retrieves the key (the string itself) from the LEX_STRING hash members.

  Needed by hash_init().

  @param     data         the data element from the hash
  @param out len_ret      Placeholder to return the length of the key
  @param                  unused
  @return                 a pointer to the key
*/

static uchar *
db_dirs_hash_get_key(const uchar *data, size_t *len_ret,
                     my_bool __attribute__((unused)))
{
  LEX_STRING *e= (LEX_STRING *) data;

  *len_ret= e->length;
  return (uchar *) e->str;
}


/**
  Wrap a directory name into a LEX_STRING and push it to the array.

  Called at option processing time for each --ignore-db-dir option.

  @param    path  the name of the directory to push
  @return state
  @retval TRUE  failed
  @retval FALSE success
*/

bool
push_ignored_db_dir(char *path)
{
  LEX_STRING *new_elt;
  char *new_elt_buffer;
  size_t path_len= strlen(path);

  if (!path_len || path_len >= FN_REFLEN)
    return true;

  // No need to normalize, it's only a directory name, not a path.
  if (!my_multi_malloc(0,
                       &new_elt, sizeof(LEX_STRING),
                       &new_elt_buffer, path_len + 1,
                       NullS))
    return true;
  new_elt->str= new_elt_buffer;
  memcpy(new_elt_buffer, path, path_len);
  new_elt_buffer[path_len]= 0;
  new_elt->length= path_len;
  return insert_dynamic(&ignore_db_dirs_array, (uchar*) &new_elt);
}


/**
  Clean up the directory ignore options accumulated so far.

  Called at option processing time for each --ignore-db-dir option
  with an empty argument.
*/

void
ignore_db_dirs_reset()
{
  LEX_STRING **elt;
  while (NULL!= (elt= (LEX_STRING **) pop_dynamic(&ignore_db_dirs_array)))
    if (elt && *elt)
      my_free(*elt, MYF(0));
}


/**
  Free the directory ignore option variables.

  Called at server shutdown.
*/

void
ignore_db_dirs_free()
{
  if (opt_ignore_db_dirs)
  {
    my_free(opt_ignore_db_dirs, MYF(0));
    opt_ignore_db_dirs= NULL;
  }
  ignore_db_dirs_reset();
  delete_dynamic(&ignore_db_dirs_array);
  my_hash_free(&ignore_db_dirs_hash);
}


/**
  Initialize the ignore db directories hash and status variable from
  the options collected in the array.

  Called when option processing is over and the server's in-memory 
  structures are fully initialized.

  @return state
  @retval TRUE  failed
  @retval FALSE success
*/

static void dispose_db_dir(void *ptr)
{
  my_free(ptr, MYF(0));
}


bool
ignore_db_dirs_process_additions()
{
  ulong i;
  size_t len;
  char *ptr;
  LEX_STRING *dir;


  DBUG_ASSERT(opt_ignore_db_dirs == NULL);

  skip_ignored_dir_check= TRUE;

  if (my_hash_init(&ignore_db_dirs_hash, 
                   lower_case_table_names ?
                     character_set_filesystem : &my_charset_bin,
                   0, 0, 0, db_dirs_hash_get_key,
                   dispose_db_dir,
                   HASH_UNIQUE))
    return true;

  /* len starts from 1 because of the terminating zero. */
  len= 1;
  for (i= 0; i < ignore_db_dirs_array.elements; i++)
  {
    get_dynamic(&ignore_db_dirs_array, (uchar *) &dir, i);
    len+= dir->length + 1;                      // +1 for the comma
    if (skip_ignored_dir_check)
    {
      char buff[FN_REFLEN];
      (void) tablename_to_filename(dir->str, buff, sizeof(buff));
      skip_ignored_dir_check= strcmp(dir->str, buff) != 0;
    }
  }

  /* No delimiter for the last directory. */
  if (len > 1)
    len--;

  /* +1 the terminating zero */
  ptr= opt_ignore_db_dirs= (char *) my_malloc(len + 1, MYF(0));
  if (!ptr)
    return true;

  /* Make sure we have an empty string to start with. */
  *ptr= 0;

  for (i= 0; i < ignore_db_dirs_array.elements; i++)
  {
    get_dynamic(&ignore_db_dirs_array, (uchar *) &dir, i);
    if (my_hash_insert(&ignore_db_dirs_hash, (uchar *) dir))
      return true;
    ptr= strnmov(ptr, dir->str, dir->length);
    if (i + 1 < ignore_db_dirs_array.elements)
      ptr= strmov(ptr, ",");

    /*
      Set the transferred array element to NULL to avoid double free
      in case of error.
    */
    dir= NULL;
    set_dynamic(&ignore_db_dirs_array, (uchar *) &dir, i);
  }

  /* make sure the string is terminated */
  DBUG_ASSERT(ptr - opt_ignore_db_dirs <= (ptrdiff_t) len);
  *ptr= 0;

  /* 
    It's OK to empty the array here as the allocated elements are
    referenced through the hash now.
  */
  reset_dynamic(&ignore_db_dirs_array);

  return false;
}


/**
  Check if a directory name is in the hash of ignored directories.

  @return search result
  @retval TRUE  found
  @retval FALSE not found
*/

static inline bool
is_in_ignore_db_dirs_list(const char *directory)
{
  return ignore_db_dirs_hash.records &&
    NULL != my_hash_search(&ignore_db_dirs_hash, (const uchar *) directory, 
                           strlen(directory));
}


/**
  Check if a database name is in the hash of ignored directories.

  @return search result
  @retval TRUE  found
  @retval FALSE not found
*/

bool
db_name_is_in_ignore_db_dirs_list(const char *directory)
{
  char buff[FN_REFLEN];
  uint buff_len;

  if (skip_ignored_dir_check)
    return 0;

  buff_len= tablename_to_filename(directory, buff, sizeof(buff));

  return my_hash_search(&ignore_db_dirs_hash, (uchar *) buff, buff_len)!=NULL;
}


/***************************************************************************
  List all column types
***************************************************************************/

struct show_column_type_st
{
  const char *type;
  uint size;
  const char *min_value;
  const char *max_value;
  uint precision;
  uint scale;
  const char *nullable;
  const char *auto_increment;
  const char *unsigned_attr;
  const char *zerofill;
  const char *searchable;
  const char *case_sensitivity;
  const char *default_value;
  const char *comment;
};

/* TODO: Add remaning types */

static struct show_column_type_st sys_column_types[]=
{
  {"tinyint",
    1,  "-128",  "127",  0,  0,  "YES",  "YES",
    "NO",   "YES", "YES",  "NO",  "NULL,0",
    "A very small integer"},
  {"tinyint unsigned",
    1,  "0"   ,  "255",  0,  0,  "YES",  "YES",
    "YES",  "YES",  "YES",  "NO",  "NULL,0",
    "A very small integer"},
};

bool mysqld_show_column_types(THD *thd)
{
  List<Item> field_list;
  Protocol *protocol= thd->protocol;
  DBUG_ENTER("mysqld_show_column_types");

  field_list.push_back(new Item_empty_string("Type",30));
  field_list.push_back(new Item_int("Size",(longlong) 1,
                                    MY_INT64_NUM_DECIMAL_DIGITS));
  field_list.push_back(new Item_empty_string("Min_Value",20));
  field_list.push_back(new Item_empty_string("Max_Value",20));
  field_list.push_back(new Item_return_int("Prec", 4, MYSQL_TYPE_SHORT));
  field_list.push_back(new Item_return_int("Scale", 4, MYSQL_TYPE_SHORT));
  field_list.push_back(new Item_empty_string("Nullable",4));
  field_list.push_back(new Item_empty_string("Auto_Increment",4));
  field_list.push_back(new Item_empty_string("Unsigned",4));
  field_list.push_back(new Item_empty_string("Zerofill",4));
  field_list.push_back(new Item_empty_string("Searchable",4));
  field_list.push_back(new Item_empty_string("Case_Sensitive",4));
  field_list.push_back(new Item_empty_string("Default",NAME_CHAR_LEN));
  field_list.push_back(new Item_empty_string("Comment",NAME_CHAR_LEN));

  if (protocol->send_fields(&field_list,
                            Protocol::SEND_NUM_ROWS | Protocol::SEND_EOF))
    DBUG_RETURN(TRUE);

  /* TODO: Change the loop to not use 'i' */
  for (uint i=0; i < sizeof(sys_column_types)/sizeof(sys_column_types[0]); i++)
  {
    protocol->prepare_for_resend();
    protocol->store(sys_column_types[i].type, system_charset_info);
    protocol->store((ulonglong) sys_column_types[i].size);
    protocol->store(sys_column_types[i].min_value, system_charset_info);
    protocol->store(sys_column_types[i].max_value, system_charset_info);
    protocol->store_short((longlong) sys_column_types[i].precision);
    protocol->store_short((longlong) sys_column_types[i].scale);
    protocol->store(sys_column_types[i].nullable, system_charset_info);
    protocol->store(sys_column_types[i].auto_increment, system_charset_info);
    protocol->store(sys_column_types[i].unsigned_attr, system_charset_info);
    protocol->store(sys_column_types[i].zerofill, system_charset_info);
    protocol->store(sys_column_types[i].searchable, system_charset_info);
    protocol->store(sys_column_types[i].case_sensitivity, system_charset_info);
    protocol->store(sys_column_types[i].default_value, system_charset_info);
    protocol->store(sys_column_types[i].comment, system_charset_info);
    if (protocol->write())
      DBUG_RETURN(TRUE);
  }
  my_eof(thd);
  DBUG_RETURN(FALSE);
}


/*
  find_files() - find files in a given directory.

  SYNOPSIS
    find_files()
    thd                 thread handler
    files               put found files in this list
    db                  database name to set in TABLE_LIST structure
    path                path to database
    wild                filter for found files
    dir                 read databases in path if TRUE, read .frm files in
                        database otherwise

  RETURN
    FIND_FILES_OK       success
    FIND_FILES_OOM      out of memory error
    FIND_FILES_DIR      no such directory, or directory can't be read
*/


find_files_result
find_files(THD *thd, List<LEX_STRING> *files, const char *db,
           const char *path, const char *wild, bool dir)
{
  uint i;
  char *ext;
  MY_DIR *dirp;
  FILEINFO *file;
  LEX_STRING *file_name= 0;
  uint file_name_len;
#ifndef NO_EMBEDDED_ACCESS_CHECKS
  uint col_access=thd->col_access;
#endif
  uint wild_length= 0;
  TABLE_LIST table_list;
  DBUG_ENTER("find_files");

  if (wild)
  {
    if (!wild[0])
      wild= 0;
    else
      wild_length= strlen(wild);
  }

  bzero((char*) &table_list,sizeof(table_list));

  if (!(dirp = my_dir(path,MYF(dir ? MY_WANT_STAT : 0))))
  {
    if (my_errno == ENOENT)
      my_error(ER_BAD_DB_ERROR, MYF(ME_BELL+ME_WAITTANG), db);
    else
      my_error(ER_CANT_READ_DIR, MYF(ME_BELL+ME_WAITTANG), path, my_errno);
    DBUG_RETURN(FIND_FILES_DIR);
  }

  for (i=0 ; i < (uint) dirp->number_off_files  ; i++)
  {
    char uname[SAFE_NAME_LEN + 1];              /* Unencoded name */
    file=dirp->dir_entry+i;
    if (dir)
    {                                           /* Return databases */
      if ((file->name[0] == '.' &&
          ((file->name[1] == '.' && file->name[2] == '\0') ||
            file->name[1] == '\0')))
        continue;                               /* . or .. */
#ifdef USE_SYMDIR
      char *ext;
      char buff[FN_REFLEN];
      if (my_use_symdir && !strcmp(ext=fn_ext(file->name), ".sym"))
      {
	/* Only show the sym file if it points to a directory */
	char *end;
        *ext=0;                                 /* Remove extension */
	unpack_dirname(buff, file->name);
	end= strend(buff);
	if (end != buff && end[-1] == FN_LIBCHAR)
	  end[-1]= 0;				// Remove end FN_LIBCHAR
        if (!my_stat(buff, file->mystat, MYF(0)))
               continue;
       }
#endif
      if (!MY_S_ISDIR(file->mystat->st_mode))
        continue;

      if (is_in_ignore_db_dirs_list(file->name))
        continue;

      file_name_len= filename_to_tablename(file->name, uname, sizeof(uname));
      if (wild)
      {
	if (lower_case_table_names)
	{
          if (my_wildcmp(files_charset_info,
                         uname, uname + file_name_len,
                         wild, wild + wild_length,
                         wild_prefix, wild_one, wild_many))
            continue;
	}
	else if (wild_compare(uname, wild, 0))
	  continue;
      }
    }
    else
    {
        // Return only .frm files which aren't temp files.
      if (my_strcasecmp(system_charset_info, ext=fn_rext(file->name),reg_ext) ||
          is_prefix(file->name, tmp_file_prefix))
        continue;
      *ext=0;
      file_name_len= filename_to_tablename(file->name, uname, sizeof(uname));
      if (wild)
      {
	if (lower_case_table_names)
	{
          if (my_wildcmp(files_charset_info,
                         uname, uname + file_name_len,
                         wild, wild + wild_length,
                         wild_prefix, wild_one,wild_many))
            continue;
	}
	else if (wild_compare(uname, wild, 0))
	  continue;
      }
    }
#ifndef NO_EMBEDDED_ACCESS_CHECKS
    /* Don't show tables where we don't have any privileges */
    if (db && !(col_access & TABLE_ACLS))
    {
      table_list.db= (char*) db;
      table_list.db_length= strlen(db);
      table_list.table_name= uname;
      table_list.table_name_length= file_name_len;
      table_list.grant.privilege=col_access;
      if (check_grant(thd, TABLE_ACLS, &table_list, 1, 1, 1))
        continue;
    }
#endif
    if (!(file_name=
          thd->make_lex_string(file_name, uname, file_name_len, TRUE)) ||
        files->push_back(file_name))
    {
      my_dirend(dirp);
      DBUG_RETURN(FIND_FILES_OOM);
    }
  }
  DBUG_PRINT("info",("found: %d files", files->elements));
  my_dirend(dirp);

  VOID(ha_find_files(thd, db, path, wild, dir, files));

  DBUG_RETURN(FIND_FILES_OK);
}


/**
   An Internal_error_handler that suppresses errors regarding views'
   underlying tables that occur during privilege checking within SHOW CREATE
   VIEW commands. This happens in the cases when

   - A view's underlying table (e.g. referenced in its SELECT list) does not
     exist. There should not be an error as no attempt was made to access it
     per se.

   - Access is denied for some table, column, function or stored procedure
     such as mentioned above. This error gets raised automatically, since we
     can't untangle its access checking from that of the view itself.
 */
class Show_create_error_handler : public Internal_error_handler {
  
  TABLE_LIST *m_top_view;
  bool m_handling;
  Security_context *m_sctx;

  char m_view_access_denied_message[MYSQL_ERRMSG_SIZE];
  char *m_view_access_denied_message_ptr;

public:

  /**
     Creates a new Show_create_error_handler for the particular security
     context and view. 

     @thd Thread context, used for security context information if needed.
     @top_view The view. We do not verify at this point that top_view is in
     fact a view since, alas, these things do not stay constant.
  */
  explicit Show_create_error_handler(THD *thd, TABLE_LIST *top_view) : 
    m_top_view(top_view), m_handling(FALSE),
    m_view_access_denied_message_ptr(NULL) 
  {
    
    m_sctx = test(m_top_view->security_ctx) ?
      m_top_view->security_ctx : thd->security_ctx;
  }

  /**
     Lazy instantiation of 'view access denied' message. The purpose of the
     Show_create_error_handler is to hide details of underlying tables for
     which we have no privileges behind ER_VIEW_INVALID messages. But this
     obviously does not apply if we lack privileges on the view itself.
     Unfortunately the information about for which table privilege checking
     failed is not available at this point. The only way for us to check is by
     reconstructing the actual error message and see if it's the same.
  */
  char* get_view_access_denied_message() 
  {
    if (!m_view_access_denied_message_ptr)
    {
      m_view_access_denied_message_ptr= m_view_access_denied_message;
      my_snprintf(m_view_access_denied_message, MYSQL_ERRMSG_SIZE,
                  ER(ER_TABLEACCESS_DENIED_ERROR), "SHOW VIEW",
                  m_sctx->priv_user,
                  m_sctx->host_or_ip, m_top_view->get_table_name());
    }
    return m_view_access_denied_message_ptr;
  }

  bool handle_error(uint sql_errno, const char *message, 
                    MYSQL_ERROR::enum_warning_level level, THD *thd) {
    /* 
       The handler does not handle the errors raised by itself.
       At this point we know if top_view is really a view.
    */
    if (m_handling || !m_top_view->view)
      return FALSE;

    m_handling= TRUE;

    bool is_handled;
    
    switch (sql_errno)
    {
    case ER_TABLEACCESS_DENIED_ERROR:
      if (!strcmp(get_view_access_denied_message(), message))
      {
        /* Access to top view is not granted, don't interfere. */
        is_handled= FALSE;
        break;
      }
    case ER_COLUMNACCESS_DENIED_ERROR:
    case ER_VIEW_NO_EXPLAIN: /* Error was anonymized, ignore all the same. */
    case ER_PROCACCESS_DENIED_ERROR:
      is_handled= TRUE;
      break;

    case ER_NO_SUCH_TABLE:
      /* Established behavior: warn if underlying tables are missing. */
      push_warning_printf(thd, MYSQL_ERROR::WARN_LEVEL_WARN, 
                          ER_VIEW_INVALID,
                          ER(ER_VIEW_INVALID),
                          m_top_view->get_db_name(),
                          m_top_view->get_table_name());
      is_handled= TRUE;
      break;

    case ER_SP_DOES_NOT_EXIST:
      /* Established behavior: warn if underlying functions are missing. */
      push_warning_printf(thd, MYSQL_ERROR::WARN_LEVEL_WARN, 
                          ER_VIEW_INVALID,
                          ER(ER_VIEW_INVALID),
                          m_top_view->get_db_name(),
                          m_top_view->get_table_name());
      is_handled= TRUE;
      break;
    default:
      is_handled= FALSE;
    }

    m_handling= FALSE;
    return is_handled;
  }
};


/*
  Return CREATE command for table or view

  @param thd	     Thread handler
  @param table_list  Table / view

  @return
  @retval 0      OK
  @retval 1      Error

  @notes
  table_list->db and table_list->table_name are kept unchanged to
  not cause problems with SP.
*/

bool
mysqld_show_create(THD *thd, TABLE_LIST *table_list)
{
  Protocol *protocol= thd->protocol;
  char buff[2048];
  String buffer(buff, sizeof(buff), system_charset_info);
  bool retval= TRUE;                             // Assume error
  List<Item> field_list;
  DBUG_ENTER("mysqld_show_create");
  DBUG_PRINT("enter",("db: %s  table: %s",table_list->db,
                      table_list->table_name));

  /* We want to preserve the tree for views. */
  thd->lex->context_analysis_only|= CONTEXT_ANALYSIS_ONLY_VIEW;

  {
    Show_create_error_handler view_error_suppressor(thd, table_list);
    thd->push_internal_handler(&view_error_suppressor);
    bool error= open_normal_and_derived_tables(thd, table_list, 0,
                                               DT_PREPARE | DT_CREATE);
    thd->pop_internal_handler();
    if (error && (thd->killed || thd->main_da.is_error()))
      goto error;
  }

  /* TODO: add environment variables show when it become possible */
  if (thd->lex->only_view && !table_list->view)
  {
    my_error(ER_WRONG_OBJECT, MYF(0),
             table_list->db, table_list->table_name, "VIEW");
    goto error;
  }

  buffer.length(0);

  if (table_list->view)
    buffer.set_charset(table_list->view_creation_ctx->get_client_cs());

  if ((table_list->view ?
       view_store_create_info(thd, table_list, &buffer) :
       store_create_info(thd, table_list, &buffer, NULL,
                         FALSE /* show_database */)))
    goto error;

  if (table_list->view)
  {
    field_list.push_back(new Item_empty_string("View",NAME_CHAR_LEN));
    field_list.push_back(new Item_empty_string("Create View",
                                               max(buffer.length(),1024)));
    field_list.push_back(new Item_empty_string("character_set_client",
                                               MY_CS_NAME_SIZE));
    field_list.push_back(new Item_empty_string("collation_connection",
                                               MY_CS_NAME_SIZE));
  }
  else
  {
    field_list.push_back(new Item_empty_string("Table",NAME_CHAR_LEN));
    // 1024 is for not to confuse old clients
    field_list.push_back(new Item_empty_string("Create Table",
                                               max(buffer.length(),1024)));
  }

  if (protocol->send_fields(&field_list,
                            Protocol::SEND_NUM_ROWS | Protocol::SEND_EOF))
    goto error;
  protocol->prepare_for_resend();
  if (table_list->view)
    protocol->store(table_list->view_name.str, system_charset_info);
  else
  {
    if (table_list->schema_table)
      protocol->store(table_list->schema_table->table_name,
                      system_charset_info);
    else
      protocol->store(table_list->table->alias.c_ptr(), system_charset_info);
  }

  if (table_list->view)
  {
    protocol->store(buffer.ptr(), buffer.length(),
                    table_list->view_creation_ctx->get_client_cs());

    protocol->store(table_list->view_creation_ctx->get_client_cs()->csname,
                    system_charset_info);

    protocol->store(table_list->view_creation_ctx->get_connection_cl()->name,
                    system_charset_info);
  }
  else
    protocol->store(buffer.ptr(), buffer.length(), buffer.charset());

  if (protocol->write())
    goto error;

  my_eof(thd);
  retval= FALSE;                                // ok

error:
  DBUG_RETURN(retval);
}

bool mysqld_show_create_db(THD *thd, char *dbname,
                           HA_CREATE_INFO *create_info)
{
  char buff[2048];
  String buffer(buff, sizeof(buff), system_charset_info);
#ifndef NO_EMBEDDED_ACCESS_CHECKS
  Security_context *sctx= thd->security_ctx;
  uint db_access;
#endif
  HA_CREATE_INFO create;
  uint create_options = create_info ? create_info->options : 0;
  Protocol *protocol=thd->protocol;
  DBUG_ENTER("mysql_show_create_db");

#ifndef NO_EMBEDDED_ACCESS_CHECKS
  if (test_all_bits(sctx->master_access, DB_ACLS))
    db_access=DB_ACLS;
  else
    db_access= (acl_get(sctx->host, sctx->ip, sctx->priv_user, dbname, 0) |
		sctx->master_access);
  if (!(db_access & DB_ACLS) && check_grant_db(thd,dbname))
  {
    status_var_increment(thd->status_var.access_denied_errors);
    my_error(ER_DBACCESS_DENIED_ERROR, MYF(0),
             sctx->priv_user, sctx->host_or_ip, dbname);
    general_log_print(thd,COM_INIT_DB,ER(ER_DBACCESS_DENIED_ERROR),
                      sctx->priv_user, sctx->host_or_ip, dbname);
    DBUG_RETURN(TRUE);
  }
#endif
  if (is_schema_db(dbname))
  {
    dbname= INFORMATION_SCHEMA_NAME.str;
    create.default_table_charset= system_charset_info;
  }
  else
  {
    if (check_db_dir_existence(dbname))
    {
      my_error(ER_BAD_DB_ERROR, MYF(0), dbname);
      DBUG_RETURN(TRUE);
    }

    load_db_opt_by_name(thd, dbname, &create);
  }
  List<Item> field_list;
  field_list.push_back(new Item_empty_string("Database",NAME_CHAR_LEN));
  field_list.push_back(new Item_empty_string("Create Database",1024));

  if (protocol->send_fields(&field_list,
                            Protocol::SEND_NUM_ROWS | Protocol::SEND_EOF))
    DBUG_RETURN(TRUE);

  protocol->prepare_for_resend();
  protocol->store(dbname, strlen(dbname), system_charset_info);
  buffer.length(0);
  buffer.append(STRING_WITH_LEN("CREATE DATABASE "));
  if (create_options & HA_LEX_CREATE_IF_NOT_EXISTS)
    buffer.append(STRING_WITH_LEN("/*!32312 IF NOT EXISTS*/ "));
  append_identifier(thd, &buffer, dbname, strlen(dbname));

  if (create.default_table_charset)
  {
    buffer.append(STRING_WITH_LEN(" /*!40100"));
    buffer.append(STRING_WITH_LEN(" DEFAULT CHARACTER SET "));
    buffer.append(create.default_table_charset->csname);
    if (!(create.default_table_charset->state & MY_CS_PRIMARY))
    {
      buffer.append(STRING_WITH_LEN(" COLLATE "));
      buffer.append(create.default_table_charset->name);
    }
    buffer.append(STRING_WITH_LEN(" */"));
  }
  protocol->store(buffer.ptr(), buffer.length(), buffer.charset());

  if (protocol->write())
    DBUG_RETURN(TRUE);
  my_eof(thd);
  DBUG_RETURN(FALSE);
}



/****************************************************************************
  Return only fields for API mysql_list_fields
  Use "show table wildcard" in mysql instead of this
****************************************************************************/

void
mysqld_list_fields(THD *thd, TABLE_LIST *table_list, const char *wild)
{
  TABLE *table;
  DBUG_ENTER("mysqld_list_fields");
  DBUG_PRINT("enter",("table: %s",table_list->table_name));

  if (open_normal_and_derived_tables(thd, table_list, 0,
                                     DT_PREPARE | DT_CREATE))
    DBUG_VOID_RETURN;
  table= table_list->table;

  List<Item> field_list;

  Field **ptr,*field;
  for (ptr=table->field ; (field= *ptr); ptr++)
  {
    if (!wild || !wild[0] ||
        !wild_case_compare(system_charset_info, field->field_name,wild))
    {
      if (table_list->view)
        field_list.push_back(new Item_ident_for_show(field,
                                                     table_list->view_db.str,
                                                     table_list->view_name.str));
      else
        field_list.push_back(new Item_field(field));
    }
  }
  restore_record(table, s->default_values);              // Get empty record
  table->use_all_columns();
  if (thd->protocol->send_fields(&field_list, Protocol::SEND_DEFAULTS))
    DBUG_VOID_RETURN;
  my_eof(thd);
  DBUG_VOID_RETURN;
}


int
mysqld_dump_create_info(THD *thd, TABLE_LIST *table_list, int fd)
{
  Protocol *protocol= thd->protocol;
  String *packet= protocol->storage_packet();
  DBUG_ENTER("mysqld_dump_create_info");
  DBUG_PRINT("enter",("table: %s",table_list->table->s->table_name.str));

  protocol->prepare_for_resend();
  if (store_create_info(thd, table_list, packet, NULL,
                        FALSE /* show_database */))
    DBUG_RETURN(-1);

  if (fd < 0)
  {
    if (protocol->write())
      DBUG_RETURN(-1);
    protocol->flush();
  }
  else
  {
    if (my_write(fd, (const uchar*) packet->ptr(), packet->length(),
		 MYF(MY_WME)))
      DBUG_RETURN(-1);
  }
  DBUG_RETURN(0);
}

/*
  Go through all character combinations and ensure that sql_lex.cc can
  parse it as an identifier.

  SYNOPSIS
  require_quotes()
  name			attribute name
  name_length		length of name

  RETURN
    #	Pointer to conflicting character
    0	No conflicting character
*/

static const char *require_quotes(const char *name, uint name_length)
{
  uint length;
  bool pure_digit= TRUE;
  const char *end= name + name_length;

  for (; name < end ; name++)
  {
    uchar chr= (uchar) *name;
    length= my_mbcharlen(system_charset_info, chr);
    if (length == 1 && !system_charset_info->ident_map[chr])
      return name;
    if (length == 1 && (chr < '0' || chr > '9'))
      pure_digit= FALSE;
  }
  if (pure_digit)
    return name;
  return 0;
}


/*
  Quote the given identifier if needed and append it to the target string.
  If the given identifier is empty, it will be quoted.

  SYNOPSIS
  append_identifier()
  thd                   thread handler
  packet                target string
  name                  the identifier to be appended
  name_length           length of the appending identifier

  RETURN VALUES
    true                Error
    false               Ok
*/

bool
append_identifier(THD *thd, String *packet, const char *name, uint length)
{
  const char *name_end;
  char quote_char;
  int q= get_quote_char_for_identifier(thd, name, length);

  if (q == EOF)
    return packet->append(name, length, packet->charset());

  /*
    The identifier must be quoted as it includes a quote character or
    it's a keyword
  */

  VOID(packet->reserve(length*2 + 2));
  quote_char= (char) q;
  if (packet->append(&quote_char, 1, system_charset_info))
    return true;

  for (name_end= name+length ; name < name_end ; name+= length)
  {
    uchar chr= (uchar) *name;
    length= my_mbcharlen(system_charset_info, chr);
    /*
      my_mbcharlen can return 0 on a wrong multibyte
      sequence. It is possible when upgrading from 4.0,
      and identifier contains some accented characters.
      The manual says it does not work. So we'll just
      change length to 1 not to hang in the endless loop.
    */
    if (!length)
      length= 1;
    if (length == 1 && chr == (uchar) quote_char &&
        packet->append(&quote_char, 1, system_charset_info))
      return true;
    if (packet->append(name, length, system_charset_info))
      return true;
  }
  return packet->append(&quote_char, 1, system_charset_info);
}


/*
  Get the quote character for displaying an identifier.

  SYNOPSIS
    get_quote_char_for_identifier()
    thd		Thread handler
    name	name to quote
    length	length of name

  IMPLEMENTATION
    Force quoting in the following cases:
      - name is empty (for one, it is possible when we use this function for
        quoting user and host names for DEFINER clause);
      - name is a keyword;
      - name includes a special character;
    Otherwise identifier is quoted only if the option OPTION_QUOTE_SHOW_CREATE
    is set.

  RETURN
    EOF	  No quote character is needed
    #	  Quote character
*/

int get_quote_char_for_identifier(THD *thd, const char *name, uint length)
{
  if (length &&
      !is_keyword(name,length) &&
      !require_quotes(name, length) &&
      !(thd->options & OPTION_QUOTE_SHOW_CREATE))
    return EOF;
  if (thd->variables.sql_mode & MODE_ANSI_QUOTES)
    return '"';
  return '`';
}


/* Append directory name (if exists) to CREATE INFO */

static void append_directory(THD *thd, String *packet, const char *dir_type,
			     const char *filename)
{
  if (filename && !(thd->variables.sql_mode & MODE_NO_DIR_IN_CREATE))
  {
    uint length= dirname_length(filename);
    packet->append(' ');
    packet->append(dir_type);
    packet->append(STRING_WITH_LEN(" DIRECTORY='"));
#ifdef __WIN__
    /* Convert \ to / to be able to create table on unix */
    char *winfilename= (char*) thd->memdup(filename, length);
    char *pos, *end;
    for (pos= winfilename, end= pos+length ; pos < end ; pos++)
    {
      if (*pos == '\\')
        *pos = '/';
    }
    filename= winfilename;
#endif
    packet->append(filename, length);
    packet->append('\'');
  }
}


#define LIST_PROCESS_HOST_LEN 64

static bool get_field_default_value(THD *thd, TABLE *table,
                                    Field *field, String *def_value,
                                    bool quoted)
{
  bool has_default;
  bool has_now_default;
  enum enum_field_types field_type= field->type();
  /*
    We are using CURRENT_TIMESTAMP instead of NOW because it is
    more standard
  */
  has_now_default= table->timestamp_field == field &&
    field->unireg_check != Field::TIMESTAMP_UN_FIELD;
    
  has_default= (field_type != FIELD_TYPE_BLOB &&
                !(field->flags & NO_DEFAULT_VALUE_FLAG) &&
                field->unireg_check != Field::NEXT_NUMBER &&
                !((thd->variables.sql_mode & (MODE_MYSQL323 | MODE_MYSQL40))
                  && has_now_default));

  def_value->length(0);
  if (has_default)
  {
    if (has_now_default)
      def_value->append(STRING_WITH_LEN("CURRENT_TIMESTAMP"));
    else if (!field->is_null())
    {                                             // Not null by default
      char tmp[MAX_FIELD_WIDTH];
      String type(tmp, sizeof(tmp), field->charset());
      if (field_type == MYSQL_TYPE_BIT)
      {
        longlong dec= field->val_int();
        char *ptr= longlong2str(dec, tmp + 2, 2, 1);
        uint32 length= (uint32) (ptr - tmp);
        tmp[0]= 'b';
        tmp[1]= '\'';
        tmp[length]= '\'';
        type.length(length + 1);
        quoted= 0;
      }
      else
        field->val_str(&type);
      if (type.length())
      {
        String def_val;
        uint dummy_errors;
        /* convert to system_charset_info == utf8 */
        def_val.copy(type.ptr(), type.length(), field->charset(),
                     system_charset_info, &dummy_errors);
        if (quoted)
          append_unescaped(def_value, def_val.ptr(), def_val.length());
        else
          def_value->append(def_val.ptr(), def_val.length());
      }
      else if (quoted)
        def_value->append(STRING_WITH_LEN("''"));
    }
    else if (field->maybe_null() && quoted)
      def_value->append(STRING_WITH_LEN("NULL"));    // Null as default
    else
      return 0;

  }
  return has_default;
}


/**
  Appends list of options to string

  @param thd             thread handler
  @param packet          string to append
  @param opt             list of options
*/

static void append_create_options(THD *thd, String *packet,
				  engine_option_value *opt)
{
  for(; opt; opt= opt->next)
  {
    DBUG_ASSERT(opt->value.str);
    packet->append(' ');
    append_identifier(thd, packet, opt->name.str, opt->name.length);
    packet->append('=');
    if (opt->quoted_value)
      append_unescaped(packet, opt->value.str, opt->value.length);
    else
      packet->append(opt->value.str, opt->value.length);
  }
}

/*
  Build a CREATE TABLE statement for a table.

  SYNOPSIS
    store_create_info()
    thd               The thread
    table_list        A list containing one table to write statement
                      for.
    packet            Pointer to a string where statement will be
                      written.
    create_info_arg   Pointer to create information that can be used
                      to tailor the format of the statement.  Can be
                      NULL, in which case only SQL_MODE is considered
                      when building the statement.

  NOTE
    Currently always return 0, but might return error code in the
    future.

  RETURN
    0       OK
 */

int store_create_info(THD *thd, TABLE_LIST *table_list, String *packet,
                      HA_CREATE_INFO *create_info_arg, bool show_database)
{
  List<Item> field_list;
  char tmp[MAX_FIELD_WIDTH], *for_str, buff[128], def_value_buf[MAX_FIELD_WIDTH];
  const char *alias;
  String type(tmp, sizeof(tmp), system_charset_info);
  String def_value(def_value_buf, sizeof(def_value_buf), system_charset_info);
  Field **ptr,*field;
  uint primary_key;
  KEY *key_info;
  TABLE *table= table_list->table;
  handler *file= table->file;
  TABLE_SHARE *share= table->s;
  HA_CREATE_INFO create_info;
#ifdef WITH_PARTITION_STORAGE_ENGINE
  bool show_table_options= FALSE;
#endif /* WITH_PARTITION_STORAGE_ENGINE */
  bool foreign_db_mode=  (thd->variables.sql_mode & (MODE_POSTGRESQL |
                                                     MODE_ORACLE |
                                                     MODE_MSSQL |
                                                     MODE_DB2 |
                                                     MODE_MAXDB |
                                                     MODE_ANSI)) != 0;
  bool limited_mysql_mode= (thd->variables.sql_mode & (MODE_NO_FIELD_OPTIONS |
                                                       MODE_MYSQL323 |
                                                       MODE_MYSQL40)) != 0;
  my_bitmap_map *old_map;
  DBUG_ENTER("store_create_info");
  DBUG_PRINT("enter",("table: %s", table->s->table_name.str));

  restore_record(table, s->default_values); // Get empty record

  if (share->tmp_table)
    packet->append(STRING_WITH_LEN("CREATE TEMPORARY TABLE "));
  else
    packet->append(STRING_WITH_LEN("CREATE TABLE "));
  if (create_info_arg &&
      (create_info_arg->options & HA_LEX_CREATE_IF_NOT_EXISTS))
    packet->append(STRING_WITH_LEN("IF NOT EXISTS "));
  if (table_list->schema_table)
    alias= table_list->schema_table->table_name;
  else
  {
    if (lower_case_table_names == 2)
      alias= table->alias.c_ptr();
    else
    {
      alias= share->table_name.str;
    }
  }

  /*
    Print the database before the table name if told to do that. The
    database name is only printed in the event that it is different
    from the current database.  The main reason for doing this is to
    avoid having to update gazillions of tests and result files, but
    it also saves a few bytes of the binary log.
   */
  if (show_database)
  {
    const LEX_STRING *const db=
      table_list->schema_table ? &INFORMATION_SCHEMA_NAME : &table->s->db;
    if (!thd->db || strcmp(db->str, thd->db))
    {
      append_identifier(thd, packet, db->str, db->length);
      packet->append(STRING_WITH_LEN("."));
    }
  }

  append_identifier(thd, packet, alias, strlen(alias));
  packet->append(STRING_WITH_LEN(" (\n"));
  /*
    We need this to get default values from the table
    We have to restore the read_set if we are called from insert in case
    of row based replication.
  */
  old_map= tmp_use_all_columns(table, table->read_set);

  for (ptr=table->field ; (field= *ptr); ptr++)
  {
    uint flags = field->flags;

    if (ptr != table->field)
      packet->append(STRING_WITH_LEN(",\n"));

    packet->append(STRING_WITH_LEN("  "));
    append_identifier(thd,packet,field->field_name, strlen(field->field_name));
    packet->append(' ');
    // check for surprises from the previous call to Field::sql_type()
    if (type.ptr() != tmp)
      type.set(tmp, sizeof(tmp), system_charset_info);
    else
      type.set_charset(system_charset_info);

    field->sql_type(type);
    packet->append(type.ptr(), type.length(), system_charset_info);

    if (field->has_charset() &&
        !(thd->variables.sql_mode & (MODE_MYSQL323 | MODE_MYSQL40)))
    {
      if (field->charset() != share->table_charset)
      {
	packet->append(STRING_WITH_LEN(" CHARACTER SET "));
	packet->append(field->charset()->csname);
      }
      /*
	For string types dump collation name only if
	collation is not primary for the given charset
      */
      if (!(field->charset()->state & MY_CS_PRIMARY))
      {
	packet->append(STRING_WITH_LEN(" COLLATE "));
	packet->append(field->charset()->name);
      }
    }

    if (field->vcol_info)
    {
      packet->append(STRING_WITH_LEN(" AS ("));
      packet->append(field->vcol_info->expr_str.str,
                     field->vcol_info->expr_str.length,
                     system_charset_info);
      packet->append(STRING_WITH_LEN(")"));
      if (field->stored_in_db)
        packet->append(STRING_WITH_LEN(" PERSISTENT"));
      else
        packet->append(STRING_WITH_LEN(" VIRTUAL"));
    }

    if (flags & NOT_NULL_FLAG)
      packet->append(STRING_WITH_LEN(" NOT NULL"));
    else if (field->type() == MYSQL_TYPE_TIMESTAMP)
    {
      /*
        TIMESTAMP field require explicit NULL flag, because unlike
        all other fields they are treated as NOT NULL by default.
      */
      packet->append(STRING_WITH_LEN(" NULL"));
    }

    if (!field->vcol_info &&
        get_field_default_value(thd, table, field, &def_value, 1))
    {
      packet->append(STRING_WITH_LEN(" DEFAULT "));
      packet->append(def_value.ptr(), def_value.length(), system_charset_info);
    }

    if (!limited_mysql_mode && table->timestamp_field == field &&
        field->unireg_check != Field::TIMESTAMP_DN_FIELD)
      packet->append(STRING_WITH_LEN(" ON UPDATE CURRENT_TIMESTAMP"));

    if (field->unireg_check == Field::NEXT_NUMBER &&
        !(thd->variables.sql_mode & MODE_NO_FIELD_OPTIONS))
      packet->append(STRING_WITH_LEN(" AUTO_INCREMENT"));

    if (field->comment.length)
    {
      packet->append(STRING_WITH_LEN(" COMMENT "));
      append_unescaped(packet, field->comment.str, field->comment.length);
    }
    append_create_options(thd, packet, field->option_list);
  }

  key_info= table->key_info;
  bzero((char*) &create_info, sizeof(create_info));
  /* Allow update_create_info to update row type, page checksums and options */
  create_info.row_type= share->row_type;
  create_info.page_checksum= share->page_checksum;
  create_info.options= share->db_create_options;
  file->update_create_info(&create_info);
  primary_key= share->primary_key;

  for (uint i=0 ; i < share->keys ; i++,key_info++)
  {
    KEY_PART_INFO *key_part= key_info->key_part;
    bool found_primary=0;
    packet->append(STRING_WITH_LEN(",\n  "));

    if (i == primary_key && !strcmp(key_info->name, primary_key_name))
    {
      found_primary=1;
      /*
        No space at end, because a space will be added after where the
        identifier would go, but that is not added for primary key.
      */
      packet->append(STRING_WITH_LEN("PRIMARY KEY"));
    }
    else if (key_info->flags & HA_NOSAME)
      packet->append(STRING_WITH_LEN("UNIQUE KEY "));
    else if (key_info->flags & HA_FULLTEXT)
      packet->append(STRING_WITH_LEN("FULLTEXT KEY "));
    else if (key_info->flags & HA_SPATIAL)
      packet->append(STRING_WITH_LEN("SPATIAL KEY "));
    else
      packet->append(STRING_WITH_LEN("KEY "));

    if (!found_primary)
     append_identifier(thd, packet, key_info->name, strlen(key_info->name));

    packet->append(STRING_WITH_LEN(" ("));

    for (uint j=0 ; j < key_info->key_parts ; j++,key_part++)
    {
      if (j)
        packet->append(',');

      if (key_part->field)
        append_identifier(thd,packet,key_part->field->field_name,
			  strlen(key_part->field->field_name));
      if (key_part->field &&
          (key_part->length !=
           table->field[key_part->fieldnr-1]->key_length() &&
           !(key_info->flags & (HA_FULLTEXT | HA_SPATIAL))))
      {
        char *end;
        buff[0] = '(';
        end= int10_to_str((long) key_part->length /
                          key_part->field->charset()->mbmaxlen,
                          buff + 1,10);
        *end++ = ')';
        packet->append(buff,(uint) (end-buff));
      }
    }
    packet->append(')');
    store_key_options(thd, packet, table, key_info);
    if (key_info->parser)
    {
      LEX_STRING *parser_name= plugin_name(key_info->parser);
      packet->append(STRING_WITH_LEN(" /*!50100 WITH PARSER "));
      append_identifier(thd, packet, parser_name->str, parser_name->length);
      packet->append(STRING_WITH_LEN(" */ "));
    }
    append_create_options(thd, packet, key_info->option_list);
  }

  /*
    Get possible foreign key definitions stored in InnoDB and append them
    to the CREATE TABLE statement
  */

  if ((for_str= file->get_foreign_key_create_info()))
  {
    packet->append(for_str, strlen(for_str));
    file->free_foreign_key_create_info(for_str);
  }

  packet->append(STRING_WITH_LEN("\n)"));
  if (!(thd->variables.sql_mode & MODE_NO_TABLE_OPTIONS) && !foreign_db_mode)
  {
#ifdef WITH_PARTITION_STORAGE_ENGINE
    show_table_options= TRUE;
#endif /* WITH_PARTITION_STORAGE_ENGINE */
    /*
      Get possible table space definitions and append them
      to the CREATE TABLE statement
    */

    if ((for_str= file->get_tablespace_name(thd,0,0)))
    {
      packet->append(STRING_WITH_LEN(" /*!50100 TABLESPACE "));
      packet->append(for_str, strlen(for_str));
      packet->append(STRING_WITH_LEN(" STORAGE DISK */"));
      my_free(for_str, MYF(0));
    }

    /*
      IF   check_create_info
      THEN add ENGINE only if it was used when creating the table
    */
    if (!create_info_arg ||
        (create_info_arg->used_fields & HA_CREATE_USED_ENGINE))
    {
      if (thd->variables.sql_mode & (MODE_MYSQL323 | MODE_MYSQL40))
        packet->append(STRING_WITH_LEN(" TYPE="));
      else
        packet->append(STRING_WITH_LEN(" ENGINE="));
#ifdef WITH_PARTITION_STORAGE_ENGINE
    if (table->part_info)
      packet->append(ha_resolve_storage_engine_name(
                        table->part_info->default_engine_type));
    else
      packet->append(file->table_type());
#else
      packet->append(file->table_type());
#endif
    }

    /*
      Add AUTO_INCREMENT=... if there is an AUTO_INCREMENT column,
      and NEXT_ID > 1 (the default).  We must not print the clause
      for engines that do not support this as it would break the
      import of dumps, but as of this writing, the test for whether
      AUTO_INCREMENT columns are allowed and wether AUTO_INCREMENT=...
      is supported is identical, !(file->table_flags() & HA_NO_AUTO_INCREMENT))
      Because of that, we do not explicitly test for the feature,
      but may extrapolate its existence from that of an AUTO_INCREMENT column.
    */

    if (create_info.auto_increment_value > 1)
    {
      char *end;
      packet->append(STRING_WITH_LEN(" AUTO_INCREMENT="));
      end= longlong10_to_str(create_info.auto_increment_value, buff,10);
      packet->append(buff, (uint) (end - buff));
    }


    if (share->table_charset &&
	!(thd->variables.sql_mode & MODE_MYSQL323) &&
	!(thd->variables.sql_mode & MODE_MYSQL40))
    {
      /*
        IF   check_create_info
        THEN add DEFAULT CHARSET only if it was used when creating the table
      */
      if (!create_info_arg ||
          (create_info_arg->used_fields & HA_CREATE_USED_DEFAULT_CHARSET))
      {
        packet->append(STRING_WITH_LEN(" DEFAULT CHARSET="));
        packet->append(share->table_charset->csname);
        if (!(share->table_charset->state & MY_CS_PRIMARY))
        {
          packet->append(STRING_WITH_LEN(" COLLATE="));
          packet->append(table->s->table_charset->name);
        }
      }
    }

    if (share->min_rows)
    {
      char *end;
      packet->append(STRING_WITH_LEN(" MIN_ROWS="));
      end= longlong10_to_str(share->min_rows, buff, 10);
      packet->append(buff, (uint) (end- buff));
    }

    if (share->max_rows && !table_list->schema_table)
    {
      char *end;
      packet->append(STRING_WITH_LEN(" MAX_ROWS="));
      end= longlong10_to_str(share->max_rows, buff, 10);
      packet->append(buff, (uint) (end - buff));
    }

    if (share->avg_row_length)
    {
      char *end;
      packet->append(STRING_WITH_LEN(" AVG_ROW_LENGTH="));
      end= longlong10_to_str(share->avg_row_length, buff,10);
      packet->append(buff, (uint) (end - buff));
    }

    if (create_info.options & HA_OPTION_PACK_KEYS)
      packet->append(STRING_WITH_LEN(" PACK_KEYS=1"));
    if (create_info.options & HA_OPTION_NO_PACK_KEYS)
      packet->append(STRING_WITH_LEN(" PACK_KEYS=0"));
    /* We use CHECKSUM, instead of TABLE_CHECKSUM, for backward compability */
    if (create_info.options & HA_OPTION_CHECKSUM)
      packet->append(STRING_WITH_LEN(" CHECKSUM=1"));
    if (create_info.page_checksum != HA_CHOICE_UNDEF)
    {
      packet->append(STRING_WITH_LEN(" PAGE_CHECKSUM="));
      packet->append(ha_choice_values[create_info.page_checksum], 1);
    }
    if (create_info.options & HA_OPTION_DELAY_KEY_WRITE)
      packet->append(STRING_WITH_LEN(" DELAY_KEY_WRITE=1"));
    if (create_info.row_type != ROW_TYPE_DEFAULT)
    {
      packet->append(STRING_WITH_LEN(" ROW_FORMAT="));
      packet->append(ha_row_type[(uint) create_info.row_type]);
    }
    if (share->transactional != HA_CHOICE_UNDEF)
    {
      packet->append(STRING_WITH_LEN(" TRANSACTIONAL="));
      packet->append(ha_choice_values[(uint) share->transactional], 1);
    }
    if (table->s->key_block_size)
    {
      char *end;
      packet->append(STRING_WITH_LEN(" KEY_BLOCK_SIZE="));
      end= longlong10_to_str(table->s->key_block_size, buff, 10);
      packet->append(buff, (uint) (end - buff));
    }
    table->file->append_create_info(packet);
    if (share->comment.length)
    {
      packet->append(STRING_WITH_LEN(" COMMENT="));
      append_unescaped(packet, share->comment.str, share->comment.length);
    }
    if (share->connect_string.length)
    {
      packet->append(STRING_WITH_LEN(" CONNECTION="));
      append_unescaped(packet, share->connect_string.str, share->connect_string.length);
    }
    append_create_options(thd, packet, share->option_list);
    append_directory(thd, packet, "DATA",  create_info.data_file_name);
    append_directory(thd, packet, "INDEX", create_info.index_file_name);
  }
#ifdef WITH_PARTITION_STORAGE_ENGINE
  {
    /*
      Partition syntax for CREATE TABLE is at the end of the syntax.
    */
    uint part_syntax_len;
    char *part_syntax;
    if (table->part_info &&
        (!table->part_info->is_auto_partitioned) &&
        ((part_syntax= generate_partition_syntax(table->part_info,
                                                  &part_syntax_len,
                                                  FALSE,
                                                  show_table_options))))
    {
       packet->append(STRING_WITH_LEN("\n/*!50100"));
       packet->append(part_syntax, part_syntax_len);
       packet->append(STRING_WITH_LEN(" */"));
       my_free(part_syntax, MYF(0));
    }
  }
#endif
  tmp_restore_column_map(table->read_set, old_map);
  DBUG_RETURN(0);
}


static void store_key_options(THD *thd, String *packet, TABLE *table,
                              KEY *key_info)
{
  bool limited_mysql_mode= (thd->variables.sql_mode &
                            (MODE_NO_FIELD_OPTIONS | MODE_MYSQL323 |
                             MODE_MYSQL40)) != 0;
  bool foreign_db_mode=  (thd->variables.sql_mode & (MODE_POSTGRESQL |
                                                     MODE_ORACLE |
                                                     MODE_MSSQL |
                                                     MODE_DB2 |
                                                     MODE_MAXDB |
                                                     MODE_ANSI)) != 0;
  char *end, buff[32];

  if (!(thd->variables.sql_mode & MODE_NO_KEY_OPTIONS) &&
      !limited_mysql_mode && !foreign_db_mode)
  {

    if (key_info->algorithm == HA_KEY_ALG_BTREE)
      packet->append(STRING_WITH_LEN(" USING BTREE"));

    if (key_info->algorithm == HA_KEY_ALG_HASH)
      packet->append(STRING_WITH_LEN(" USING HASH"));

    /* send USING only in non-default case: non-spatial rtree */
    if ((key_info->algorithm == HA_KEY_ALG_RTREE) &&
        !(key_info->flags & HA_SPATIAL))
      packet->append(STRING_WITH_LEN(" USING RTREE"));

    if ((key_info->flags & HA_USES_BLOCK_SIZE) &&
        table->s->key_block_size != key_info->block_size)
    {
      packet->append(STRING_WITH_LEN(" KEY_BLOCK_SIZE="));
      end= longlong10_to_str(key_info->block_size, buff, 10);
      packet->append(buff, (uint) (end - buff));
    }
  }
}


void
view_store_options(THD *thd, TABLE_LIST *table, String *buff)
{
  append_algorithm(table, buff);
  append_definer(thd, buff, &table->definer.user, &table->definer.host);
  if (table->view_suid)
    buff->append(STRING_WITH_LEN("SQL SECURITY DEFINER "));
  else
    buff->append(STRING_WITH_LEN("SQL SECURITY INVOKER "));
}


/*
  Append DEFINER clause to the given buffer.

  SYNOPSIS
    append_definer()
    thd           [in] thread handle
    buffer        [inout] buffer to hold DEFINER clause
    definer_user  [in] user name part of definer
    definer_host  [in] host name part of definer
*/

static void append_algorithm(TABLE_LIST *table, String *buff)
{
  buff->append(STRING_WITH_LEN("ALGORITHM="));
  switch ((int16)table->algorithm) {
  case VIEW_ALGORITHM_UNDEFINED:
    buff->append(STRING_WITH_LEN("UNDEFINED "));
    break;
  case VIEW_ALGORITHM_TMPTABLE:
    buff->append(STRING_WITH_LEN("TEMPTABLE "));
    break;
  case VIEW_ALGORITHM_MERGE:
    buff->append(STRING_WITH_LEN("MERGE "));
    break;
  default:
    DBUG_ASSERT(0); // never should happen
  }
}

/*
  Append DEFINER clause to the given buffer.

  SYNOPSIS
    append_definer()
    thd           [in] thread handle
    buffer        [inout] buffer to hold DEFINER clause
    definer_user  [in] user name part of definer
    definer_host  [in] host name part of definer
*/

void append_definer(THD *thd, String *buffer, const LEX_STRING *definer_user,
                    const LEX_STRING *definer_host)
{
  buffer->append(STRING_WITH_LEN("DEFINER="));
  append_identifier(thd, buffer, definer_user->str, definer_user->length);
  buffer->append('@');
  append_identifier(thd, buffer, definer_host->str, definer_host->length);
  buffer->append(' ');
}


int
view_store_create_info(THD *thd, TABLE_LIST *table, String *buff)
{
  my_bool compact_view_name= TRUE;
  my_bool foreign_db_mode= (thd->variables.sql_mode & (MODE_POSTGRESQL |
                                                       MODE_ORACLE |
                                                       MODE_MSSQL |
                                                       MODE_DB2 |
                                                       MODE_MAXDB |
                                                       MODE_ANSI)) != 0;

  if (!thd->db || strcmp(thd->db, table->view_db.str))
    /*
      print compact view name if the view belongs to the current database
    */
    compact_view_name= table->compact_view_format= FALSE;
  else
  {
    /*
      Compact output format for view body can be used
      if this view only references table inside it's own db
    */
    TABLE_LIST *tbl;
    table->compact_view_format= TRUE;
    for (tbl= thd->lex->query_tables;
         tbl;
         tbl= tbl->next_global)
    {
      if (strcmp(table->view_db.str, tbl->view ? tbl->view_db.str :tbl->db)!= 0)
      {
        table->compact_view_format= FALSE;
        break;
      }
    }
  }

  buff->append(STRING_WITH_LEN("CREATE "));
  if (!foreign_db_mode)
  {
    view_store_options(thd, table, buff);
  }
  buff->append(STRING_WITH_LEN("VIEW "));
  if (!compact_view_name)
  {
    append_identifier(thd, buff, table->view_db.str, table->view_db.length);
    buff->append('.');
  }
  append_identifier(thd, buff, table->view_name.str, table->view_name.length);
  buff->append(STRING_WITH_LEN(" AS "));

  /*
    We can't just use table->query, because our SQL_MODE may trigger
    a different syntax, like when ANSI_QUOTES is defined.
  */
  table->view->unit.print(buff, QT_ORDINARY);

  if (table->with_check != VIEW_CHECK_NONE)
  {
    if (table->with_check == VIEW_CHECK_LOCAL)
      buff->append(STRING_WITH_LEN(" WITH LOCAL CHECK OPTION"));
    else
      buff->append(STRING_WITH_LEN(" WITH CASCADED CHECK OPTION"));
  }
  return 0;
}


/****************************************************************************
  Return info about all processes
  returns for each thread: thread id, user, host, db, command, info
****************************************************************************/

class thread_info :public ilink {
public:
  static void *operator new(size_t size)
  {
    return (void*) sql_alloc((uint) size);
  }
  static void operator delete(void *ptr __attribute__((unused)),
                              size_t size __attribute__((unused)))
  { TRASH(ptr, size); }

  ulong thread_id;
  time_t start_time;
  uint   command;
  const char *user,*host,*db,*proc_info,*state_info;
  char *query;
  double progress;
};

#ifdef HAVE_EXPLICIT_TEMPLATE_INSTANTIATION
template class I_List<thread_info>;
#endif

void mysqld_list_processes(THD *thd,const char *user, bool verbose)
{
  Item *field;
  List<Item> field_list;
  I_List<thread_info> thread_infos;
  ulong max_query_length= (verbose ? thd->variables.max_allowed_packet :
			   PROCESS_LIST_WIDTH);
  Protocol *protocol= thd->protocol;
  DBUG_ENTER("mysqld_list_processes");

  field_list.push_back(new Item_int("Id", 0, MY_INT32_NUM_DECIMAL_DIGITS));
  field_list.push_back(new Item_empty_string("User",16));
  field_list.push_back(new Item_empty_string("Host",LIST_PROCESS_HOST_LEN));
  field_list.push_back(field=new Item_empty_string("db",NAME_CHAR_LEN));
  field->maybe_null=1;
  field_list.push_back(new Item_empty_string("Command",16));
  field_list.push_back(field= new Item_return_int("Time",7, MYSQL_TYPE_LONG));
  field->unsigned_flag= 0;
  field_list.push_back(field=new Item_empty_string("State",30));
  field->maybe_null=1;
  field_list.push_back(field=new Item_empty_string("Info",max_query_length));
  field->maybe_null=1;
  if (!thd->variables.old_mode)
  {
    field_list.push_back(field= new Item_float("Progress", 0.0, 3, 7));
    field->maybe_null= 0;
  }
  if (protocol->send_fields(&field_list,
                            Protocol::SEND_NUM_ROWS | Protocol::SEND_EOF))
    DBUG_VOID_RETURN;

  VOID(pthread_mutex_lock(&LOCK_thread_count)); // For unlink from list
  if (!thd->killed)
  {
    I_List_iterator<THD> it(threads);
    THD *tmp;
    while ((tmp=it++))
    {
      Security_context *tmp_sctx= tmp->security_ctx;
      struct st_my_thread_var *mysys_var;
      if ((tmp->vio_ok() || tmp->system_thread) &&
          (!user || (tmp_sctx->user && !strcmp(tmp_sctx->user, user))))
      {
        thread_info *thd_info= new thread_info;

        thd_info->thread_id=tmp->thread_id;
        thd_info->user= thd->strdup(tmp_sctx->user ? tmp_sctx->user :
                                    (tmp->system_thread ?
                                     "system user" : "unauthenticated user"));
	if (tmp->peer_port && (tmp_sctx->host || tmp_sctx->ip) &&
            thd->security_ctx->host_or_ip[0])
	{
	  if ((thd_info->host= (char*) thd->alloc(LIST_PROCESS_HOST_LEN+1)))
	    my_snprintf((char *) thd_info->host, LIST_PROCESS_HOST_LEN,
			"%s:%u", tmp_sctx->host_or_ip, tmp->peer_port);
	}
	else
	  thd_info->host= thd->strdup(tmp_sctx->host_or_ip[0] ?
                                      tmp_sctx->host_or_ip :
                                      tmp_sctx->host ? tmp_sctx->host : "");
        thd_info->command=(int) tmp->command;
        pthread_mutex_lock(&tmp->LOCK_thd_data);
        if ((mysys_var= tmp->mysys_var))
          pthread_mutex_lock(&mysys_var->mutex);
        thd_info->proc_info= (char*) (tmp->killed >= KILL_QUERY ?
                                      "Killed" : 0);
#ifndef EMBEDDED_LIBRARY
        thd_info->state_info= (char*) (tmp->net.reading_or_writing ?
                                       (tmp->net.reading_or_writing == 2 ?
                                        "Writing to net" :
                                        thd_info->command == COM_SLEEP ? "" :
                                        "Reading from net") :
                                       tmp->proc_info ? tmp->proc_info :
                                       tmp->mysys_var &&
                                       tmp->mysys_var->current_cond ?
                                       "Waiting on cond" : NullS);
#else
        thd_info->state_info= (char*)"Writing to net";
#endif
        if (mysys_var)
          pthread_mutex_unlock(&mysys_var->mutex);
        pthread_mutex_unlock(&tmp->LOCK_thd_data);

        thd_info->start_time= tmp->start_time;

        thd_info->query=0;
        thd_info->progress= 0.0;

        /* Lock THD mutex that protects its data when looking at it. */
        pthread_mutex_lock(&tmp->LOCK_thd_data);
        if (tmp->query())
        {
          uint length= min(max_query_length, tmp->query_length());
          thd_info->query= (char*) thd->strmake(tmp->query(),length);
        }

<<<<<<< HEAD
        /*
          Progress report. We need to do this under a lock to ensure that all
          is from the same stage.
        */
        if (tmp->progress.max_counter)
        {
          uint max_stage= max(tmp->progress.max_stage, 1);
          thd_info->progress= (((tmp->progress.stage / (double) max_stage) +
                                ((tmp->progress.counter /
                                  (double) tmp->progress.max_counter) /
                                 (double) max_stage)) *
                               100.0);
        }
=======
        if ((thd_info->db= tmp->db))             // Safe test
          thd_info->db= thd->strdup(thd_info->db);
>>>>>>> 5d89d7c3
        pthread_mutex_unlock(&tmp->LOCK_thd_data);

        thread_infos.append(thd_info);
      }
    }
  }
  VOID(pthread_mutex_unlock(&LOCK_thread_count));

  thread_info *thd_info;
  time_t now= my_time(0);
  char buff[20];                                // For progress
  String store_buffer(buff, sizeof(buff), system_charset_info);

  while ((thd_info=thread_infos.get()))
  {
    protocol->prepare_for_resend();
    protocol->store((ulonglong) thd_info->thread_id);
    protocol->store(thd_info->user, system_charset_info);
    protocol->store(thd_info->host, system_charset_info);
    protocol->store(thd_info->db, system_charset_info);
    if (thd_info->proc_info)
      protocol->store(thd_info->proc_info, system_charset_info);
    else
      protocol->store(command_name[thd_info->command].str, system_charset_info);
    if (thd_info->start_time)
      protocol->store_long ((longlong) (now - thd_info->start_time));
    else
      protocol->store_null();
    protocol->store(thd_info->state_info, system_charset_info);
    protocol->store(thd_info->query, system_charset_info);
    if (!thd->variables.old_mode)
      protocol->store(thd_info->progress, 3, &store_buffer);
    if (protocol->write())
      break; /* purecov: inspected */
  }
  my_eof(thd);
  DBUG_VOID_RETURN;
}

int fill_schema_processlist(THD* thd, TABLE_LIST* tables, COND* cond)
{
  TABLE *table= tables->table;
  CHARSET_INFO *cs= system_charset_info;
  char *user;
  my_hrtime_t unow= my_hrtime();
  DBUG_ENTER("fill_process_list");

  user= thd->security_ctx->master_access & PROCESS_ACL ?
        NullS : thd->security_ctx->priv_user;

  VOID(pthread_mutex_lock(&LOCK_thread_count));

  if (!thd->killed)
  {
    I_List_iterator<THD> it(threads);
    THD* tmp;

    while ((tmp= it++))
    {
      Security_context *tmp_sctx= tmp->security_ctx;
      struct st_my_thread_var *mysys_var;
<<<<<<< HEAD
      const char *val;
      ulonglong max_counter;
=======
      const char *val, *db;
>>>>>>> 5d89d7c3

      if ((!tmp->vio_ok() && !tmp->system_thread) ||
          (user && (!tmp_sctx->user || strcmp(tmp_sctx->user, user))))
        continue;

      restore_record(table, s->default_values);
      /* ID */
      table->field[0]->store((longlong) tmp->thread_id, TRUE);
      /* USER */
      val= tmp_sctx->user ? tmp_sctx->user :
            (tmp->system_thread ? "system user" : "unauthenticated user");
      table->field[1]->store(val, strlen(val), cs);
      /* HOST */
      if (tmp->peer_port && (tmp_sctx->host || tmp_sctx->ip) &&
          thd->security_ctx->host_or_ip[0])
      {
        char host[LIST_PROCESS_HOST_LEN + 1];
        my_snprintf(host, LIST_PROCESS_HOST_LEN, "%s:%u",
                    tmp_sctx->host_or_ip, tmp->peer_port);
        table->field[2]->store(host, strlen(host), cs);
      }
      else
        table->field[2]->store(tmp_sctx->host_or_ip,
                               strlen(tmp_sctx->host_or_ip), cs);
      if ((mysys_var= tmp->mysys_var))
        pthread_mutex_lock(&mysys_var->mutex);
      /* COMMAND */
      if ((val= (char *) ((tmp->killed >= KILL_QUERY ?
                           "Killed" : 0))))
        table->field[4]->store(val, strlen(val), cs);
      else
        table->field[4]->store(command_name[tmp->command].str,
                               command_name[tmp->command].length, cs);
      /* MYSQL_TIME */
      const ulonglong utime= (tmp->start_time ?
                              (unow.val - tmp->start_time * HRTIME_RESOLUTION -
                               tmp->start_time_sec_part) : 0);
      table->field[5]->store(utime / HRTIME_RESOLUTION, TRUE);
      /* STATE */
#ifndef EMBEDDED_LIBRARY
      val= (char*) (tmp->net.reading_or_writing ?
                    (tmp->net.reading_or_writing == 2 ?
                     "Writing to net" :
                     tmp->command == COM_SLEEP ? "" :
                     "Reading from net") :
                    tmp->proc_info ? tmp->proc_info :
                    tmp->mysys_var &&
                    tmp->mysys_var->current_cond ?
                    "Waiting on cond" : NullS);
#else
      val= (char *) (tmp->proc_info ? tmp->proc_info : NullS);
#endif
      if (val)
      {
        table->field[6]->store(val, strlen(val), cs);
        table->field[6]->set_notnull();
      }

      if (mysys_var)
        pthread_mutex_unlock(&mysys_var->mutex);

      /* TIME_MS */
      table->field[8]->store((double)(utime / (HRTIME_RESOLUTION / 1000.0)));

      /* INFO */
      /* Lock THD mutex that protects its data when looking at it. */
      pthread_mutex_lock(&tmp->LOCK_thd_data);
      if (tmp->query())
      {
        table->field[7]->store(tmp->query(),
                               min(PROCESS_LIST_INFO_WIDTH,
                                   tmp->query_length()), cs);
        table->field[7]->set_notnull();
      }
<<<<<<< HEAD
=======

      /* DB */
      if ((db= tmp->db))
      {
        table->field[3]->store(db, strlen(db), cs);
        table->field[3]->set_notnull();
      }
      pthread_mutex_unlock(&tmp->LOCK_thd_data);
>>>>>>> 5d89d7c3

      /*
        Progress report. We need to do this under a lock to ensure that all
        is from the same stage.
      */
      if ((max_counter= tmp->progress.max_counter))
      {
        table->field[9]->store((longlong) tmp->progress.stage + 1, 1);
        table->field[10]->store((longlong) tmp->progress.max_stage, 1);
        table->field[11]->store((double) tmp->progress.counter /
                                (double) max_counter*100.0);
      }
      pthread_mutex_unlock(&tmp->LOCK_thd_data);

      if (schema_table_store_record(thd, table))
      {
        VOID(pthread_mutex_unlock(&LOCK_thread_count));
        DBUG_RETURN(1);
      }
    }
  }

  VOID(pthread_mutex_unlock(&LOCK_thread_count));
  DBUG_RETURN(0);
}

/*****************************************************************************
  Status functions
*****************************************************************************/

static DYNAMIC_ARRAY all_status_vars;
static bool status_vars_inited= 0;
static int show_var_cmp(const void *var1, const void *var2)
{
  return strcmp(((SHOW_VAR*)var1)->name, ((SHOW_VAR*)var2)->name);
}

/*
  deletes all the SHOW_UNDEF elements from the array and calls
  delete_dynamic() if it's completely empty.
*/
static void shrink_var_array(DYNAMIC_ARRAY *array)
{
  uint a,b;
  SHOW_VAR *all= dynamic_element(array, 0, SHOW_VAR *);

  for (a= b= 0; b < array->elements; b++)
    if (all[b].type != SHOW_UNDEF)
      all[a++]= all[b];
  if (a)
  {
    bzero(all+a, sizeof(SHOW_VAR)); // writing NULL-element to the end
    array->elements= a;
  }
  else // array is completely empty - delete it
    delete_dynamic(array);
}

/*
  Adds an array of SHOW_VAR entries to the output of SHOW STATUS

  SYNOPSIS
    add_status_vars(SHOW_VAR *list)
    list - an array of SHOW_VAR entries to add to all_status_vars
           the last entry must be {0,0,SHOW_UNDEF}

  NOTE
    The handling of all_status_vars[] is completely internal, it's allocated
    automatically when something is added to it, and deleted completely when
    the last entry is removed.

    As a special optimization, if add_status_vars() is called before
    init_status_vars(), it assumes "startup mode" - neither concurrent access
    to the array nor SHOW STATUS are possible (thus it skips locks and qsort)

    The last entry of the all_status_vars[] should always be {0,0,SHOW_UNDEF}
*/
int add_status_vars(SHOW_VAR *list)
{
  int res= 0;
  if (status_vars_inited)
    pthread_mutex_lock(&LOCK_status);
  if (!all_status_vars.buffer && // array is not allocated yet - do it now
      my_init_dynamic_array(&all_status_vars, sizeof(SHOW_VAR), 200, 20))
  {
    res= 1;
    goto err;
  }
  while (list->name)
    res|= insert_dynamic(&all_status_vars, (uchar*)list++);
  res|= insert_dynamic(&all_status_vars, (uchar*)list); // appending NULL-element
  all_status_vars.elements--; // but next insert_dynamic should overwite it
  if (status_vars_inited)
    sort_dynamic(&all_status_vars, show_var_cmp);
err:
  if (status_vars_inited)
    pthread_mutex_unlock(&LOCK_status);
  return res;
}

/*
  Make all_status_vars[] usable for SHOW STATUS

  NOTE
    See add_status_vars(). Before init_status_vars() call, add_status_vars()
    works in a special fast "startup" mode. Thus init_status_vars()
    should be called as late as possible but before enabling multi-threading.
*/
void init_status_vars()
{
  status_vars_inited=1;
  sort_dynamic(&all_status_vars, show_var_cmp);
}

void reset_status_vars()
{
  SHOW_VAR *ptr= (SHOW_VAR*) all_status_vars.buffer;
  SHOW_VAR *last= ptr + all_status_vars.elements;
  for (; ptr < last; ptr++)
  {
    /* Note that SHOW_LONG_NOFLUSH variables are not reset */
    if (ptr->type == SHOW_LONG)
      *(ulong*) ptr->value= 0;
  }
}

/*
  catch-all cleanup function, cleans up everything no matter what

  DESCRIPTION
    This function is not strictly required if all add_to_status/
    remove_status_vars are properly paired, but it's a safety measure that
    deletes everything from the all_status_vars[] even if some
    remove_status_vars were forgotten
*/
void free_status_vars()
{
  delete_dynamic(&all_status_vars);
}

/*
  Removes an array of SHOW_VAR entries from the output of SHOW STATUS

  SYNOPSIS
    remove_status_vars(SHOW_VAR *list)
    list - an array of SHOW_VAR entries to remove to all_status_vars
           the last entry must be {0,0,SHOW_UNDEF}

  NOTE
    there's lots of room for optimizing this, especially in non-sorted mode,
    but nobody cares - it may be called only in case of failed plugin
    initialization in the mysqld startup.
*/

void remove_status_vars(SHOW_VAR *list)
{
  if (status_vars_inited)
  {
    pthread_mutex_lock(&LOCK_status);
    SHOW_VAR *all= dynamic_element(&all_status_vars, 0, SHOW_VAR *);

    for (; list->name; list++)
    {
      int first= 0, last= ((int) all_status_vars.elements) - 1;
      for ( ; first <= last; )
      {
        int res, middle= (first + last) / 2;
        if ((res= show_var_cmp(list, all + middle)) < 0)
          last= middle - 1;
        else if (res > 0)
          first= middle + 1;
        else
        {
          all[middle].type= SHOW_UNDEF;
          break;
        }
      }
    }
    shrink_var_array(&all_status_vars);
    pthread_mutex_unlock(&LOCK_status);
  }
  else
  {
    SHOW_VAR *all= dynamic_element(&all_status_vars, 0, SHOW_VAR *);
    uint i;
    for (; list->name; list++)
    {
      for (i= 0; i < all_status_vars.elements; i++)
      {
        if (show_var_cmp(list, all+i))
          continue;
        all[i].type= SHOW_UNDEF;
        break;
      }
    }
    shrink_var_array(&all_status_vars);
  }
}



static bool show_status_array(THD *thd, const char *wild,
                              SHOW_VAR *variables,
                              enum enum_var_type value_type,
                              struct system_status_var *status_var,
                              const char *prefix, TABLE *table,
                              bool ucase_names,
                              COND *cond)
{
  my_aligned_storage<SHOW_VAR_FUNC_BUFF_SIZE, MY_ALIGNOF(long)> buffer;
  char * const buff= buffer.data;
  char *prefix_end;
  /* the variable name should not be longer than 64 characters */
  char name_buffer[64];
  int len;
  LEX_STRING null_lex_str;
  SHOW_VAR tmp, *var;
  enum_check_fields save_count_cuted_fields= thd->count_cuted_fields;
  bool res= FALSE;
  CHARSET_INFO *charset= system_charset_info;
  DBUG_ENTER("show_status_array");

  thd->count_cuted_fields= CHECK_FIELD_WARN;
  null_lex_str.str= 0;				// For sys_var->value_ptr()
  null_lex_str.length= 0;

  prefix_end=strnmov(name_buffer, prefix, sizeof(name_buffer)-1);
  if (*prefix)
    *prefix_end++= '_';
  len=name_buffer + sizeof(name_buffer) - prefix_end;

  for (; variables->name; variables++)
  {
    strnmov(prefix_end, variables->name, len);
    name_buffer[sizeof(name_buffer)-1]=0;       /* Safety */
    if (ucase_names)
      my_caseup_str(system_charset_info, name_buffer);

    restore_record(table, s->default_values);
    table->field[0]->store(name_buffer, strlen(name_buffer),
                           system_charset_info);
    /*
      if var->type is SHOW_FUNC, call the function.
      Repeat as necessary, if new var is again SHOW_FUNC
    */
    for (var=variables; var->type == SHOW_FUNC; var= &tmp)
      ((mysql_show_var_func)(var->value))(thd, &tmp, buff);

    SHOW_TYPE show_type=var->type;
    if (show_type == SHOW_ARRAY)
    {
      show_status_array(thd, wild, (SHOW_VAR *) var->value, value_type,
                        status_var, name_buffer, table, ucase_names, cond);
    }
    else
    {
      if (!(wild && wild[0] && wild_case_compare(system_charset_info,
                                                 name_buffer, wild)) &&
          (!cond || cond->val_int()))
      {
        char *value=var->value;
        const char *pos, *end;                  // We assign a lot of const's

        pthread_mutex_lock(&LOCK_global_system_variables);
        if (show_type == SHOW_SYS)
        {
          sys_var *var= ((sys_var *) value);
          show_type= var->show_type();
          value= (char*) var->value_ptr(thd, value_type, &null_lex_str);
          charset= var->charset(thd);
        }

        pos= end= buff;
        /*
          note that value may be == buff. All SHOW_xxx code below
          should still work in this case
        */
        switch (show_type) {
        case SHOW_DOUBLE_STATUS:
          value= ((char *) status_var + (intptr) value);
          /* fall through */
        case SHOW_DOUBLE:
          end= buff + my_sprintf(buff, (buff, "%f", *(double*) value));
          break;
        case SHOW_LONG_STATUS:
          value= ((char *) status_var + (intptr) value);
          /* fall through */
        case SHOW_LONG:
        case SHOW_LONG_NOFLUSH: // the difference lies in refresh_status()
          end= int10_to_str(*(long*) value, buff, 10);
          break;
        case SHOW_LONGLONG_STATUS:
          value= ((char *) status_var + (intptr) value);
          /* fall through */
        case SHOW_LONGLONG:
          end= longlong10_to_str(*(longlong*) value, buff, 10);
          break;
        case SHOW_HA_ROWS:
          end= longlong10_to_str((longlong) *(ha_rows*) value, buff, 10);
          break;
        case SHOW_BOOL:
          end= strmov(buff, *(bool*) value ? "ON" : "OFF");
          break;
        case SHOW_MY_BOOL:
          end= strmov(buff, *(my_bool*) value ? "ON" : "OFF");
          break;
        case SHOW_INT:
          end= int10_to_str((long) *(int*) value, buff, -10);
          break;
        case SHOW_HAVE:
        {
          SHOW_COMP_OPTION tmp= *(SHOW_COMP_OPTION*) value;
          pos= show_comp_option_name[(int) tmp];
          end= strend(pos);
          break;
        }
        case SHOW_CHAR:
        {
          if (!(pos= value))
            pos= "";
          end= strend(pos);
          break;
        }
       case SHOW_CHAR_PTR:
        {
          if (!(pos= *(char**) value))
            pos= "";
          end= strend(pos);
          break;
        }
        case SHOW_UNDEF:
          break;                                        // Return empty string
        case SHOW_SYS:                                  // Cannot happen
        default:
          DBUG_ASSERT(0);
          break;
        }
        pthread_mutex_unlock(&LOCK_global_system_variables);
        table->field[1]->store(pos, (uint32) (end - pos), charset);
        thd->count_cuted_fields= CHECK_FIELD_IGNORE;
        table->field[1]->set_notnull();

        if (schema_table_store_record(thd, table))
        {
          res= TRUE;
          goto end;
        }
      }
    }
  }
end:
  thd->count_cuted_fields= save_count_cuted_fields;
  DBUG_RETURN(res);
}

#ifdef COMPLEAT_PATCH_NOT_ADDED_YET
/*
  Aggregate values for mapped_user entries by their role.

  SYNOPSIS
  aggregate_user_stats
  all_user_stats - input to aggregate
  agg_user_stats - returns aggregated values

  RETURN
  0 - OK
  1 - error
*/

static int aggregate_user_stats(HASH *all_user_stats, HASH *agg_user_stats)
{
  DBUG_ENTER("aggregate_user_stats");
  if (hash_init(agg_user_stats, system_charset_info,
                max(all_user_stats->records, 1),
                0, 0, (hash_get_key)get_key_user_stats,
                (hash_free_key)free_user_stats, 0))
  {
    sql_print_error("Malloc in aggregate_user_stats failed");
    DBUG_RETURN(1);
  }

  for (uint i= 0; i < all_user_stats->records; i++)
  {
    USER_STATS *user= (USER_STATS*)hash_element(all_user_stats, i);
    USER_STATS *agg_user;
    uint name_length= strlen(user->priv_user);

    if (!(agg_user= (USER_STATS*) hash_search(agg_user_stats,
                                              (uchar*)user->priv_user,
                                              name_length)))
    {
      // First entry for this role.
      if (!(agg_user= (USER_STATS*) my_malloc(sizeof(USER_STATS),
                                              MYF(MY_WME | MY_ZEROFILL))))
      {
        sql_print_error("Malloc in aggregate_user_stats failed");
        DBUG_RETURN(1);
      }

      init_user_stats(agg_user, user->priv_user, name_length,
                      user->priv_user,
                      user->total_connections, user->concurrent_connections,
                      user->connected_time, user->busy_time, user->cpu_time,
                      user->bytes_received, user->bytes_sent,
                      user->binlog_bytes_written,
                      user->rows_sent, user->rows_read,
                      user->rows_inserted, user->rows_deleted,
                      user->rows_updated, 
                      user->select_commands, user->update_commands,
                      user->other_commands,
                      user->commit_trans, user->rollback_trans,
                      user->denied_connections, user->lost_connections,
                      user->access_denied_errors, user->empty_queries);

      if (my_hash_insert(agg_user_stats, (uchar*) agg_user))
      {
        /* Out of memory */
        my_free(agg_user, 0);
        sql_print_error("Malloc in aggregate_user_stats failed");
        DBUG_RETURN(1);
      }
    }
    else
    {
      /* Aggregate with existing values for this role. */
      add_user_stats(agg_user,
                     user->total_connections, user->concurrent_connections,
                     user->connected_time, user->busy_time, user->cpu_time,
                     user->bytes_received, user->bytes_sent,
                     user->binlog_bytes_written,
                     user->rows_sent, user->rows_read,
                     user->rows_inserted, user->rows_deleted,
                     user->rows_updated,
                     user->select_commands, user->update_commands,
                     user->other_commands,
                     user->commit_trans, user->rollback_trans,
                     user->denied_connections, user->lost_connections,
                     user->access_denied_errors, user->empty_queries);
    }
  }
  DBUG_PRINT("exit", ("aggregated %lu input into %lu output entries",
                      all_user_stats->records, agg_user_stats->records));
  DBUG_RETURN(0);
}
#endif

/*
  Write result to network for SHOW USER_STATISTICS

  SYNOPSIS
  send_user_stats
  all_user_stats - values to return
  table - I_S table

  RETURN
  0 - OK
  1 - error
*/

int send_user_stats(THD* thd, HASH *all_user_stats, TABLE *table)
{
  DBUG_ENTER("send_user_stats");

  for (uint i= 0; i < all_user_stats->records; i++)
  {
    uint j= 0;
    USER_STATS *user_stats= (USER_STATS*) hash_element(all_user_stats, i);
    
    table->field[j++]->store(user_stats->user, user_stats->user_name_length,
                             system_charset_info);
    table->field[j++]->store((longlong)user_stats->total_connections,TRUE);
    table->field[j++]->store((longlong)user_stats->concurrent_connections, TRUE);
    table->field[j++]->store((longlong)user_stats->connected_time, TRUE);
    table->field[j++]->store((double)user_stats->busy_time);
    table->field[j++]->store((double)user_stats->cpu_time);
    table->field[j++]->store((longlong)user_stats->bytes_received, TRUE);
    table->field[j++]->store((longlong)user_stats->bytes_sent, TRUE);
    table->field[j++]->store((longlong)user_stats->binlog_bytes_written, TRUE);
    table->field[j++]->store((longlong)user_stats->rows_read, TRUE);
    table->field[j++]->store((longlong)user_stats->rows_sent, TRUE);
    table->field[j++]->store((longlong)user_stats->rows_deleted, TRUE);
    table->field[j++]->store((longlong)user_stats->rows_inserted, TRUE);
    table->field[j++]->store((longlong)user_stats->rows_updated, TRUE);
    table->field[j++]->store((longlong)user_stats->select_commands, TRUE);
    table->field[j++]->store((longlong)user_stats->update_commands, TRUE);
    table->field[j++]->store((longlong)user_stats->other_commands, TRUE);
    table->field[j++]->store((longlong)user_stats->commit_trans, TRUE);
    table->field[j++]->store((longlong)user_stats->rollback_trans, TRUE);
    table->field[j++]->store((longlong)user_stats->denied_connections, TRUE);
    table->field[j++]->store((longlong)user_stats->lost_connections, TRUE);
    table->field[j++]->store((longlong)user_stats->access_denied_errors, TRUE);
    table->field[j++]->store((longlong)user_stats->empty_queries, TRUE);
    if (schema_table_store_record(thd, table))
    {
      DBUG_PRINT("error", ("store record error"));
      DBUG_RETURN(1);
    }
  }
  DBUG_RETURN(0);
}

/*
  Process SHOW USER_STATISTICS

  SYNOPSIS
  mysqld_show_user_stats
  thd - current thread
  wild - limit results to the entry for this user
  with_roles - when true, display role for mapped users

  RETURN
  0 - OK
  1 - error
*/

int fill_schema_user_stats(THD* thd, TABLE_LIST* tables, COND* cond)
{
  TABLE *table= tables->table;
  int result;
  DBUG_ENTER("fill_schema_user_stats");

  if (check_global_access(thd, SUPER_ACL | PROCESS_ACL))
    DBUG_RETURN(1);

  /*
    Iterates through all the global stats and sends them to the client.
    Pattern matching on the client IP is supported.
  */

  pthread_mutex_lock(&LOCK_global_user_client_stats);
  result= send_user_stats(thd, &global_user_stats, table) != 0;
  pthread_mutex_unlock(&LOCK_global_user_client_stats);

  DBUG_PRINT("exit", ("result: %d", result));
  DBUG_RETURN(result);
}

/*
   Process SHOW CLIENT_STATISTICS

   SYNOPSIS
     mysqld_show_client_stats
       thd - current thread
       wild - limit results to the entry for this client

   RETURN
     0 - OK
     1 - error
*/

int fill_schema_client_stats(THD* thd, TABLE_LIST* tables, COND* cond)
{
  TABLE *table= tables->table;
  int result;
  DBUG_ENTER("fill_schema_client_stats");

  if (check_global_access(thd, SUPER_ACL | PROCESS_ACL))
    DBUG_RETURN(1);

  /*
    Iterates through all the global stats and sends them to the client.
    Pattern matching on the client IP is supported.
  */

  pthread_mutex_lock(&LOCK_global_user_client_stats);
  result= send_user_stats(thd, &global_client_stats, table) != 0;
  pthread_mutex_unlock(&LOCK_global_user_client_stats);

  DBUG_PRINT("exit", ("result: %d", result));
  DBUG_RETURN(result);
}


/* Fill information schema table with table statistics */

int fill_schema_table_stats(THD *thd, TABLE_LIST *tables, COND *cond)
{
  TABLE *table= tables->table;
  DBUG_ENTER("fill_schema_table_stats");

  pthread_mutex_lock(&LOCK_global_table_stats);
  for (uint i= 0; i < global_table_stats.records; i++)
  {
    char *end_of_schema;
    TABLE_STATS *table_stats= 
      (TABLE_STATS*)hash_element(&global_table_stats, i);
    TABLE_LIST tmp_table;
    size_t schema_length, table_name_length;

    end_of_schema= strend(table_stats->table);
    schema_length= (size_t) (end_of_schema - table_stats->table);
    table_name_length= strlen(table_stats->table + schema_length + 1);

    bzero((char*) &tmp_table,sizeof(tmp_table));
    tmp_table.db=         table_stats->table;
    tmp_table.table_name= end_of_schema+1;
    tmp_table.grant.privilege= 0;
    if (check_access(thd, SELECT_ACL | EXTRA_ACL, tmp_table.db,
                     &tmp_table.grant.privilege, 0, 0,
                     is_schema_db(tmp_table.db)) ||
        check_grant(thd, SELECT_ACL, &tmp_table, 1, UINT_MAX,
                    1))
      continue;

    table->field[0]->store(table_stats->table, schema_length,
                           system_charset_info);
    table->field[1]->store(table_stats->table + schema_length+1,
                           table_name_length, system_charset_info);
    table->field[2]->store((longlong)table_stats->rows_read, TRUE);
    table->field[3]->store((longlong)table_stats->rows_changed, TRUE);
    table->field[4]->store((longlong)table_stats->rows_changed_x_indexes,
                           TRUE);
    if (schema_table_store_record(thd, table))
    {
      VOID(pthread_mutex_unlock(&LOCK_global_table_stats));
      DBUG_RETURN(1);
    }
  }
  pthread_mutex_unlock(&LOCK_global_table_stats);
  DBUG_RETURN(0);
}


/* Fill information schema table with index statistics */

int fill_schema_index_stats(THD *thd, TABLE_LIST *tables, COND *cond)
{
  TABLE *table= tables->table;
  DBUG_ENTER("fill_schema_index_stats");

  pthread_mutex_lock(&LOCK_global_index_stats);
  for (uint i= 0; i < global_index_stats.records; i++)
  {
    INDEX_STATS *index_stats =
      (INDEX_STATS*) hash_element(&global_index_stats, i);
    TABLE_LIST tmp_table;
    char *index_name;
    size_t schema_name_length, table_name_length, index_name_length;

    bzero((char*) &tmp_table,sizeof(tmp_table));
    tmp_table.db=         index_stats->index;
    tmp_table.table_name= strend(index_stats->index)+1;
    tmp_table.grant.privilege= 0;
    if (check_access(thd, SELECT_ACL | EXTRA_ACL, tmp_table.db,
                      &tmp_table.grant.privilege, 0, 0,
                      is_schema_db(tmp_table.db)) ||
        check_grant(thd, SELECT_ACL, &tmp_table, 1, UINT_MAX, 1))
      continue;

    index_name=         strend(tmp_table.table_name)+1; 
    schema_name_length= (tmp_table.table_name - index_stats->index) -1;
    table_name_length=  (index_name - tmp_table.table_name)-1;
    index_name_length=  (index_stats->index_name_length - schema_name_length -
                         table_name_length - 3);

    table->field[0]->store(tmp_table.db, schema_name_length,
                           system_charset_info);
    table->field[1]->store(tmp_table.table_name, table_name_length,
                           system_charset_info);
    table->field[2]->store(index_name, index_name_length, system_charset_info);
    table->field[3]->store((longlong)index_stats->rows_read, TRUE);

    if (schema_table_store_record(thd, table))
    { 
      VOID(pthread_mutex_unlock(&LOCK_global_index_stats));
      DBUG_RETURN(1);
    }
  }
  pthread_mutex_unlock(&LOCK_global_index_stats);
  DBUG_RETURN(0);
}


/* collect status for all running threads */

void calc_sum_of_all_status(STATUS_VAR *to)
{
  DBUG_ENTER("calc_sum_of_all_status");

  /* Ensure that thread id not killed during loop */
  VOID(pthread_mutex_lock(&LOCK_thread_count)); // For unlink from list

  I_List_iterator<THD> it(threads);
  THD *tmp;

  /* Get global values as base */
  *to= global_status_var;

  /* Add to this status from existing threads */
  while ((tmp= it++))
    add_to_status(to, &tmp->status_var);

  VOID(pthread_mutex_unlock(&LOCK_thread_count));
  DBUG_VOID_RETURN;
}


/* This is only used internally, but we need it here as a forward reference */
extern ST_SCHEMA_TABLE schema_tables[];

typedef struct st_lookup_field_values
{
  LEX_STRING db_value, table_value;
  bool wild_db_value, wild_table_value;
} LOOKUP_FIELD_VALUES;


/*
  Store record to I_S table, convert HEAP table
  to MyISAM if necessary

  SYNOPSIS
    schema_table_store_record()
    thd                   thread handler
    table                 Information schema table to be updated

  RETURN
    0	                  success
    1	                  error
*/

bool schema_table_store_record(THD *thd, TABLE *table)
{
  int error;
  if ((error= table->file->ha_write_tmp_row(table->record[0])))
  {
    TMP_TABLE_PARAM *param= table->pos_in_table_list->schema_table_param;
    if (create_internal_tmp_table_from_heap(thd, table, param->start_recinfo, 
                                            &param->recinfo, error, 0))

      return 1;
  }
  return 0;
}


static int make_table_list(THD *thd, SELECT_LEX *sel,
                           LEX_STRING *db_name, LEX_STRING *table_name)
{
  Table_ident *table_ident;
  table_ident= new Table_ident(thd, *db_name, *table_name, 1);
  if (!sel->add_table_to_list(thd, table_ident, 0, 0, TL_READ))
    return 1;
  return 0;
}


/**
  @brief    Get lookup value from the part of 'WHERE' condition

  @details This function gets lookup value from
           the part of 'WHERE' condition if it's possible and
           fill appropriate lookup_field_vals struct field
           with this value.

  @param[in]      thd                   thread handler
  @param[in]      item_func             part of WHERE condition
  @param[in]      table                 I_S table
  @param[in, out] lookup_field_vals     Struct which holds lookup values

  @return
    0             success
    1             error, there can be no matching records for the condition
*/

bool get_lookup_value(THD *thd, Item_func *item_func,
                      TABLE_LIST *table,
                      LOOKUP_FIELD_VALUES *lookup_field_vals)
{
  ST_SCHEMA_TABLE *schema_table= table->schema_table;
  ST_FIELD_INFO *field_info= schema_table->fields_info;
  const char *field_name1= schema_table->idx_field1 >= 0 ?
    field_info[schema_table->idx_field1].field_name : "";
  const char *field_name2= schema_table->idx_field2 >= 0 ?
    field_info[schema_table->idx_field2].field_name : "";

  if (item_func->functype() == Item_func::EQ_FUNC ||
      item_func->functype() == Item_func::EQUAL_FUNC)
  {
    int idx_field, idx_val;
    char tmp[MAX_FIELD_WIDTH];
    String *tmp_str, str_buff(tmp, sizeof(tmp), system_charset_info);
    Item_field *item_field;
    CHARSET_INFO *cs= system_charset_info;

    if (item_func->arguments()[0]->type() == Item::FIELD_ITEM &&
        item_func->arguments()[1]->const_item())
    {
      idx_field= 0;
      idx_val= 1;
    }
    else if (item_func->arguments()[1]->type() == Item::FIELD_ITEM &&
             item_func->arguments()[0]->const_item())
    {
      idx_field= 1;
      idx_val= 0;
    }
    else
      return 0;

    item_field= (Item_field*) item_func->arguments()[idx_field];
    if (table->table != item_field->field->table)
      return 0;
    tmp_str= item_func->arguments()[idx_val]->val_str(&str_buff);

    /* impossible value */
    if (!tmp_str)
      return 1;

    /* Lookup value is database name */
    if (!cs->coll->strnncollsp(cs, (uchar *) field_name1, strlen(field_name1),
                               (uchar *) item_field->field_name,
                               strlen(item_field->field_name), 0))
    {
      thd->make_lex_string(&lookup_field_vals->db_value, tmp_str->ptr(),
                           tmp_str->length(), FALSE);
    }
    /* Lookup value is table name */
    else if (!cs->coll->strnncollsp(cs, (uchar *) field_name2,
                                    strlen(field_name2),
                                    (uchar *) item_field->field_name,
                                    strlen(item_field->field_name), 0))
    {
      thd->make_lex_string(&lookup_field_vals->table_value, tmp_str->ptr(),
                           tmp_str->length(), FALSE);
    }
  }
  return 0;
}


/**
  @brief    Calculates lookup values from 'WHERE' condition

  @details This function calculates lookup value(database name, table name)
           from 'WHERE' condition if it's possible and
           fill lookup_field_vals struct fields with these values.

  @param[in]      thd                   thread handler
  @param[in]      cond                  WHERE condition
  @param[in]      table                 I_S table
  @param[in, out] lookup_field_vals     Struct which holds lookup values

  @return
    0             success
    1             error, there can be no matching records for the condition
*/

bool calc_lookup_values_from_cond(THD *thd, COND *cond, TABLE_LIST *table,
                                  LOOKUP_FIELD_VALUES *lookup_field_vals)
{
  if (!cond)
    return 0;

  if (cond->type() == Item::COND_ITEM)
  {
    if (((Item_cond*) cond)->functype() == Item_func::COND_AND_FUNC)
    {
      List_iterator<Item> li(*((Item_cond*) cond)->argument_list());
      Item *item;
      while ((item= li++))
      {
        if (item->type() == Item::FUNC_ITEM)
        {
          if (get_lookup_value(thd, (Item_func*)item, table, lookup_field_vals))
            return 1;
        }
        else
        {
          if (calc_lookup_values_from_cond(thd, item, table, lookup_field_vals))
            return 1;
        }
      }
    }
    return 0;
  }
  else if (cond->type() == Item::FUNC_ITEM &&
           get_lookup_value(thd, (Item_func*) cond, table, lookup_field_vals))
    return 1;
  return 0;
}


bool uses_only_table_name_fields(Item *item, TABLE_LIST *table)
{
  if (item->type() == Item::FUNC_ITEM)
  {
    Item_func *item_func= (Item_func*)item;
    for (uint i=0; i<item_func->argument_count(); i++)
    {
      if (!uses_only_table_name_fields(item_func->arguments()[i], table))
        return 0;
    }
  }
  else if (item->type() == Item::FIELD_ITEM)
  {
    Item_field *item_field= (Item_field*)item;
    CHARSET_INFO *cs= system_charset_info;
    ST_SCHEMA_TABLE *schema_table= table->schema_table;
    ST_FIELD_INFO *field_info= schema_table->fields_info;
    const char *field_name1= schema_table->idx_field1 >= 0 ?
      field_info[schema_table->idx_field1].field_name : "";
    const char *field_name2= schema_table->idx_field2 >= 0 ?
      field_info[schema_table->idx_field2].field_name : "";
    if (table->table != item_field->field->table ||
        (cs->coll->strnncollsp(cs, (uchar *) field_name1, strlen(field_name1),
                               (uchar *) item_field->field_name,
                               strlen(item_field->field_name), 0) &&
         cs->coll->strnncollsp(cs, (uchar *) field_name2, strlen(field_name2),
                               (uchar *) item_field->field_name,
                               strlen(item_field->field_name), 0)))
      return 0;
  }
  else if (item->type() == Item::REF_ITEM)
    return uses_only_table_name_fields(item->real_item(), table);

  if (item->real_type() == Item::SUBSELECT_ITEM && !item->const_item())
    return 0;

  return 1;
}


static COND * make_cond_for_info_schema(COND *cond, TABLE_LIST *table)
{
  if (!cond)
    return (COND*) 0;
  if (cond->type() == Item::COND_ITEM)
  {
    if (((Item_cond*) cond)->functype() == Item_func::COND_AND_FUNC)
    {
      /* Create new top level AND item */
      Item_cond_and *new_cond=new Item_cond_and;
      if (!new_cond)
	return (COND*) 0;
      List_iterator<Item> li(*((Item_cond*) cond)->argument_list());
      Item *item;
      while ((item=li++))
      {
	Item *fix= make_cond_for_info_schema(item, table);
	if (fix)
	  new_cond->argument_list()->push_back(fix);
      }
      switch (new_cond->argument_list()->elements) {
      case 0:
	return (COND*) 0;
      case 1:
	return new_cond->argument_list()->head();
      default:
	new_cond->quick_fix_field();
	return new_cond;
      }
    }
    else
    {						// Or list
      Item_cond_or *new_cond=new Item_cond_or;
      if (!new_cond)
	return (COND*) 0;
      List_iterator<Item> li(*((Item_cond*) cond)->argument_list());
      Item *item;
      while ((item=li++))
      {
	Item *fix=make_cond_for_info_schema(item, table);
	if (!fix)
	  return (COND*) 0;
	new_cond->argument_list()->push_back(fix);
      }
      new_cond->quick_fix_field();
      new_cond->top_level_item();
      return new_cond;
    }
  }

  if (!uses_only_table_name_fields(cond, table))
    return (COND*) 0;
  return cond;
}


/**
  @brief   Calculate lookup values(database name, table name)

  @details This function calculates lookup values(database name, table name)
           from 'WHERE' condition or wild values (for 'SHOW' commands only)
           from LEX struct and fill lookup_field_vals struct field
           with these values.

  @param[in]      thd                   thread handler
  @param[in]      cond                  WHERE condition
  @param[in]      tables                I_S table
  @param[in, out] lookup_field_values   Struct which holds lookup values

  @return
    0             success
    1             error, there can be no matching records for the condition
*/

bool get_lookup_field_values(THD *thd, COND *cond, TABLE_LIST *tables,
                             LOOKUP_FIELD_VALUES *lookup_field_values)
{
  LEX *lex= thd->lex;
  const char *wild= lex->wild ? lex->wild->ptr() : NullS;
  bool rc= 0;

  bzero((char*) lookup_field_values, sizeof(LOOKUP_FIELD_VALUES));
  switch (lex->sql_command) {
  case SQLCOM_SHOW_DATABASES:
    if (wild)
    {
      thd->make_lex_string(&lookup_field_values->db_value, 
                           wild, strlen(wild), 0);
      lookup_field_values->wild_db_value= 1;
    }
    break;
  case SQLCOM_SHOW_TABLES:
  case SQLCOM_SHOW_TABLE_STATUS:
  case SQLCOM_SHOW_TRIGGERS:
  case SQLCOM_SHOW_EVENTS:
    thd->make_lex_string(&lookup_field_values->db_value, 
                         lex->select_lex.db, strlen(lex->select_lex.db), 0);
    if (wild)
    {
      thd->make_lex_string(&lookup_field_values->table_value, 
                           wild, strlen(wild), 0);
      lookup_field_values->wild_table_value= 1;
    }
    break;
  default:
    /*
      The "default" is for queries over I_S.
      All previous cases handle SHOW commands.
    */
    rc= calc_lookup_values_from_cond(thd, cond, tables, lookup_field_values);
    break;
  }

  if (lower_case_table_names && !rc)
  {
    /* 
      We can safely do in-place upgrades here since all of the above cases
      are allocating a new memory buffer for these strings.
    */  
    if (lookup_field_values->db_value.str && lookup_field_values->db_value.str[0])
      my_casedn_str(system_charset_info, lookup_field_values->db_value.str);
    if (lookup_field_values->table_value.str && 
        lookup_field_values->table_value.str[0])
      my_casedn_str(system_charset_info, lookup_field_values->table_value.str);
  }

  return rc;
}


enum enum_schema_tables get_schema_table_idx(ST_SCHEMA_TABLE *schema_table)
{
  return (enum enum_schema_tables) (schema_table - &schema_tables[0]);
}


/*
  Create db names list. Information schema name always is first in list

  SYNOPSIS
    make_db_list()
    thd                   thread handler
    files                 list of db names
    wild                  wild string
    idx_field_vals        idx_field_vals->db_name contains db name or
                          wild string
    with_i_schema         returns 1 if we added 'IS' name to list
                          otherwise returns 0

  RETURN
    zero                  success
    non-zero              error
*/

int make_db_list(THD *thd, List<LEX_STRING> *files,
                 LOOKUP_FIELD_VALUES *lookup_field_vals,
                 bool *with_i_schema)
{
  LEX_STRING *i_s_name_copy= 0;
  i_s_name_copy= thd->make_lex_string(i_s_name_copy,
                                      INFORMATION_SCHEMA_NAME.str,
                                      INFORMATION_SCHEMA_NAME.length, TRUE);
  *with_i_schema= 0;
  if (lookup_field_vals->wild_db_value)
  {
    /*
      This part of code is only for SHOW DATABASES command.
      idx_field_vals->db_value can be 0 when we don't use
      LIKE clause (see also get_index_field_values() function)
    */
    if (!lookup_field_vals->db_value.str ||
        !wild_case_compare(system_charset_info,
                           INFORMATION_SCHEMA_NAME.str,
                           lookup_field_vals->db_value.str))
    {
      *with_i_schema= 1;
      if (files->push_back(i_s_name_copy))
        return 1;
    }
    return (find_files(thd, files, NullS, mysql_data_home,
                       lookup_field_vals->db_value.str, 1) != FIND_FILES_OK);
  }


  /*
    If we have db lookup vaule we just add it to list and
    exit from the function
  */
  if (lookup_field_vals->db_value.str)
  {
    if (is_schema_db(lookup_field_vals->db_value.str, 
                     lookup_field_vals->db_value.length))
    {
      *with_i_schema= 1;
      if (files->push_back(i_s_name_copy))
        return 1;
      return 0;
    }
    if (files->push_back(&lookup_field_vals->db_value))
      return 1;
    return 0;
  }

  /*
    Create list of existing databases. It is used in case
    of select from information schema table
  */
  if (files->push_back(i_s_name_copy))
    return 1;
  *with_i_schema= 1;
  return (find_files(thd, files, NullS,
                     mysql_data_home, NullS, 1) != FIND_FILES_OK);
}


struct st_add_schema_table
{
  List<LEX_STRING> *files;
  const char *wild;
};


static my_bool add_schema_table(THD *thd, plugin_ref plugin,
                                void* p_data)
{
  LEX_STRING *file_name= 0;
  st_add_schema_table *data= (st_add_schema_table *)p_data;
  List<LEX_STRING> *file_list= data->files;
  const char *wild= data->wild;
  ST_SCHEMA_TABLE *schema_table= plugin_data(plugin, ST_SCHEMA_TABLE *);
  DBUG_ENTER("add_schema_table");

  if (schema_table->hidden)
      DBUG_RETURN(0);
  if (wild)
  {
    if (lower_case_table_names)
    {
      if (wild_case_compare(files_charset_info,
                            schema_table->table_name,
                            wild))
        DBUG_RETURN(0);
    }
    else if (wild_compare(schema_table->table_name, wild, 0))
      DBUG_RETURN(0);
  }

  if ((file_name= thd->make_lex_string(file_name, schema_table->table_name,
                                       strlen(schema_table->table_name),
                                       TRUE)) &&
      !file_list->push_back(file_name))
    DBUG_RETURN(0);
  DBUG_RETURN(1);
}


int schema_tables_add(THD *thd, List<LEX_STRING> *files, const char *wild)
{
  LEX_STRING *file_name= 0;
  ST_SCHEMA_TABLE *tmp_schema_table= schema_tables;
  st_add_schema_table add_data;
  DBUG_ENTER("schema_tables_add");

  for (; tmp_schema_table->table_name; tmp_schema_table++)
  {
    if (tmp_schema_table->hidden)
      continue;
    if (wild)
    {
      if (lower_case_table_names)
      {
        if (wild_case_compare(files_charset_info,
                              tmp_schema_table->table_name,
                              wild))
          continue;
      }
      else if (wild_compare(tmp_schema_table->table_name, wild, 0))
        continue;
    }
    if ((file_name=
         thd->make_lex_string(file_name, tmp_schema_table->table_name,
                              strlen(tmp_schema_table->table_name), TRUE)) &&
        !files->push_back(file_name))
      continue;
    DBUG_RETURN(1);
  }

  add_data.files= files;
  add_data.wild= wild;
  if (plugin_foreach(thd, add_schema_table,
                     MYSQL_INFORMATION_SCHEMA_PLUGIN, &add_data))
      DBUG_RETURN(1);

  DBUG_RETURN(0);
}


/**
  @brief          Create table names list

  @details        The function creates the list of table names in
                  database

  @param[in]      thd                   thread handler
  @param[in]      table_names           List of table names in database
  @param[in]      lex                   pointer to LEX struct
  @param[in]      lookup_field_vals     pointer to LOOKUP_FIELD_VALUE struct
  @param[in]      with_i_schema         TRUE means that we add I_S tables to list
  @param[in]      db_name               database name

  @return         Operation status
    @retval       0           ok
    @retval       1           fatal error
    @retval       2           Not fatal error; Safe to ignore this file list
*/

static int
make_table_name_list(THD *thd, List<LEX_STRING> *table_names, LEX *lex,
                     LOOKUP_FIELD_VALUES *lookup_field_vals,
                     bool with_i_schema, LEX_STRING *db_name)
{
  char path[FN_REFLEN + 1];
  build_table_filename(path, sizeof(path) - 1, db_name->str, "", "", 0);
  if (!lookup_field_vals->wild_table_value &&
      lookup_field_vals->table_value.str)
  {
    if (with_i_schema)
    {
      LEX_STRING *name;
      ST_SCHEMA_TABLE *schema_table=
        find_schema_table(thd, lookup_field_vals->table_value.str);
      if (schema_table && !schema_table->hidden)
      {
        if (!(name= 
              thd->make_lex_string(NULL, schema_table->table_name,
                                   strlen(schema_table->table_name), TRUE)) ||
            table_names->push_back(name))
          return 1;
      }
    }
    else
    {
      if (table_names->push_back(&lookup_field_vals->table_value))
        return 1;
      /*
        Check that table is relevant in current transaction.
        (used for ndb engine, see ndbcluster_find_files(), ha_ndbcluster.cc)
      */
      VOID(ha_find_files(thd, db_name->str, path,
                         lookup_field_vals->table_value.str, 0,
                         table_names));
    }
    return 0;
  }

  /*
    This call will add all matching the wildcards (if specified) IS tables
    to the list
  */
  if (with_i_schema)
    return (schema_tables_add(thd, table_names,
                              lookup_field_vals->table_value.str));

  find_files_result res= find_files(thd, table_names, db_name->str, path,
                                    lookup_field_vals->table_value.str, 0);
  if (res != FIND_FILES_OK)
  {
    /*
      Downgrade errors about problems with database directory to
      warnings if this is not a 'SHOW' command.  Another thread
      may have dropped database, and we may still have a name
      for that directory.
    */
    if (res == FIND_FILES_DIR)
    {
      if (sql_command_flags[lex->sql_command] & CF_STATUS_COMMAND)
        return 1;
      thd->clear_error();
      return 2;
    }
    return 1;
  }
  return 0;
}


/**
  Fill I_S table with data obtained by performing full-blown table open.

  @param  thd                       Thread handler.
  @param  is_show_fields_or_keys    Indicates whether it is a legacy SHOW
                                    COLUMNS or SHOW KEYS statement.
  @param  table                     TABLE object for I_S table to be filled.
  @param  schema_table              I_S table description structure.
  @param  orig_db_name              Database name.
  @param  orig_table_name           Table name.
  @param  open_tables_state_backup  Open_tables_state object which is used
                                    to save/restore original status of
                                    variables related to open tables state.

  @retval FALSE - Success.
  @retval TRUE  - Failure.
*/

static bool
fill_schema_table_by_open(THD *thd, bool is_show_fields_or_keys,
                          TABLE *table, ST_SCHEMA_TABLE *schema_table,
                          LEX_STRING *orig_db_name,
                          LEX_STRING *orig_table_name,
                          Open_tables_state *open_tables_state_backup)
{
  Query_arena i_s_arena(thd->mem_root,
                        Query_arena::CONVENTIONAL_EXECUTION),
              backup_arena, *old_arena;
  LEX *old_lex= thd->lex, temp_lex, *lex;
  LEX_STRING db_name, table_name;
  TABLE_LIST *table_list;
  bool result= true;
  DBUG_ENTER("fill_schema_table_by_open");

  /*
    When a view is opened its structures are allocated on a permanent
    statement arena and linked into the LEX tree for the current statement
    (this happens even in cases when view is handled through TEMPTABLE
    algorithm).

    To prevent this process from unnecessary hogging of memory in the permanent
    arena of our I_S query and to avoid damaging its LEX we use temporary
    arena and LEX for table/view opening.

    Use temporary arena instead of statement permanent arena. Also make
    it active arena and save original one for successive restoring.
  */
  old_arena= thd->stmt_arena;
  thd->stmt_arena= &i_s_arena;
  thd->set_n_backup_active_arena(&i_s_arena, &backup_arena);

  /* Prepare temporary LEX. */
  thd->lex= lex= &temp_lex;
  lex_start(thd);

  /* Disable constant subquery evaluation as we won't be locking tables. */
  lex->context_analysis_only= CONTEXT_ANALYSIS_ONLY_VIEW;

  /*
    Some of process_table() functions rely on wildcard being passed from
    old LEX (or at least being initialized).
  */
  lex->wild= old_lex->wild;

  /*
    Since make_table_list() might change database and table name passed
    to it we create copies of orig_db_name and orig_table_name here.
    These copies are used for make_table_list() while unaltered values
    are passed to process_table() functions.
  */
  if (!thd->make_lex_string(&db_name, orig_db_name->str,
                            orig_db_name->length, FALSE) ||
      !thd->make_lex_string(&table_name, orig_table_name->str,
                            orig_table_name->length, FALSE))
    goto end;

  /*
    Create table list element for table to be open. Link it with the
    temporary LEX. The latter is required to correctly open views and
    produce table describing their structure.
  */
  if (make_table_list(thd, &lex->select_lex, &db_name, &table_name))
    goto end;

  table_list= lex->select_lex.table_list.first;

  if (is_show_fields_or_keys)
  {
    /*
      Restore thd->temporary_tables to be able to process
      temporary tables (only for 'show index' & 'show columns').
      This should be changed when processing of temporary tables for
      I_S tables will be done.
    */
    thd->temporary_tables= open_tables_state_backup->temporary_tables;
  }
  else
  {
    /*
      Apply optimization flags for table opening which are relevant for
      this I_S table. We can't do this for SHOW COLUMNS/KEYS because of
      backward compatibility.
    */
    table_list->i_s_requested_object= schema_table->i_s_requested_object;
  }

  /*
    Let us set fake sql_command so views won't try to merge
    themselves into main statement. If we don't do this,
    SELECT * from information_schema.xxxx will cause problems.
    SQLCOM_SHOW_FIELDS is used because it satisfies 'only_view_structure()'
  */
  lex->sql_command= SQLCOM_SHOW_FIELDS;
  result= open_normal_and_derived_tables(thd, table_list,
                                         MYSQL_LOCK_IGNORE_FLUSH,
                                         DT_PREPARE | DT_CREATE);
  /*
    Restore old value of sql_command back as it is being looked at in
    process_table() function.
  */
  lex->sql_command= old_lex->sql_command;

  /*
    XXX:  show_table_list has a flag i_is_requested,
    and when it's set, open_normal_and_derived_tables()
    can return an error without setting an error message
    in THD, which is a hack. This is why we have to
    check for res, then for thd->is_error() and only then
    for thd->main_da.sql_errno().

    Again we don't do this for SHOW COLUMNS/KEYS because
    of backward compatibility.
  */
  if (!is_show_fields_or_keys && result && thd->is_error() &&
      thd->main_da.sql_errno() == ER_NO_SUCH_TABLE)
  {
    /*
      Hide error for a non-existing table.
      For example, this error can occur when we use a where condition
      with a db name and table, but the table does not exist.
    */
    result= 0;
    thd->clear_error();
  }
  else
  {
    result= schema_table->process_table(thd, table_list,
                                        table, result,
                                        orig_db_name,
                                        orig_table_name);
  }

end:
  lex->unit.cleanup();

  /* Restore original LEX value, statement's arena and THD arena values. */
  lex_end(thd->lex);

  // Free items, before restoring backup_arena below.
  DBUG_ASSERT(i_s_arena.free_list == NULL);
  thd->free_items();

  /*
    For safety reset list of open temporary tables before closing
    all tables open within this Open_tables_state.
  */
  thd->temporary_tables= NULL;
  close_thread_tables(thd);
  thd->lex= old_lex;

  thd->stmt_arena= old_arena;
  thd->restore_active_arena(&i_s_arena, &backup_arena);

  DBUG_RETURN(result);
}


/**
  @brief          Fill I_S table for SHOW TABLE NAMES commands

  @param[in]      thd                      thread handler
  @param[in]      table                    TABLE struct for I_S table
  @param[in]      db_name                  database name
  @param[in]      table_name               table name
  @param[in]      with_i_schema            I_S table if TRUE

  @return         Operation status
    @retval       0           success
    @retval       1           error
*/

static int fill_schema_table_names(THD *thd, TABLE_LIST *tables,
                                   LEX_STRING *db_name, LEX_STRING *table_name,
                                   bool with_i_schema)
{
  TABLE *table= tables->table;
  if (with_i_schema)
  {
    table->field[3]->store(STRING_WITH_LEN("SYSTEM VIEW"),
                           system_charset_info);
  }
  else if (tables->table_open_method != SKIP_OPEN_TABLE)
  {
    enum legacy_db_type not_used;
    char path[FN_REFLEN + 1];
    (void) build_table_filename(path, sizeof(path) - 1, db_name->str, 
                                table_name->str, reg_ext, 0);
    switch (mysql_frm_type(thd, path, &not_used)) {
    case FRMTYPE_ERROR:
      table->field[3]->store(STRING_WITH_LEN("ERROR"),
                             system_charset_info);
      break;
    case FRMTYPE_TABLE:
      table->field[3]->store(STRING_WITH_LEN("BASE TABLE"),
                             system_charset_info);
      break;
    case FRMTYPE_VIEW:
      table->field[3]->store(STRING_WITH_LEN("VIEW"),
                             system_charset_info);
      break;
    default:
      DBUG_ASSERT(0);
    }
    if (thd->is_error() && thd->main_da.sql_errno() == ER_NO_SUCH_TABLE)
    {
      thd->clear_error();
      return 0;
    }
  }
  if (schema_table_store_record(thd, table))
    return 1;
  return 0;
}


/**
  @brief          Get open table method

  @details        The function calculates the method which will be used
                  for table opening:
                  SKIP_OPEN_TABLE - do not open table
                  OPEN_FRM_ONLY   - open FRM file only
                  OPEN_FULL_TABLE - open FRM, data, index files
  @param[in]      tables               I_S table table_list
  @param[in]      schema_table         I_S table struct
  @param[in]      schema_table_idx     I_S table index

  @return         return a set of flags
    @retval       SKIP_OPEN_TABLE | OPEN_FRM_ONLY | OPEN_FULL_TABLE
*/

uint get_table_open_method(TABLE_LIST *tables,
                                  ST_SCHEMA_TABLE *schema_table,
                                  enum enum_schema_tables schema_table_idx)
{
  /*
    determine which method will be used for table opening
  */
  if (schema_table->i_s_requested_object & OPTIMIZE_I_S_TABLE)
  {
    Field **ptr, *field;
    int table_open_method= 0, field_indx= 0;
    uint star_table_open_method= OPEN_FULL_TABLE;
    bool used_star= true;                  // true if '*' is used in select
    for (ptr=tables->table->field; (field= *ptr) ; ptr++)
    {
      star_table_open_method=
        min(star_table_open_method,
            schema_table->fields_info[field_indx].open_method);
      if (bitmap_is_set(tables->table->read_set, field->field_index))
      {
        used_star= false;
        table_open_method|= schema_table->fields_info[field_indx].open_method;
      }
      field_indx++;
    }
    if (used_star)
      return star_table_open_method;
    return table_open_method;
  }
  /* I_S tables which use get_all_tables but can not be optimized */
  return (uint) OPEN_FULL_TABLE;
}


/**
  @brief          Fill I_S table with data from FRM file only

  @param[in]      thd                      thread handler
  @param[in]      table                    TABLE struct for I_S table
  @param[in]      schema_table             I_S table struct
  @param[in]      db_name                  database name
  @param[in]      table_name               table name
  @param[in]      schema_table_idx         I_S table index

  @return         Operation status
    @retval       0           Table is processed and we can continue
                              with new table
    @retval       1           It's view and we have to use
                              open_tables function for this table
*/

static int fill_schema_table_from_frm(THD *thd,TABLE *table,
                                      ST_SCHEMA_TABLE *schema_table,
                                      LEX_STRING *db_name,
                                      LEX_STRING *table_name,
                                      enum enum_schema_tables schema_table_idx)
{
  TABLE_SHARE *share;
  TABLE tbl;
  TABLE_LIST table_list;
  uint res= 0;
  int error;
  char key[MAX_DBKEY_LENGTH];
  uint key_length;

  bzero((char*) &table_list, sizeof(TABLE_LIST));
  bzero((char*) &tbl, sizeof(TABLE));

  table_list.table_name= table_name->str;
  table_list.db= db_name->str;
  key_length= create_table_def_key(thd, key, &table_list, 0);
  pthread_mutex_lock(&LOCK_open);
  share= get_table_share(thd, &table_list, key,
                         key_length, OPEN_VIEW, &error);
  if (!share)
  {
    res= 0;
    goto err;
  }

  if (share->is_view)
  {
    if (schema_table->i_s_requested_object & OPEN_TABLE_ONLY)
    {
      /* skip view processing */
      res= 0;
      goto err1;
    }
    else if (schema_table->i_s_requested_object & OPEN_VIEW_FULL)
    {
      /*
        tell get_all_tables() to fall back to
        open_normal_and_derived_tables()
      */
      res= 1;
      goto err1;
    }
  }

  if (share->is_view ||
      !open_table_from_share(thd, share, table_name->str, 0,
                             (READ_KEYINFO | COMPUTE_TYPES |
                              EXTRA_RECORD | OPEN_FRM_FILE_ONLY),
                             thd->open_options, &tbl, FALSE))
  {
    tbl.s= share;
    table_list.table= &tbl;
    table_list.view= (st_lex*) share->is_view;
    res= schema_table->process_table(thd, &table_list, table,
                                     res, db_name, table_name);
    closefrm(&tbl, true);
    goto err;
  }

err1:
  release_table_share(share, RELEASE_NORMAL);

err:
  pthread_mutex_unlock(&LOCK_open);
  thd->clear_error();
  return res;
}



/**
  @brief          Fill I_S tables whose data are retrieved
                  from frm files and storage engine

  @details        The information schema tables are internally represented as
                  temporary tables that are filled at query execution time.
                  Those I_S tables whose data are retrieved
                  from frm files and storage engine are filled by the function
                  get_all_tables().

  @param[in]      thd                      thread handler
  @param[in]      tables                   I_S table
  @param[in]      cond                     'WHERE' condition

  @return         Operation status
    @retval       0                        success
    @retval       1                        error
*/

int get_all_tables(THD *thd, TABLE_LIST *tables, COND *cond)
{
  LEX *lex= thd->lex;
  TABLE *table= tables->table;
  SELECT_LEX *lsel= tables->schema_select_lex;
  ST_SCHEMA_TABLE *schema_table= tables->schema_table;
  LOOKUP_FIELD_VALUES lookup_field_vals;
  LEX_STRING *db_name, *table_name;
  bool with_i_schema;
  enum enum_schema_tables schema_table_idx;
  List<LEX_STRING> db_names;
  List_iterator_fast<LEX_STRING> it(db_names);
  COND *partial_cond= 0;
  int error= 1;
  Open_tables_state open_tables_state_backup;
#ifndef NO_EMBEDDED_ACCESS_CHECKS
  Security_context *sctx= thd->security_ctx;
#endif
  uint table_open_method;
  DBUG_ENTER("get_all_tables");

  /*
    We should not introduce deadlocks even if we already have some
    tables open and locked, since we won't lock tables which we will
    open and will ignore possible name-locks for these tables.
  */
  thd->reset_n_backup_open_tables_state(&open_tables_state_backup);

  /*
    this branch processes SHOW FIELDS, SHOW INDEXES commands.
    see sql_parse.cc, prepare_schema_table() function where
    this values are initialized
  */
  if (lsel && lsel->table_list.first)
  {
    LEX_STRING db_name, table_name;

    db_name.str= lsel->table_list.first->db;
    db_name.length= lsel->table_list.first->db_length;

    table_name.str= lsel->table_list.first->table_name;
    table_name.length= lsel->table_list.first->table_name_length;

    error= fill_schema_table_by_open(thd, TRUE,
                                     table, schema_table,
                                     &db_name, &table_name,
                                     &open_tables_state_backup);
    goto err;
  }

  schema_table_idx= get_schema_table_idx(schema_table);
  if (get_lookup_field_values(thd, cond, tables, &lookup_field_vals))
  {
    error= 0;
    goto err;
  }

  DBUG_PRINT("INDEX VALUES",("db_name='%s', table_name='%s'",
                             STR_OR_NIL(lookup_field_vals.db_value.str),
                             STR_OR_NIL(lookup_field_vals.table_value.str)));

  if (!lookup_field_vals.wild_db_value && !lookup_field_vals.wild_table_value)
  {
    /*
      if lookup value is empty string then
      it's impossible table name or db name
    */
    if ((lookup_field_vals.db_value.str &&
         !lookup_field_vals.db_value.str[0]) ||
        (lookup_field_vals.table_value.str &&
         !lookup_field_vals.table_value.str[0]))
    {
      error= 0;
      goto err;
    }
  }

  if (lookup_field_vals.db_value.length &&
      !lookup_field_vals.wild_db_value)
    tables->has_db_lookup_value= TRUE;
  if (lookup_field_vals.table_value.length &&
      !lookup_field_vals.wild_table_value)
    tables->has_table_lookup_value= TRUE;

  if (tables->has_db_lookup_value && tables->has_table_lookup_value)
    partial_cond= 0;
  else
    partial_cond= make_cond_for_info_schema(cond, tables);

  tables->table_open_method= table_open_method=
    get_table_open_method(tables, schema_table, schema_table_idx);

  if (lex->describe)
  {
    /* EXPLAIN SELECT */
    error= 0;
    goto err;
  }

  if (make_db_list(thd, &db_names, &lookup_field_vals, &with_i_schema))
    goto err;
  it.rewind(); /* To get access to new elements in basis list */
  while ((db_name= it++))
  {
#ifndef NO_EMBEDDED_ACCESS_CHECKS
    if (!(check_access(thd,SELECT_ACL, db_name->str, 
                       &thd->col_access, 0, 1, with_i_schema) ||
          (!thd->col_access && check_grant_db(thd, db_name->str))) ||
        sctx->master_access & (DB_ACLS | SHOW_DB_ACL) ||
        acl_get(sctx->host, sctx->ip, sctx->priv_user, db_name->str, 0))
#endif
    {
      thd->no_warnings_for_error= 1;
      List<LEX_STRING> table_names;
      int res= make_table_name_list(thd, &table_names, lex,
                                    &lookup_field_vals,
                                    with_i_schema, db_name);
      if (res == 2)   /* Not fatal error, continue */
        continue;
      if (res)
        goto err;

      List_iterator_fast<LEX_STRING> it_files(table_names);
      while ((table_name= it_files++))
      {
	restore_record(table, s->default_values);
        table->field[schema_table->idx_field1]->
          store(db_name->str, db_name->length, system_charset_info);
        table->field[schema_table->idx_field2]->
          store(table_name->str, table_name->length, system_charset_info);

        if (!partial_cond || partial_cond->val_int())
        {
          /*
            If table is I_S.tables and open_table_method is 0 (eg SKIP_OPEN)
            we can skip table opening and we don't have lookup value for
            table name or lookup value is wild string(table name list is
            already created by make_table_name_list() function).
          */
          if (!table_open_method && schema_table_idx == SCH_TABLES &&
              (!lookup_field_vals.table_value.length ||
               lookup_field_vals.wild_table_value))
          {
            if (schema_table_store_record(thd, table))
              goto err;      /* Out of space in temporary table */
            continue;
          }

          /* SHOW TABLE NAMES command */
          if (schema_table_idx == SCH_TABLE_NAMES)
          {
            if (fill_schema_table_names(thd, tables, db_name,
                                        table_name, with_i_schema))
              continue;
          }
          else
          {
            if (!(table_open_method & ~OPEN_FRM_ONLY) &&
                !with_i_schema)
            {
              my_bool res;
              uint8 save_context_analysis_only= lex->context_analysis_only;
              lex->context_analysis_only|= CONTEXT_ANALYSIS_ONLY_VIEW;
              res= fill_schema_table_from_frm(thd, table, schema_table,
                                              db_name,
                                              table_name, schema_table_idx);
              lex->context_analysis_only= save_context_analysis_only;
              if (!res)
                continue;
            }

            thd->no_warnings_for_error= 1;

            DEBUG_SYNC(thd, "before_open_in_get_all_tables");
            if (fill_schema_table_by_open(thd, FALSE,
                                          table, schema_table,
                                          db_name, table_name,
                                          &open_tables_state_backup))
              goto err;
          }
        }
      }
      /*
        If we have information schema its always the first table and only
        the first table. Reset for other tables.
      */
      with_i_schema= 0;
    }
  }

  error= 0;
err:
  thd->restore_backup_open_tables_state(&open_tables_state_backup);

  DBUG_RETURN(error);
}


bool store_schema_shemata(THD* thd, TABLE *table, LEX_STRING *db_name,
                          CHARSET_INFO *cs)
{
  restore_record(table, s->default_values);
  table->field[1]->store(db_name->str, db_name->length, system_charset_info);
  table->field[2]->store(cs->csname, strlen(cs->csname), system_charset_info);
  table->field[3]->store(cs->name, strlen(cs->name), system_charset_info);
  return schema_table_store_record(thd, table);
}


int fill_schema_schemata(THD *thd, TABLE_LIST *tables, COND *cond)
{
  /*
    TODO: fill_schema_shemata() is called when new client is connected.
    Returning error status in this case leads to client hangup.
  */

  LOOKUP_FIELD_VALUES lookup_field_vals;
  List<LEX_STRING> db_names;
  LEX_STRING *db_name;
  bool with_i_schema;
  HA_CREATE_INFO create;
  TABLE *table= tables->table;
#ifndef NO_EMBEDDED_ACCESS_CHECKS
  Security_context *sctx= thd->security_ctx;
#endif
  DBUG_ENTER("fill_schema_shemata");

  if (get_lookup_field_values(thd, cond, tables, &lookup_field_vals))
    DBUG_RETURN(0);
  DBUG_PRINT("INDEX VALUES",("db_name: %s  table_name: %s",
                             val_or_null(lookup_field_vals.db_value.str),
                             val_or_null(lookup_field_vals.table_value.str)));
  if (make_db_list(thd, &db_names, &lookup_field_vals,
                   &with_i_schema))
    DBUG_RETURN(1);

  /*
    If we have lookup db value we should check that the database exists
  */
  if(lookup_field_vals.db_value.str && !lookup_field_vals.wild_db_value &&
     !with_i_schema)
  {
    char path[FN_REFLEN+16];
    uint path_len;
    MY_STAT stat_info;
    if (!lookup_field_vals.db_value.str[0])
      DBUG_RETURN(0);
    path_len= build_table_filename(path, sizeof(path) - 1,
                                   lookup_field_vals.db_value.str, "", "", 0);
    path[path_len-1]= 0;
    if (!my_stat(path,&stat_info,MYF(0)))
      DBUG_RETURN(0);
  }

  List_iterator_fast<LEX_STRING> it(db_names);
  while ((db_name=it++))
  {
    if (with_i_schema)       // information schema name is always first in list
    {
      if (store_schema_shemata(thd, table, db_name,
                               system_charset_info))
        DBUG_RETURN(1);
      with_i_schema= 0;
      continue;
    }
#ifndef NO_EMBEDDED_ACCESS_CHECKS
    if (sctx->master_access & (DB_ACLS | SHOW_DB_ACL) ||
	acl_get(sctx->host, sctx->ip, sctx->priv_user, db_name->str, 0) ||
	!check_grant_db(thd, db_name->str))
#endif
    {
      load_db_opt_by_name(thd, db_name->str, &create);
      if (store_schema_shemata(thd, table, db_name,
                               create.default_table_charset))
        DBUG_RETURN(1);
    }
  }
  DBUG_RETURN(0);
}


static int get_schema_tables_record(THD *thd, TABLE_LIST *tables,
				    TABLE *table, bool res,
				    LEX_STRING *db_name,
				    LEX_STRING *table_name)
{
  const char *tmp_buff;
  MYSQL_TIME time;
  int info_error= 0;
  CHARSET_INFO *cs= system_charset_info;
  DBUG_ENTER("get_schema_tables_record");

  restore_record(table, s->default_values);
  table->field[1]->store(db_name->str, db_name->length, cs);
  table->field[2]->store(table_name->str, table_name->length, cs);

  if (res)
  {
    /* There was a table open error, so set the table type and return */
    if (tables->view)
      table->field[3]->store(STRING_WITH_LEN("VIEW"), cs);
    else if (tables->schema_table)
      table->field[3]->store(STRING_WITH_LEN("SYSTEM VIEW"), cs);
    else
      table->field[3]->store(STRING_WITH_LEN("BASE TABLE"), cs);

    goto err;
  }

  if (tables->view)
  {
    table->field[3]->store(STRING_WITH_LEN("VIEW"), cs);
    table->field[20]->store(STRING_WITH_LEN("VIEW"), cs);
  }
  else
  {
    char option_buff[350];
    String str(option_buff,sizeof(option_buff), system_charset_info);
    TABLE *show_table= tables->table;
    TABLE_SHARE *share= show_table->s;
    handler *file= show_table->file;
    handlerton *tmp_db_type= share->db_type();
#ifdef WITH_PARTITION_STORAGE_ENGINE
    bool is_partitioned= FALSE;
#endif
    if (share->tmp_table == SYSTEM_TMP_TABLE)
      table->field[3]->store(STRING_WITH_LEN("SYSTEM VIEW"), cs);
    else if (share->tmp_table)
      table->field[3]->store(STRING_WITH_LEN("LOCAL TEMPORARY"), cs);
    else
      table->field[3]->store(STRING_WITH_LEN("BASE TABLE"), cs);

    for (int i= 4; i < 20; i++)
    {
      if (i == 7 || (i > 12 && i < 17) || i == 18)
        continue;
      table->field[i]->set_notnull();
    }
#ifdef WITH_PARTITION_STORAGE_ENGINE
    if (share->db_type() == partition_hton &&
        share->partition_info_len)
    {
      tmp_db_type= share->default_part_db_type;
      is_partitioned= TRUE;
    }
#endif
    tmp_buff= (char *) ha_resolve_storage_engine_name(tmp_db_type);
    table->field[4]->store(tmp_buff, strlen(tmp_buff), cs);
    table->field[5]->store((longlong) share->frm_version, TRUE);

    str.length(0);
    if (share->min_rows)
    {
      str.qs_append(STRING_WITH_LEN(" min_rows="));
      str.qs_append(share->min_rows);
    }
    if (share->max_rows)
    {
      str.qs_append(STRING_WITH_LEN(" max_rows="));
      str.qs_append(share->max_rows);
    }
    if (share->avg_row_length)
    {
      str.qs_append(STRING_WITH_LEN(" avg_row_length="));
      str.qs_append(share->avg_row_length);
    }
    if (share->db_create_options & HA_OPTION_PACK_KEYS)
      str.qs_append(STRING_WITH_LEN(" pack_keys=1"));
    if (share->db_create_options & HA_OPTION_NO_PACK_KEYS)
      str.qs_append(STRING_WITH_LEN(" pack_keys=0"));
    /* We use CHECKSUM, instead of TABLE_CHECKSUM, for backward compability */
    if (share->db_create_options & HA_OPTION_CHECKSUM)
      str.qs_append(STRING_WITH_LEN(" checksum=1"));
    if (share->page_checksum != HA_CHOICE_UNDEF)
    {
      str.qs_append(STRING_WITH_LEN(" page_checksum="));
      str.qs_append(ha_choice_values[(uint) share->page_checksum]);
    }
    if (share->db_create_options & HA_OPTION_DELAY_KEY_WRITE)
      str.qs_append(STRING_WITH_LEN(" delay_key_write=1"));
    if (share->row_type != ROW_TYPE_DEFAULT)
    {
      str.qs_append(STRING_WITH_LEN(" row_format="));
      str.qs_append(ha_row_type[(uint) share->row_type]);
    }
    if (share->key_block_size)
    {
      str.qs_append(STRING_WITH_LEN(" key_block_size="));
      str.qs_append(share->key_block_size);
    }
#ifdef WITH_PARTITION_STORAGE_ENGINE
    if (is_partitioned)
      str.qs_append(STRING_WITH_LEN(" partitioned"));
#endif
    if (share->transactional != HA_CHOICE_UNDEF)
    {
      str.qs_append(STRING_WITH_LEN(" transactional="));
      str.qs_append(ha_choice_values[(uint) share->transactional]);
    }
    append_create_options(thd, &str, share->option_list);
    if (str.length())
      table->field[19]->store(str.ptr()+1, str.length()-1, cs);

    tmp_buff= (share->table_charset ?
               share->table_charset->name : "default");
    table->field[17]->store(tmp_buff, strlen(tmp_buff), cs);

    if (share->comment.str)
      table->field[20]->store(share->comment.str, share->comment.length, cs);

    if (file)
    {
      /* If info() fails, then there's nothing else to do */
      if ((info_error= file->info(HA_STATUS_VARIABLE |
                                  HA_STATUS_TIME |
                                  HA_STATUS_AUTO)) != 0)
        goto err;
	  
      enum row_type row_type = file->get_row_type();
      switch (row_type) {
      case ROW_TYPE_NOT_USED:
      case ROW_TYPE_DEFAULT:
        tmp_buff= ((share->db_options_in_use &
                    HA_OPTION_COMPRESS_RECORD) ? "Compressed" :
                   (share->db_options_in_use & HA_OPTION_PACK_RECORD) ?
                   "Dynamic" : "Fixed");
        break;
      case ROW_TYPE_FIXED:
        tmp_buff= "Fixed";
        break;
      case ROW_TYPE_DYNAMIC:
        tmp_buff= "Dynamic";
        break;
      case ROW_TYPE_COMPRESSED:
        tmp_buff= "Compressed";
        break;
      case ROW_TYPE_REDUNDANT:
        tmp_buff= "Redundant";
        break;
      case ROW_TYPE_COMPACT:
        tmp_buff= "Compact";
        break;
      case ROW_TYPE_PAGE:
        tmp_buff= "Page";
        break;
      }
      table->field[6]->store(tmp_buff, strlen(tmp_buff), cs);
      if (!tables->schema_table)
      {
        table->field[7]->store((longlong) file->stats.records, TRUE);
        table->field[7]->set_notnull();
      }
      table->field[8]->store((longlong) file->stats.mean_rec_length, TRUE);
      table->field[9]->store((longlong) file->stats.data_file_length, TRUE);
      if (file->stats.max_data_file_length)
      {
        table->field[10]->store((longlong) file->stats.max_data_file_length,
                                TRUE);
      }
      table->field[11]->store((longlong) file->stats.index_file_length, TRUE);
      table->field[12]->store((longlong) file->stats.delete_length, TRUE);
      if (show_table->found_next_number_field)
      {
        table->field[13]->store((longlong) file->stats.auto_increment_value,
                                TRUE);
        table->field[13]->set_notnull();
      }
      if (file->stats.create_time)
      {
        thd->variables.time_zone->gmt_sec_to_TIME(&time,
                                                  (my_time_t) file->stats.create_time);
        table->field[14]->store_time(&time);
        table->field[14]->set_notnull();
      }
      if (file->stats.update_time)
      {
        thd->variables.time_zone->gmt_sec_to_TIME(&time,
                                                  (my_time_t) file->stats.update_time);
        table->field[15]->store_time(&time);
        table->field[15]->set_notnull();
      }
      if (file->stats.check_time)
      {
        thd->variables.time_zone->gmt_sec_to_TIME(&time,
                                                  (my_time_t) file->stats.check_time);
        table->field[16]->store_time(&time);
        table->field[16]->set_notnull();
      }
      if (file->ha_table_flags() & (HA_HAS_OLD_CHECKSUM | HA_HAS_NEW_CHECKSUM))
      {
        table->field[18]->store((longlong) file->checksum(), TRUE);
        table->field[18]->set_notnull();
      }
    }
  }

err:
  if (res || info_error)
  {
    /*
      If an error was encountered, push a warning, set the TABLE COMMENT
      column with the error text, and clear the error so that the operation
      can continue.
    */
    const char *error= thd->is_error() ? thd->main_da.message() : "";
    table->field[20]->store(error, strlen(error), cs);

    if (thd->is_error())
    {
      push_warning(thd, MYSQL_ERROR::WARN_LEVEL_WARN,
                   thd->main_da.sql_errno(), thd->main_da.message());
      thd->clear_error();
    }
  }
  
  DBUG_RETURN(schema_table_store_record(thd, table));
}


static int get_schema_column_record(THD *thd, TABLE_LIST *tables,
				    TABLE *table, bool res,
				    LEX_STRING *db_name,
				    LEX_STRING *table_name)
{
  LEX *lex= thd->lex;
  const char *wild= lex->wild ? lex->wild->ptr() : NullS;
  CHARSET_INFO *cs= system_charset_info;
  TABLE *show_table;
  Field **ptr,*field;
  int count;
  DBUG_ENTER("get_schema_column_record");

  if (res)
  {
    if (lex->sql_command != SQLCOM_SHOW_FIELDS)
    {
      /*
        I.e. we are in SELECT FROM INFORMATION_SCHEMA.COLUMS
        rather than in SHOW COLUMNS
      */
      if (thd->is_error())
        push_warning(thd, MYSQL_ERROR::WARN_LEVEL_WARN,
                     thd->main_da.sql_errno(), thd->main_da.message());
      thd->clear_error();
      res= 0;
    }
    DBUG_RETURN(res);
  }

  show_table= tables->table;
  count= 0;
  restore_record(show_table, s->default_values);
  show_table->use_all_columns();               // Required for default

  for (ptr= show_table->field; (field= *ptr) ; ptr++)
  {
    const char *tmp_buff;
    uchar *pos;
    bool is_blob;
    uint flags=field->flags;
    char tmp[MAX_FIELD_WIDTH];
    String type(tmp,sizeof(tmp), system_charset_info);
    int decimals, field_length;

    if (wild && wild[0] &&
        wild_case_compare(system_charset_info, field->field_name,wild))
      continue;

    flags= field->flags;
    count++;
    /* Get default row, with all NULL fields set to NULL */
    restore_record(table, s->default_values);

#ifndef NO_EMBEDDED_ACCESS_CHECKS
    uint col_access;
    check_access(thd,SELECT_ACL | EXTRA_ACL, db_name->str,
                 &tables->grant.privilege, 0, 0, test(tables->schema_table));
    col_access= get_column_grant(thd, &tables->grant,
                                 db_name->str, table_name->str,
                                 field->field_name) & COL_ACLS;
    if (!tables->schema_table && !col_access)
      continue;
    char *end= tmp;
    for (uint bitnr=0; col_access ; col_access>>=1,bitnr++)
    {
      if (col_access & 1)
      {
        *end++=',';
        end=strmov(end,grant_types.type_names[bitnr]);
      }
    }
    table->field[18]->store(tmp+1,end == tmp ? 0 : (uint) (end-tmp-1), cs);

#endif
    table->field[1]->store(db_name->str, db_name->length, cs);
    table->field[2]->store(table_name->str, table_name->length, cs);
    table->field[3]->store(field->field_name, strlen(field->field_name),
                           cs);
    table->field[4]->store((longlong) count, TRUE);
    field->sql_type(type);
    table->field[15]->store(type.ptr(), type.length(), cs);
    /*
      MySQL column type has the following format:
      base_type [(dimension)] [unsigned] [zerofill].
      For DATA_TYPE column we extract only base type.
    */
    tmp_buff= strchr(type.c_ptr_safe(), '(');
    if (!tmp_buff)
      /*
        if there is no dimention part then check the presence of
        [unsigned] [zerofill] attributes and cut them of if exist.
      */
      tmp_buff= strchr(type.ptr(), ' ');
    table->field[7]->store(type.ptr(),
                           (tmp_buff ? tmp_buff - type.ptr() :
                            type.length()), cs);

    if (get_field_default_value(thd, show_table, field, &type, 0))
    {
      table->field[5]->store(type.ptr(), type.length(), cs);
      table->field[5]->set_notnull();
    }
    pos=(uchar*) ((flags & NOT_NULL_FLAG) ?  "NO" : "YES");
    table->field[6]->store((const char*) pos,
                           strlen((const char*) pos), cs);
    is_blob= (field->type() == MYSQL_TYPE_BLOB);
    if (field->has_charset() || is_blob ||
        field->real_type() == MYSQL_TYPE_VARCHAR ||  // For varbinary type
        field->real_type() == MYSQL_TYPE_STRING)     // For binary type
    {
      uint32 octet_max_length= field->max_display_length();
      if (is_blob && octet_max_length != (uint32) 4294967295U)
        octet_max_length /= field->charset()->mbmaxlen;
      longlong char_max_len= is_blob ?
        (longlong) octet_max_length / field->charset()->mbminlen :
        (longlong) octet_max_length / field->charset()->mbmaxlen;
      table->field[8]->store(char_max_len, TRUE);
      table->field[8]->set_notnull();
      table->field[9]->store((longlong) octet_max_length, TRUE);
      table->field[9]->set_notnull();
    }

    /*
      Calculate field_length and decimals.
      They are set to -1 if they should not be set (we should return NULL)
    */

    field_length= -1;
    decimals= field->decimals();
    switch (field->type()) {
    case MYSQL_TYPE_NEWDECIMAL:
      field_length= ((Field_new_decimal*) field)->precision;
      break;
    case MYSQL_TYPE_DECIMAL:
      field_length= field->field_length - (decimals  ? 2 : 1);
      break;
    case MYSQL_TYPE_TINY:
    case MYSQL_TYPE_SHORT:
    case MYSQL_TYPE_LONG:
    case MYSQL_TYPE_INT24:
      field_length= field->max_display_length() - 1;
      break;
    case MYSQL_TYPE_LONGLONG:
      field_length= field->max_display_length() - 
        ((field->flags & UNSIGNED_FLAG) ? 0 : 1);
      break;
    case MYSQL_TYPE_BIT:
      field_length= field->max_display_length();
      decimals= -1;                             // return NULL
      break;
    case MYSQL_TYPE_FLOAT:
    case MYSQL_TYPE_DOUBLE:
      field_length= field->field_length;
      if (decimals == NOT_FIXED_DEC)
        decimals= -1;                           // return NULL
    break;
    case MYSQL_TYPE_TIME:
    case MYSQL_TYPE_TIMESTAMP:
    case MYSQL_TYPE_DATETIME:
      table->field[12]->store((longlong) field->decimals(), TRUE);
      table->field[12]->set_notnull();
      break;
    default:
      break;
    }

    if (field_length >= 0)
    {
      table->field[10]->store((longlong) field_length, TRUE);
      table->field[10]->set_notnull();
      if (decimals >= 0)
      {
        table->field[11]->store((longlong) decimals, TRUE);
        table->field[11]->set_notnull();
      }
    }

    if (field->has_charset())
    {
      pos=(uchar*) field->charset()->csname;
      table->field[13]->store((const char*) pos,
                              strlen((const char*) pos), cs);
      table->field[13]->set_notnull();
      pos=(uchar*) field->charset()->name;
      table->field[14]->store((const char*) pos,
                              strlen((const char*) pos), cs);
      table->field[14]->set_notnull();
    }
    pos=(uchar*) ((field->flags & PRI_KEY_FLAG) ? "PRI" :
                 (field->flags & UNIQUE_KEY_FLAG) ? "UNI" :
                 (field->flags & MULTIPLE_KEY_FLAG) ? "MUL":"");
    table->field[16]->store((const char*) pos,
                            strlen((const char*) pos), cs);

    if (field->unireg_check == Field::NEXT_NUMBER)
      table->field[17]->store(STRING_WITH_LEN("auto_increment"), cs);
    if (show_table->timestamp_field == field &&
        field->unireg_check != Field::TIMESTAMP_DN_FIELD)
      table->field[17]->store(STRING_WITH_LEN("on update CURRENT_TIMESTAMP"),
                              cs);
    if (field->vcol_info)
    {
      if (field->stored_in_db)
        table->field[17]->store(STRING_WITH_LEN("PERSISTENT"), cs);
      else
        table->field[17]->store(STRING_WITH_LEN("VIRTUAL"), cs);
    }
    table->field[19]->store(field->comment.str, field->comment.length, cs);
    if (schema_table_store_record(thd, table))
      DBUG_RETURN(1);
  }
  DBUG_RETURN(0);
}



int fill_schema_charsets(THD *thd, TABLE_LIST *tables, COND *cond)
{
  CHARSET_INFO **cs;
  const char *wild= thd->lex->wild ? thd->lex->wild->ptr() : NullS;
  TABLE *table= tables->table;
  CHARSET_INFO *scs= system_charset_info;

  for (cs= all_charsets ; cs < all_charsets+255 ; cs++)
  {
    CHARSET_INFO *tmp_cs= cs[0];
    if (tmp_cs && (tmp_cs->state & MY_CS_PRIMARY) &&
        (tmp_cs->state & MY_CS_AVAILABLE) &&
        !(tmp_cs->state & MY_CS_HIDDEN) &&
        !(wild && wild[0] &&
	  wild_case_compare(scs, tmp_cs->csname,wild)))
    {
      const char *comment;
      restore_record(table, s->default_values);
      table->field[0]->store(tmp_cs->csname, strlen(tmp_cs->csname), scs);
      table->field[1]->store(tmp_cs->name, strlen(tmp_cs->name), scs);
      comment= tmp_cs->comment ? tmp_cs->comment : "";
      table->field[2]->store(comment, strlen(comment), scs);
      table->field[3]->store((longlong) tmp_cs->mbmaxlen, TRUE);
      if (schema_table_store_record(thd, table))
        return 1;
    }
  }
  return 0;
}


static my_bool iter_schema_engines(THD *thd, plugin_ref plugin,
                                   void *ptable)
{
  TABLE *table= (TABLE *) ptable;
  handlerton *hton= plugin_data(plugin, handlerton *);
  const char *wild= thd->lex->wild ? thd->lex->wild->ptr() : NullS;
  CHARSET_INFO *scs= system_charset_info;
  handlerton *default_type= ha_default_handlerton(thd);
  DBUG_ENTER("iter_schema_engines");


  /* Disabled plugins */
  if (plugin_state(plugin) != PLUGIN_IS_READY)
  {

    struct st_maria_plugin *plug= plugin_decl(plugin);
    if (!(wild && wild[0] &&
          wild_case_compare(scs, plug->name,wild)))
    {
      restore_record(table, s->default_values);
      table->field[0]->store(plug->name, strlen(plug->name), scs);
      table->field[1]->store(C_STRING_WITH_LEN("NO"), scs);
      table->field[2]->store(plug->descr, strlen(plug->descr), scs);
      if (schema_table_store_record(thd, table))
        DBUG_RETURN(1);
    }
    DBUG_RETURN(0);
  }

  if (!(hton->flags & HTON_HIDDEN))
  {
    LEX_STRING *name= plugin_name(plugin);
    if (!(wild && wild[0] &&
          wild_case_compare(scs, name->str,wild)))
    {
      LEX_STRING yesno[2]= {{ C_STRING_WITH_LEN("NO") },
                            { C_STRING_WITH_LEN("YES") }};
      LEX_STRING *tmp;
      const char *option_name= show_comp_option_name[(int) hton->state];
      restore_record(table, s->default_values);

      table->field[0]->store(name->str, name->length, scs);
      if (hton->state == SHOW_OPTION_YES && default_type == hton)
        option_name= "DEFAULT";
      table->field[1]->store(option_name, strlen(option_name), scs);
      table->field[2]->store(plugin_decl(plugin)->descr,
                             strlen(plugin_decl(plugin)->descr), scs);
      tmp= &yesno[test(hton->commit)];
      table->field[3]->store(tmp->str, tmp->length, scs);
      table->field[3]->set_notnull();
      tmp= &yesno[test(hton->prepare)];
      table->field[4]->store(tmp->str, tmp->length, scs);
      table->field[4]->set_notnull();
      tmp= &yesno[test(hton->savepoint_set)];
      table->field[5]->store(tmp->str, tmp->length, scs);
      table->field[5]->set_notnull();

      if (schema_table_store_record(thd, table))
        DBUG_RETURN(1);
    }
  }
  DBUG_RETURN(0);
}

int fill_schema_engines(THD *thd, TABLE_LIST *tables, COND *cond)
{
  DBUG_ENTER("fill_schema_engines");
  if (plugin_foreach_with_mask(thd, iter_schema_engines,
                               MYSQL_STORAGE_ENGINE_PLUGIN,
                               ~PLUGIN_IS_FREED, tables->table))
    DBUG_RETURN(1);
  DBUG_RETURN(0);
}


int fill_schema_collation(THD *thd, TABLE_LIST *tables, COND *cond)
{
  CHARSET_INFO **cs;
  const char *wild= thd->lex->wild ? thd->lex->wild->ptr() : NullS;
  TABLE *table= tables->table;
  CHARSET_INFO *scs= system_charset_info;
  for (cs= all_charsets ; cs < all_charsets+255 ; cs++ )
  {
    CHARSET_INFO **cl;
    CHARSET_INFO *tmp_cs= cs[0];
    if (!tmp_cs || !(tmp_cs->state & MY_CS_AVAILABLE) ||
         (tmp_cs->state & MY_CS_HIDDEN) ||
        !(tmp_cs->state & MY_CS_PRIMARY))
      continue;
    for (cl= all_charsets; cl < all_charsets+255 ;cl ++)
    {
      CHARSET_INFO *tmp_cl= cl[0];
      if (!tmp_cl || !(tmp_cl->state & MY_CS_AVAILABLE) ||
          !my_charset_same(tmp_cs, tmp_cl))
	continue;
      if (!(wild && wild[0] &&
	  wild_case_compare(scs, tmp_cl->name,wild)))
      {
	const char *tmp_buff;
	restore_record(table, s->default_values);
	table->field[0]->store(tmp_cl->name, strlen(tmp_cl->name), scs);
        table->field[1]->store(tmp_cl->csname , strlen(tmp_cl->csname), scs);
        table->field[2]->store((longlong) tmp_cl->number, TRUE);
        tmp_buff= (tmp_cl->state & MY_CS_PRIMARY) ? "Yes" : "";
	table->field[3]->store(tmp_buff, strlen(tmp_buff), scs);
        tmp_buff= (tmp_cl->state & MY_CS_COMPILED)? "Yes" : "";
	table->field[4]->store(tmp_buff, strlen(tmp_buff), scs);
        table->field[5]->store((longlong) tmp_cl->strxfrm_multiply, TRUE);
        if (schema_table_store_record(thd, table))
          return 1;
      }
    }
  }
  return 0;
}


int fill_schema_coll_charset_app(THD *thd, TABLE_LIST *tables, COND *cond)
{
  CHARSET_INFO **cs;
  TABLE *table= tables->table;
  CHARSET_INFO *scs= system_charset_info;
  for (cs= all_charsets ; cs < all_charsets+255 ; cs++ )
  {
    CHARSET_INFO **cl;
    CHARSET_INFO *tmp_cs= cs[0];
    if (!tmp_cs || !(tmp_cs->state & MY_CS_AVAILABLE) ||
        !(tmp_cs->state & MY_CS_PRIMARY))
      continue;
    for (cl= all_charsets; cl < all_charsets+255 ;cl ++)
    {
      CHARSET_INFO *tmp_cl= cl[0];
      if (!tmp_cl || !(tmp_cl->state & MY_CS_AVAILABLE) ||
          !my_charset_same(tmp_cs,tmp_cl))
	continue;
      restore_record(table, s->default_values);
      table->field[0]->store(tmp_cl->name, strlen(tmp_cl->name), scs);
      table->field[1]->store(tmp_cl->csname , strlen(tmp_cl->csname), scs);
      if (schema_table_store_record(thd, table))
        return 1;
    }
  }
  return 0;
}


static inline void copy_field_as_string(Field *to_field, Field *from_field)
{
  char buff[MAX_FIELD_WIDTH];
  String tmp_str(buff, sizeof(buff), system_charset_info);
  from_field->val_str(&tmp_str);
  to_field->store(tmp_str.ptr(), tmp_str.length(), system_charset_info);
}


bool store_schema_proc(THD *thd, TABLE *table, TABLE *proc_table,
                       const char *wild, bool full_access, const char *sp_user)
{
  MYSQL_TIME time;
  LEX *lex= thd->lex;
  CHARSET_INFO *cs= system_charset_info;
  char sp_db_buff[SAFE_NAME_LEN + 1], sp_name_buff[SAFE_NAME_LEN + 1],
    definer_buff[USERNAME_LENGTH + HOSTNAME_LENGTH + 2];
  String sp_db(sp_db_buff, sizeof(sp_db_buff), cs);
  String sp_name(sp_name_buff, sizeof(sp_name_buff), cs);
  String definer(definer_buff, sizeof(definer_buff), cs);

  proc_table->field[0]->val_str(&sp_db);
  proc_table->field[1]->val_str(&sp_name);
  proc_table->field[11]->val_str(&definer);

  if (!full_access)
    full_access= !strcmp(sp_user, definer.c_ptr_safe());
  if (!full_access &&
      check_some_routine_access(thd, sp_db.c_ptr_safe(), sp_name.c_ptr_safe(),
                                proc_table->field[2]->val_int() ==
                                TYPE_ENUM_PROCEDURE))
    return 0;

  if ((lex->sql_command == SQLCOM_SHOW_STATUS_PROC &&
       proc_table->field[2]->val_int() == TYPE_ENUM_PROCEDURE) ||
      (lex->sql_command == SQLCOM_SHOW_STATUS_FUNC &&
       proc_table->field[2]->val_int() == TYPE_ENUM_FUNCTION) ||
      (sql_command_flags[lex->sql_command] & CF_STATUS_COMMAND) == 0)
  {
    restore_record(table, s->default_values);
    if (!wild || !wild[0] || !wild_case_compare(system_charset_info,
                                                sp_name.c_ptr_safe(), wild))
    {
      int enum_idx= (int) proc_table->field[5]->val_int();
      table->field[3]->store(sp_name.ptr(), sp_name.length(), cs);
      copy_field_as_string(table->field[0], proc_table->field[3]);
      table->field[2]->store(sp_db.ptr(), sp_db.length(), cs);
      copy_field_as_string(table->field[4], proc_table->field[2]);
      if (proc_table->field[2]->val_int() == TYPE_ENUM_FUNCTION)
      {
        copy_field_as_string(table->field[5], proc_table->field[9]);
        table->field[5]->set_notnull();
      }
      if (full_access)
      {
        copy_field_as_string(table->field[7], proc_table->field[19]);
        table->field[7]->set_notnull();
      }
      table->field[6]->store(STRING_WITH_LEN("SQL"), cs);
      table->field[10]->store(STRING_WITH_LEN("SQL"), cs);
      copy_field_as_string(table->field[11], proc_table->field[6]);
      table->field[12]->store(sp_data_access_name[enum_idx].str, 
                              sp_data_access_name[enum_idx].length , cs);
      copy_field_as_string(table->field[14], proc_table->field[7]);

      bzero((char *)&time, sizeof(time));
      ((Field_timestamp *) proc_table->field[12])->get_time(&time);
      table->field[15]->store_time(&time);
      bzero((char *)&time, sizeof(time));
      ((Field_timestamp *) proc_table->field[13])->get_time(&time);
      table->field[16]->store_time(&time);
      copy_field_as_string(table->field[17], proc_table->field[14]);
      copy_field_as_string(table->field[18], proc_table->field[15]);
      table->field[19]->store(definer.ptr(), definer.length(), cs);
      copy_field_as_string(table->field[20], proc_table->field[16]);
      copy_field_as_string(table->field[21], proc_table->field[17]);
      copy_field_as_string(table->field[22], proc_table->field[18]);

      return schema_table_store_record(thd, table);
    }
  }
  return 0;
}


int fill_schema_proc(THD *thd, TABLE_LIST *tables, COND *cond)
{
  TABLE *proc_table;
  TABLE_LIST proc_tables;
  const char *wild= thd->lex->wild ? thd->lex->wild->ptr() : NullS;
  int res= 0;
  TABLE *table= tables->table;
  bool full_access;
  char definer[USER_HOST_BUFF_SIZE];
  Open_tables_state open_tables_state_backup;
  DBUG_ENTER("fill_schema_proc");

  strxmov(definer, thd->security_ctx->priv_user, "@",
          thd->security_ctx->priv_host, NullS);
  /* We use this TABLE_LIST instance only for checking of privileges. */
  bzero((char*) &proc_tables,sizeof(proc_tables));
  proc_tables.db= (char*) "mysql";
  proc_tables.db_length= 5;
  proc_tables.table_name= proc_tables.alias= (char*) "proc";
  proc_tables.table_name_length= 4;
  proc_tables.lock_type= TL_READ;
  full_access= !check_table_access(thd, SELECT_ACL, &proc_tables, 1, TRUE);
  if (!(proc_table= open_proc_table_for_read(thd, &open_tables_state_backup)))
  {
    DBUG_RETURN(1);
  }
  proc_table->file->ha_index_init(0, 1);
  if ((res= proc_table->file->ha_index_first(proc_table->record[0])))
  {
    res= (res == HA_ERR_END_OF_FILE) ? 0 : 1;
    goto err;
  }
  if (store_schema_proc(thd, table, proc_table, wild, full_access, definer))
  {
    res= 1;
    goto err;
  }
  while (!proc_table->file->ha_index_next(proc_table->record[0]))
  {
    if (store_schema_proc(thd, table, proc_table, wild, full_access, definer))
    {
      res= 1;
      goto err;
    }
  }

err:
  proc_table->file->ha_index_end();
  close_system_tables(thd, &open_tables_state_backup);
  DBUG_RETURN(res);
}


static int get_schema_stat_record(THD *thd, TABLE_LIST *tables,
				  TABLE *table, bool res,
				  LEX_STRING *db_name,
				  LEX_STRING *table_name)
{
  CHARSET_INFO *cs= system_charset_info;
  DBUG_ENTER("get_schema_stat_record");
  if (res)
  {
    if (thd->lex->sql_command != SQLCOM_SHOW_KEYS)
    {
      /*
        I.e. we are in SELECT FROM INFORMATION_SCHEMA.STATISTICS
        rather than in SHOW KEYS
      */
      if (thd->is_error())
        push_warning(thd, MYSQL_ERROR::WARN_LEVEL_WARN,
                     thd->main_da.sql_errno(), thd->main_da.message());
      thd->clear_error();
      res= 0;
    }
    DBUG_RETURN(res);
  }
  else if (!tables->view)
  {
    TABLE *show_table= tables->table;
    KEY *key_info=show_table->s->key_info;
    if (show_table->file)
      show_table->file->info(HA_STATUS_VARIABLE |
                             HA_STATUS_NO_LOCK |
                             HA_STATUS_TIME);
    for (uint i=0 ; i < show_table->s->keys ; i++,key_info++)
    {
      KEY_PART_INFO *key_part= key_info->key_part;
      const char *str;
      for (uint j=0 ; j < key_info->key_parts ; j++,key_part++)
      {
        restore_record(table, s->default_values);
        table->field[1]->store(db_name->str, db_name->length, cs);
        table->field[2]->store(table_name->str, table_name->length, cs);
        table->field[3]->store((longlong) ((key_info->flags &
                                            HA_NOSAME) ? 0 : 1), TRUE);
        table->field[4]->store(db_name->str, db_name->length, cs);
        table->field[5]->store(key_info->name, strlen(key_info->name), cs);
        table->field[6]->store((longlong) (j+1), TRUE);
        str=(key_part->field ? key_part->field->field_name :
             "?unknown field?");
        table->field[7]->store(str, strlen(str), cs);
        if (show_table->file)
        {
          if (show_table->file->index_flags(i, j, 0) & HA_READ_ORDER)
          {
            table->field[8]->store(((key_part->key_part_flag &
                                     HA_REVERSE_SORT) ?
                                    "D" : "A"), 1, cs);
            table->field[8]->set_notnull();
          }
          KEY *key=show_table->key_info+i;
          if (key->rec_per_key[j])
          {
            ha_rows records=(show_table->file->stats.records /
                             key->rec_per_key[j]);
            table->field[9]->store((longlong) records, TRUE);
            table->field[9]->set_notnull();
          }
          str= show_table->file->index_type(i);
          table->field[13]->store(str, strlen(str), cs);
        }
        if (!(key_info->flags & HA_FULLTEXT) &&
            (key_part->field &&
             key_part->length !=
             show_table->s->field[key_part->fieldnr-1]->key_length()))
        {
          table->field[10]->store((longlong) key_part->length /
                                  key_part->field->charset()->mbmaxlen, TRUE);
          table->field[10]->set_notnull();
        }
        uint flags= key_part->field ? key_part->field->flags : 0;
        const char *pos=(char*) ((flags & NOT_NULL_FLAG) ? "" : "YES");
        table->field[12]->store(pos, strlen(pos), cs);
        if (!show_table->s->keys_in_use.is_set(i))
          table->field[14]->store(STRING_WITH_LEN("disabled"), cs);
        else
          table->field[14]->store("", 0, cs);
        table->field[14]->set_notnull();
        if (schema_table_store_record(thd, table))
          DBUG_RETURN(1);
      }
    }
  }
  DBUG_RETURN(res);
}


static int get_schema_views_record(THD *thd, TABLE_LIST *tables,
				   TABLE *table, bool res,
				   LEX_STRING *db_name,
				   LEX_STRING *table_name)
{
  CHARSET_INFO *cs= system_charset_info;
  DBUG_ENTER("get_schema_views_record");
  LEX_STRING *tmp_db_name, *tmp_table_name;
  char definer[USER_HOST_BUFF_SIZE];
  uint definer_len;
  bool updatable_view;
  /*
    if SELECT FROM I_S.VIEWS uses only fields
    which have OPEN_FRM_ONLY flag then 'tables'
    structure is zeroed and only tables->view is set.
    (see fill_schema_table_from_frm() function).
    So we should disable other fields filling.
  */
  bool only_share= !tables->definer.user.str;

  if (tables->view)
  {
    Security_context *sctx= thd->security_ctx;
    if (!only_share && !tables->allowed_show)
    {
      if (!my_strcasecmp(system_charset_info, tables->definer.user.str,
                         sctx->priv_user) &&
          !my_strcasecmp(system_charset_info, tables->definer.host.str,
                         sctx->priv_host))
        tables->allowed_show= TRUE;
#ifndef NO_EMBEDDED_ACCESS_CHECKS
      else
      {
        if ((thd->col_access & (SHOW_VIEW_ACL|SELECT_ACL)) ==
            (SHOW_VIEW_ACL|SELECT_ACL))
          tables->allowed_show= TRUE;
        else
        {
          TABLE_LIST table_list;
          uint view_access;
          memset(&table_list, 0, sizeof(table_list));
          table_list.db= tables->view_db.str;
          table_list.table_name= tables->view_name.str;
          table_list.grant.privilege= thd->col_access;
          view_access= get_table_grant(thd, &table_list);
          if ((view_access & (SHOW_VIEW_ACL|SELECT_ACL)) ==
              (SHOW_VIEW_ACL|SELECT_ACL))
            tables->allowed_show= TRUE;
        }
      }
#endif
    }
    restore_record(table, s->default_values);
    tmp_db_name= &tables->view_db;
    tmp_table_name= &tables->view_name;
    if (only_share)
    {
      tmp_db_name= db_name;
      tmp_table_name= table_name;
    }
    table->field[1]->store(tmp_db_name->str, tmp_db_name->length, cs);
    table->field[2]->store(tmp_table_name->str, tmp_table_name->length, cs);
    if (!only_share)
    {
      if (tables->allowed_show)
      {
        table->field[3]->store(tables->view_body_utf8.str,
                               tables->view_body_utf8.length,
                               cs);
      }

      if (tables->with_check != VIEW_CHECK_NONE)
      {
        if (tables->with_check == VIEW_CHECK_LOCAL)
          table->field[4]->store(STRING_WITH_LEN("LOCAL"), cs);
        else
          table->field[4]->store(STRING_WITH_LEN("CASCADED"), cs);
      }
      else
        table->field[4]->store(STRING_WITH_LEN("NONE"), cs);

      updatable_view= 0;
      if (tables->algorithm != VIEW_ALGORITHM_TMPTABLE)
      {
        /*
          We should use tables->view->select_lex.item_list here and
          can not use Field_iterator_view because the view always uses
          temporary algorithm during opening for I_S and
          TABLE_LIST fields 'field_translation' & 'field_translation_end'
          are uninitialized is this case.
        */
        List<Item> *fields= &tables->view->select_lex.item_list;
        List_iterator<Item> it(*fields);
        Item *item;
        Item_field *field;
        /*
          check that at least one column in view is updatable
        */
        while ((item= it++))
        {
          if ((field= item->filed_for_view_update()) && field->field &&
              !field->field->table->pos_in_table_list->schema_table)
          {
            updatable_view= 1;
            break;
          }
        }
        if (updatable_view && !tables->view->can_be_merged())
          updatable_view= 0;
      }
      if (updatable_view)
        table->field[5]->store(STRING_WITH_LEN("YES"), cs);
      else
        table->field[5]->store(STRING_WITH_LEN("NO"), cs);
      definer_len= (strxmov(definer, tables->definer.user.str, "@",
                            tables->definer.host.str, NullS) - definer);
      table->field[6]->store(definer, definer_len, cs);
      if (tables->view_suid)
        table->field[7]->store(STRING_WITH_LEN("DEFINER"), cs);
      else
        table->field[7]->store(STRING_WITH_LEN("INVOKER"), cs);

      table->field[8]->store(tables->view_creation_ctx->get_client_cs()->csname,
                             strlen(tables->view_creation_ctx->
                                    get_client_cs()->csname), cs);

      table->field[9]->store(tables->view_creation_ctx->
                             get_connection_cl()->name,
                             strlen(tables->view_creation_ctx->
                                    get_connection_cl()->name), cs);
    }

    if (schema_table_store_record(thd, table))
      DBUG_RETURN(1);
    if (res && thd->is_error())
      push_warning(thd, MYSQL_ERROR::WARN_LEVEL_WARN,
                   thd->main_da.sql_errno(), thd->main_da.message());
  }
  if (res)
    thd->clear_error();
  DBUG_RETURN(0);
}


bool store_constraints(THD *thd, TABLE *table, LEX_STRING *db_name,
                       LEX_STRING *table_name, const char *key_name,
                       uint key_len, const char *con_type, uint con_len)
{
  CHARSET_INFO *cs= system_charset_info;
  restore_record(table, s->default_values);
  table->field[1]->store(db_name->str, db_name->length, cs);
  table->field[2]->store(key_name, key_len, cs);
  table->field[3]->store(db_name->str, db_name->length, cs);
  table->field[4]->store(table_name->str, table_name->length, cs);
  table->field[5]->store(con_type, con_len, cs);
  return schema_table_store_record(thd, table);
}


static int get_schema_constraints_record(THD *thd, TABLE_LIST *tables,
					 TABLE *table, bool res,
					 LEX_STRING *db_name,
					 LEX_STRING *table_name)
{
  DBUG_ENTER("get_schema_constraints_record");
  if (res)
  {
    if (thd->is_error())
      push_warning(thd, MYSQL_ERROR::WARN_LEVEL_WARN,
                   thd->main_da.sql_errno(), thd->main_da.message());
    thd->clear_error();
    DBUG_RETURN(0);
  }
  else if (!tables->view)
  {
    List<FOREIGN_KEY_INFO> f_key_list;
    TABLE *show_table= tables->table;
    KEY *key_info=show_table->key_info;
    uint primary_key= show_table->s->primary_key;
    for (uint i=0 ; i < show_table->s->keys ; i++, key_info++)
    {
      if (i != primary_key && !(key_info->flags & HA_NOSAME))
        continue;

      if (i == primary_key && !strcmp(key_info->name, primary_key_name))
      {
        if (store_constraints(thd, table, db_name, table_name, key_info->name,
                              strlen(key_info->name),
                              STRING_WITH_LEN("PRIMARY KEY")))
          DBUG_RETURN(1);
      }
      else if (key_info->flags & HA_NOSAME)
      {
        if (store_constraints(thd, table, db_name, table_name, key_info->name,
                              strlen(key_info->name),
                              STRING_WITH_LEN("UNIQUE")))
          DBUG_RETURN(1);
      }
    }

    show_table->file->get_foreign_key_list(thd, &f_key_list);
    FOREIGN_KEY_INFO *f_key_info;
    List_iterator_fast<FOREIGN_KEY_INFO> it(f_key_list);
    while ((f_key_info=it++))
    {
      if (store_constraints(thd, table, db_name, table_name,
                            f_key_info->forein_id->str,
                            strlen(f_key_info->forein_id->str),
                            "FOREIGN KEY", 11))
        DBUG_RETURN(1);
    }
  }
  DBUG_RETURN(res);
}


static bool store_trigger(THD *thd, TABLE *table, LEX_STRING *db_name,
                          LEX_STRING *table_name, LEX_STRING *trigger_name,
                          enum trg_event_type event,
                          enum trg_action_time_type timing,
                          LEX_STRING *trigger_stmt,
                          ulong sql_mode,
                          LEX_STRING *definer_buffer,
                          LEX_STRING *client_cs_name,
                          LEX_STRING *connection_cl_name,
                          LEX_STRING *db_cl_name)
{
  CHARSET_INFO *cs= system_charset_info;
  LEX_STRING sql_mode_rep;

  restore_record(table, s->default_values);
  table->field[1]->store(db_name->str, db_name->length, cs);
  table->field[2]->store(trigger_name->str, trigger_name->length, cs);
  table->field[3]->store(trg_event_type_names[event].str,
                         trg_event_type_names[event].length, cs);
  table->field[5]->store(db_name->str, db_name->length, cs);
  table->field[6]->store(table_name->str, table_name->length, cs);
  table->field[9]->store(trigger_stmt->str, trigger_stmt->length, cs);
  table->field[10]->store(STRING_WITH_LEN("ROW"), cs);
  table->field[11]->store(trg_action_time_type_names[timing].str,
                          trg_action_time_type_names[timing].length, cs);
  table->field[14]->store(STRING_WITH_LEN("OLD"), cs);
  table->field[15]->store(STRING_WITH_LEN("NEW"), cs);

  sys_var::make_set(thd, sql_mode, &sql_mode_typelib, &sql_mode_rep);
  table->field[17]->store(sql_mode_rep.str, sql_mode_rep.length, cs);
  table->field[18]->store(definer_buffer->str, definer_buffer->length, cs);
  table->field[19]->store(client_cs_name->str, client_cs_name->length, cs);
  table->field[20]->store(connection_cl_name->str,
                          connection_cl_name->length, cs);
  table->field[21]->store(db_cl_name->str, db_cl_name->length, cs);

  return schema_table_store_record(thd, table);
}


static int get_schema_triggers_record(THD *thd, TABLE_LIST *tables,
				      TABLE *table, bool res,
				      LEX_STRING *db_name,
				      LEX_STRING *table_name)
{
  DBUG_ENTER("get_schema_triggers_record");
  /*
    res can be non zero value when processed table is a view or
    error happened during opening of processed table.
  */
  if (res)
  {
    if (thd->is_error())
      push_warning(thd, MYSQL_ERROR::WARN_LEVEL_WARN,
                   thd->main_da.sql_errno(), thd->main_da.message());
    thd->clear_error();
    DBUG_RETURN(0);
  }
  if (!tables->view && tables->table->triggers)
  {
    Table_triggers_list *triggers= tables->table->triggers;
    int event, timing;

    if (check_table_access(thd, TRIGGER_ACL, tables, 1, TRUE))
      goto ret;

    for (event= 0; event < (int)TRG_EVENT_MAX; event++)
    {
      for (timing= 0; timing < (int)TRG_ACTION_MAX; timing++)
      {
        LEX_STRING trigger_name;
        LEX_STRING trigger_stmt;
        ulong sql_mode;
        char definer_holder[USER_HOST_BUFF_SIZE];
        LEX_STRING definer_buffer;
        LEX_STRING client_cs_name;
        LEX_STRING connection_cl_name;
        LEX_STRING db_cl_name;

        definer_buffer.str= definer_holder;
        if (triggers->get_trigger_info(thd, (enum trg_event_type) event,
                                       (enum trg_action_time_type)timing,
                                       &trigger_name, &trigger_stmt,
                                       &sql_mode,
                                       &definer_buffer,
                                       &client_cs_name,
                                       &connection_cl_name,
                                       &db_cl_name))
          continue;

        if (store_trigger(thd, table, db_name, table_name, &trigger_name,
                         (enum trg_event_type) event,
                         (enum trg_action_time_type) timing, &trigger_stmt,
                         sql_mode,
                         &definer_buffer,
                         &client_cs_name,
                         &connection_cl_name,
                         &db_cl_name))
          DBUG_RETURN(1);
      }
    }
  }
ret:
  DBUG_RETURN(0);
}


void store_key_column_usage(TABLE *table, LEX_STRING *db_name,
                            LEX_STRING *table_name, const char *key_name,
                            uint key_len, const char *con_type, uint con_len,
                            longlong idx)
{
  CHARSET_INFO *cs= system_charset_info;
  table->field[1]->store(db_name->str, db_name->length, cs);
  table->field[2]->store(key_name, key_len, cs);
  table->field[4]->store(db_name->str, db_name->length, cs);
  table->field[5]->store(table_name->str, table_name->length, cs);
  table->field[6]->store(con_type, con_len, cs);
  table->field[7]->store((longlong) idx, TRUE);
}


static int get_schema_key_column_usage_record(THD *thd,
					      TABLE_LIST *tables,
					      TABLE *table, bool res,
					      LEX_STRING *db_name,
					      LEX_STRING *table_name)
{
  DBUG_ENTER("get_schema_key_column_usage_record");
  if (res)
  {
    if (thd->is_error())
      push_warning(thd, MYSQL_ERROR::WARN_LEVEL_WARN,
                   thd->main_da.sql_errno(), thd->main_da.message());
    thd->clear_error();
    DBUG_RETURN(0);
  }
  else if (!tables->view)
  {
    List<FOREIGN_KEY_INFO> f_key_list;
    TABLE *show_table= tables->table;
    KEY *key_info=show_table->key_info;
    uint primary_key= show_table->s->primary_key;
    for (uint i=0 ; i < show_table->s->keys ; i++, key_info++)
    {
      if (i != primary_key && !(key_info->flags & HA_NOSAME))
        continue;
      uint f_idx= 0;
      KEY_PART_INFO *key_part= key_info->key_part;
      for (uint j=0 ; j < key_info->key_parts ; j++,key_part++)
      {
        if (key_part->field)
        {
          f_idx++;
          restore_record(table, s->default_values);
          store_key_column_usage(table, db_name, table_name,
                                 key_info->name,
                                 strlen(key_info->name),
                                 key_part->field->field_name,
                                 strlen(key_part->field->field_name),
                                 (longlong) f_idx);
          if (schema_table_store_record(thd, table))
            DBUG_RETURN(1);
        }
      }
    }

    show_table->file->get_foreign_key_list(thd, &f_key_list);
    FOREIGN_KEY_INFO *f_key_info;
    List_iterator_fast<FOREIGN_KEY_INFO> fkey_it(f_key_list);
    while ((f_key_info= fkey_it++))
    {
      LEX_STRING *f_info;
      LEX_STRING *r_info;
      List_iterator_fast<LEX_STRING> it(f_key_info->foreign_fields),
        it1(f_key_info->referenced_fields);
      uint f_idx= 0;
      while ((f_info= it++))
      {
        r_info= it1++;
        f_idx++;
        restore_record(table, s->default_values);
        store_key_column_usage(table, db_name, table_name,
                               f_key_info->forein_id->str,
                               f_key_info->forein_id->length,
                               f_info->str, f_info->length,
                               (longlong) f_idx);
        table->field[8]->store((longlong) f_idx, TRUE);
        table->field[8]->set_notnull();
        table->field[9]->store(f_key_info->referenced_db->str,
                               f_key_info->referenced_db->length,
                               system_charset_info);
        table->field[9]->set_notnull();
        table->field[10]->store(f_key_info->referenced_table->str,
                                f_key_info->referenced_table->length,
                                system_charset_info);
        table->field[10]->set_notnull();
        table->field[11]->store(r_info->str, r_info->length,
                                system_charset_info);
        table->field[11]->set_notnull();
        if (schema_table_store_record(thd, table))
          DBUG_RETURN(1);
      }
    }
  }
  DBUG_RETURN(res);
}


#ifdef WITH_PARTITION_STORAGE_ENGINE
static void collect_partition_expr(List<char> &field_list, String *str)
{
  List_iterator<char> part_it(field_list);
  ulong no_fields= field_list.elements;
  const char *field_str;
  str->length(0);
  while ((field_str= part_it++))
  {
    str->append(field_str);
    if (--no_fields != 0)
      str->append(",");
  }
  return;
}
#endif


static void store_schema_partitions_record(THD *thd, TABLE *schema_table,
                                           TABLE *showing_table,
                                           partition_element *part_elem,
                                           handler *file, uint part_id)
{
  TABLE* table= schema_table;
  CHARSET_INFO *cs= system_charset_info;
  PARTITION_INFO stat_info;
  MYSQL_TIME time;
  file->get_dynamic_partition_info(&stat_info, part_id);
  table->field[12]->store((longlong) stat_info.records, TRUE);
  table->field[13]->store((longlong) stat_info.mean_rec_length, TRUE);
  table->field[14]->store((longlong) stat_info.data_file_length, TRUE);
  if (stat_info.max_data_file_length)
  {
    table->field[15]->store((longlong) stat_info.max_data_file_length, TRUE);
    table->field[15]->set_notnull();
  }
  table->field[16]->store((longlong) stat_info.index_file_length, TRUE);
  table->field[17]->store((longlong) stat_info.delete_length, TRUE);
  if (stat_info.create_time)
  {
    thd->variables.time_zone->gmt_sec_to_TIME(&time,
                                              (my_time_t)stat_info.create_time);
    table->field[18]->store_time(&time);
    table->field[18]->set_notnull();
  }
  if (stat_info.update_time)
  {
    thd->variables.time_zone->gmt_sec_to_TIME(&time,
                                              (my_time_t)stat_info.update_time);
    table->field[19]->store_time(&time);
    table->field[19]->set_notnull();
  }
  if (stat_info.check_time)
  {
    thd->variables.time_zone->gmt_sec_to_TIME(&time,
                                              (my_time_t)stat_info.check_time);
    table->field[20]->store_time(&time);
    table->field[20]->set_notnull();
  }
  if (file->ha_table_flags() & (HA_HAS_OLD_CHECKSUM | HA_HAS_NEW_CHECKSUM))
  {
    table->field[21]->store((longlong) stat_info.check_sum, TRUE);
    table->field[21]->set_notnull();
  }
  if (part_elem)
  {
    if (part_elem->part_comment)
      table->field[22]->store(part_elem->part_comment,
                              strlen(part_elem->part_comment), cs);
    else
      table->field[22]->store(STRING_WITH_LEN(""), cs);
    if (part_elem->nodegroup_id != UNDEF_NODEGROUP)
      table->field[23]->store((longlong) part_elem->nodegroup_id, TRUE);
    else
      table->field[23]->store(STRING_WITH_LEN("default"), cs);

    table->field[24]->set_notnull();
    if (part_elem->tablespace_name)
      table->field[24]->store(part_elem->tablespace_name,
                              strlen(part_elem->tablespace_name), cs);
    else
    {
      char *ts= showing_table->file->get_tablespace_name(thd,0,0);
      if(ts)
      {
        table->field[24]->store(ts, strlen(ts), cs);
        my_free(ts, MYF(0));
      }
      else
        table->field[24]->set_null();
    }
  }
  return;
}


static int get_schema_partitions_record(THD *thd, TABLE_LIST *tables,
                                        TABLE *table, bool res,
                                        LEX_STRING *db_name,
                                        LEX_STRING *table_name)
{
  CHARSET_INFO *cs= system_charset_info;
  char buff[61];
  String tmp_res(buff, sizeof(buff), cs);
  String tmp_str;
  TABLE *show_table= tables->table;
  handler *file;
#ifdef WITH_PARTITION_STORAGE_ENGINE
  partition_info *part_info;
#endif
  DBUG_ENTER("get_schema_partitions_record");

  if (res)
  {
    if (thd->is_error())
      push_warning(thd, MYSQL_ERROR::WARN_LEVEL_WARN,
                   thd->main_da.sql_errno(), thd->main_da.message());
    thd->clear_error();
    DBUG_RETURN(0);
  }
  file= show_table->file;
#ifdef WITH_PARTITION_STORAGE_ENGINE
  part_info= show_table->part_info;
  if (part_info)
  {
    partition_element *part_elem;
    List_iterator<partition_element> part_it(part_info->partitions);
    uint part_pos= 0, part_id= 0;

    restore_record(table, s->default_values);
    table->field[1]->store(db_name->str, db_name->length, cs);
    table->field[2]->store(table_name->str, table_name->length, cs);


    /* Partition method*/
    switch (part_info->part_type) {
    case RANGE_PARTITION:
      table->field[7]->store(partition_keywords[PKW_RANGE].str,
                             partition_keywords[PKW_RANGE].length, cs);
      break;
    case LIST_PARTITION:
      table->field[7]->store(partition_keywords[PKW_LIST].str,
                             partition_keywords[PKW_LIST].length, cs);
      break;
    case HASH_PARTITION:
      tmp_res.length(0);
      if (part_info->linear_hash_ind)
        tmp_res.append(partition_keywords[PKW_LINEAR].str,
                       partition_keywords[PKW_LINEAR].length);
      if (part_info->list_of_part_fields)
        tmp_res.append(partition_keywords[PKW_KEY].str,
                       partition_keywords[PKW_KEY].length);
      else
        tmp_res.append(partition_keywords[PKW_HASH].str,
                       partition_keywords[PKW_HASH].length);
      table->field[7]->store(tmp_res.ptr(), tmp_res.length(), cs);
      break;
    default:
      DBUG_ASSERT(0);
      my_error(ER_OUT_OF_RESOURCES, MYF(0));
      current_thd->fatal_error();
      DBUG_RETURN(1);
    }
    table->field[7]->set_notnull();

    /* Partition expression */
    if (part_info->part_expr)
    {
      table->field[9]->store(part_info->part_func_string,
                             part_info->part_func_len, cs);
    }
    else if (part_info->list_of_part_fields)
    {
      collect_partition_expr(part_info->part_field_list, &tmp_str);
      table->field[9]->store(tmp_str.ptr(), tmp_str.length(), cs);
    }
    table->field[9]->set_notnull();

    if (part_info->is_sub_partitioned())
    {
      /* Subpartition method */
      tmp_res.length(0);
      if (part_info->linear_hash_ind)
        tmp_res.append(partition_keywords[PKW_LINEAR].str,
                       partition_keywords[PKW_LINEAR].length);
      if (part_info->list_of_subpart_fields)
        tmp_res.append(partition_keywords[PKW_KEY].str,
                       partition_keywords[PKW_KEY].length);
      else
        tmp_res.append(partition_keywords[PKW_HASH].str,
                       partition_keywords[PKW_HASH].length);
      table->field[8]->store(tmp_res.ptr(), tmp_res.length(), cs);
      table->field[8]->set_notnull();

      /* Subpartition expression */
      if (part_info->subpart_expr)
      {
        table->field[10]->store(part_info->subpart_func_string,
                                part_info->subpart_func_len, cs);
      }
      else if (part_info->list_of_subpart_fields)
      {
        collect_partition_expr(part_info->subpart_field_list, &tmp_str);
        table->field[10]->store(tmp_str.ptr(), tmp_str.length(), cs);
      }
      table->field[10]->set_notnull();
    }

    while ((part_elem= part_it++))
    {
      table->field[3]->store(part_elem->partition_name,
                             strlen(part_elem->partition_name), cs);
      table->field[3]->set_notnull();
      /* PARTITION_ORDINAL_POSITION */
      table->field[5]->store((longlong) ++part_pos, TRUE);
      table->field[5]->set_notnull();

      /* Partition description */
      if (part_info->part_type == RANGE_PARTITION)
      {
        if (part_elem->range_value != LONGLONG_MAX)
          table->field[11]->store((longlong) part_elem->range_value, FALSE);
        else
          table->field[11]->store(partition_keywords[PKW_MAXVALUE].str,
                                 partition_keywords[PKW_MAXVALUE].length, cs);
        table->field[11]->set_notnull();
      }
      else if (part_info->part_type == LIST_PARTITION)
      {
        List_iterator<part_elem_value> list_val_it(part_elem->list_val_list);
        part_elem_value *list_value;
        uint no_items= part_elem->list_val_list.elements;
        tmp_str.length(0);
        tmp_res.length(0);
        if (part_elem->has_null_value)
        {
          tmp_str.append("NULL");
          if (no_items > 0)
            tmp_str.append(",");
        }
        while ((list_value= list_val_it++))
        {
          if (!list_value->unsigned_flag)
            tmp_res.set(list_value->value, cs);
          else
            tmp_res.set((ulonglong)list_value->value, cs);
          tmp_str.append(tmp_res);
          if (--no_items != 0)
            tmp_str.append(",");
        };
        table->field[11]->store(tmp_str.ptr(), tmp_str.length(), cs);
        table->field[11]->set_notnull();
      }

      if (part_elem->subpartitions.elements)
      {
        List_iterator<partition_element> sub_it(part_elem->subpartitions);
        partition_element *subpart_elem;
        uint subpart_pos= 0;

        while ((subpart_elem= sub_it++))
        {
          table->field[4]->store(subpart_elem->partition_name,
                                 strlen(subpart_elem->partition_name), cs);
          table->field[4]->set_notnull();
          /* SUBPARTITION_ORDINAL_POSITION */
          table->field[6]->store((longlong) ++subpart_pos, TRUE);
          table->field[6]->set_notnull();

          store_schema_partitions_record(thd, table, show_table, subpart_elem,
                                         file, part_id);
          part_id++;
          if(schema_table_store_record(thd, table))
            DBUG_RETURN(1);
        }
      }
      else
      {
        store_schema_partitions_record(thd, table, show_table, part_elem,
                                       file, part_id);
        part_id++;
        if(schema_table_store_record(thd, table))
          DBUG_RETURN(1);
      }
    }
    DBUG_RETURN(0);
  }
  else
#endif
  {
    store_schema_partitions_record(thd, table, show_table, 0, file, 0);
    if(schema_table_store_record(thd, table))
      DBUG_RETURN(1);
  }
  DBUG_RETURN(0);
}


#ifdef NOT_USED
static interval_type get_real_interval_type(interval_type i_type)
{
  switch (i_type) {
  case INTERVAL_YEAR:
    return INTERVAL_YEAR;

  case INTERVAL_QUARTER:
  case INTERVAL_YEAR_MONTH:
  case INTERVAL_MONTH:
    return INTERVAL_MONTH;

  case INTERVAL_WEEK:
  case INTERVAL_DAY:
    return INTERVAL_DAY;

  case INTERVAL_DAY_HOUR:
  case INTERVAL_HOUR:
    return INTERVAL_HOUR;

  case INTERVAL_DAY_MINUTE:
  case INTERVAL_HOUR_MINUTE:
  case INTERVAL_MINUTE:
    return INTERVAL_MINUTE;

  case INTERVAL_DAY_SECOND:
  case INTERVAL_HOUR_SECOND:
  case INTERVAL_MINUTE_SECOND:
  case INTERVAL_SECOND:
    return INTERVAL_SECOND;

  case INTERVAL_DAY_MICROSECOND:
  case INTERVAL_HOUR_MICROSECOND:
  case INTERVAL_MINUTE_MICROSECOND:
  case INTERVAL_SECOND_MICROSECOND:
  case INTERVAL_MICROSECOND:
    return INTERVAL_MICROSECOND;
  case INTERVAL_LAST:
    DBUG_ASSERT(0);
  }
  DBUG_ASSERT(0);
  return INTERVAL_SECOND;
}

#endif

#ifdef HAVE_EVENT_SCHEDULER
/*
  Loads an event from mysql.event and copies it's data to a row of
  I_S.EVENTS

  Synopsis
    copy_event_to_schema_table()
      thd         Thread
      sch_table   The schema table (information_schema.event)
      event_table The event table to use for loading (mysql.event).

  Returns
    0  OK
    1  Error
*/

int
copy_event_to_schema_table(THD *thd, TABLE *sch_table, TABLE *event_table)
{
  const char *wild= thd->lex->wild ? thd->lex->wild->ptr() : NullS;
  CHARSET_INFO *scs= system_charset_info;
  MYSQL_TIME time;
  Event_timed et;
  DBUG_ENTER("copy_event_to_schema_table");

  restore_record(sch_table, s->default_values);

  if (et.load_from_row(thd, event_table))
  {
    my_error(ER_CANNOT_LOAD_FROM_TABLE, MYF(0), event_table->alias.c_ptr());
    DBUG_RETURN(1);
  }

  if (!(!wild || !wild[0] || !wild_case_compare(scs, et.name.str, wild)))
    DBUG_RETURN(0);

  /*
    Skip events in schemas one does not have access to. The check is
    optimized. It's guaranteed in case of SHOW EVENTS that the user
    has access.
  */
  if (thd->lex->sql_command != SQLCOM_SHOW_EVENTS &&
      check_access(thd, EVENT_ACL, et.dbname.str, 0, 0, 1,
                   is_schema_db(et.dbname.str, et.dbname.length)))
    DBUG_RETURN(0);

  /* ->field[0] is EVENT_CATALOG and is by default NULL */

  sch_table->field[ISE_EVENT_SCHEMA]->
                                store(et.dbname.str, et.dbname.length,scs);
  sch_table->field[ISE_EVENT_NAME]->
                                store(et.name.str, et.name.length, scs);
  sch_table->field[ISE_DEFINER]->
                                store(et.definer.str, et.definer.length, scs);
  const String *tz_name= et.time_zone->get_name();
  sch_table->field[ISE_TIME_ZONE]->
                                store(tz_name->ptr(), tz_name->length(), scs);
  sch_table->field[ISE_EVENT_BODY]->
                                store(STRING_WITH_LEN("SQL"), scs);
  sch_table->field[ISE_EVENT_DEFINITION]->store(
    et.body_utf8.str, et.body_utf8.length, scs);

  /* SQL_MODE */
  {
    LEX_STRING sql_mode;
    sys_var::make_set(thd, et.sql_mode, &sql_mode_typelib, &sql_mode);
    sch_table->field[ISE_SQL_MODE]->
                                store(sql_mode.str, sql_mode.length, scs);
  }

  int not_used=0;

  if (et.expression)
  {
    String show_str;
    /* type */
    sch_table->field[ISE_EVENT_TYPE]->store(STRING_WITH_LEN("RECURRING"), scs);

    if (Events::reconstruct_interval_expression(&show_str, et.interval,
                                                et.expression))
      DBUG_RETURN(1);

    sch_table->field[ISE_INTERVAL_VALUE]->set_notnull();
    sch_table->field[ISE_INTERVAL_VALUE]->
                                store(show_str.ptr(), show_str.length(), scs);

    LEX_STRING *ival= &interval_type_to_name[et.interval];
    sch_table->field[ISE_INTERVAL_FIELD]->set_notnull();
    sch_table->field[ISE_INTERVAL_FIELD]->store(ival->str, ival->length, scs);

    /* starts & ends . STARTS is always set - see sql_yacc.yy */
    et.time_zone->gmt_sec_to_TIME(&time, et.starts);
    sch_table->field[ISE_STARTS]->set_notnull();
    sch_table->field[ISE_STARTS]->store_time(&time);

    if (!et.ends_null)
    {
      et.time_zone->gmt_sec_to_TIME(&time, et.ends);
      sch_table->field[ISE_ENDS]->set_notnull();
      sch_table->field[ISE_ENDS]->store_time(&time);
    }
  }
  else
  {
    /* type */
    sch_table->field[ISE_EVENT_TYPE]->store(STRING_WITH_LEN("ONE TIME"), scs);

    et.time_zone->gmt_sec_to_TIME(&time, et.execute_at);
    sch_table->field[ISE_EXECUTE_AT]->set_notnull();
    sch_table->field[ISE_EXECUTE_AT]->store_time(&time);
  }

  /* status */

  switch (et.status)
  {
    case Event_parse_data::ENABLED:
      sch_table->field[ISE_STATUS]->store(STRING_WITH_LEN("ENABLED"), scs);
      break;
    case Event_parse_data::SLAVESIDE_DISABLED:
      sch_table->field[ISE_STATUS]->store(STRING_WITH_LEN("SLAVESIDE_DISABLED"),
                                          scs);
      break;
    case Event_parse_data::DISABLED:
      sch_table->field[ISE_STATUS]->store(STRING_WITH_LEN("DISABLED"), scs);
      break;
    default:
      DBUG_ASSERT(0);
  }
  sch_table->field[ISE_ORIGINATOR]->store(et.originator, TRUE);

  /* on_completion */
  if (et.on_completion == Event_parse_data::ON_COMPLETION_DROP)
    sch_table->field[ISE_ON_COMPLETION]->
                                store(STRING_WITH_LEN("NOT PRESERVE"), scs);
  else
    sch_table->field[ISE_ON_COMPLETION]->
                                store(STRING_WITH_LEN("PRESERVE"), scs);

  number_to_datetime(et.created, 0, &time, 0, &not_used);
  DBUG_ASSERT(not_used==0);
  sch_table->field[ISE_CREATED]->store_time(&time);

  number_to_datetime(et.modified, 0, &time, 0, &not_used);
  DBUG_ASSERT(not_used==0);
  sch_table->field[ISE_LAST_ALTERED]->store_time(&time);

  if (et.last_executed)
  {
    et.time_zone->gmt_sec_to_TIME(&time, et.last_executed);
    sch_table->field[ISE_LAST_EXECUTED]->set_notnull();
    sch_table->field[ISE_LAST_EXECUTED]->store_time(&time);
  }

  sch_table->field[ISE_EVENT_COMMENT]->
                      store(et.comment.str, et.comment.length, scs);

  sch_table->field[ISE_CLIENT_CS]->set_notnull();
  sch_table->field[ISE_CLIENT_CS]->store(
    et.creation_ctx->get_client_cs()->csname,
    strlen(et.creation_ctx->get_client_cs()->csname),
    scs);

  sch_table->field[ISE_CONNECTION_CL]->set_notnull();
  sch_table->field[ISE_CONNECTION_CL]->store(
    et.creation_ctx->get_connection_cl()->name,
    strlen(et.creation_ctx->get_connection_cl()->name),
    scs);

  sch_table->field[ISE_DB_CL]->set_notnull();
  sch_table->field[ISE_DB_CL]->store(
    et.creation_ctx->get_db_cl()->name,
    strlen(et.creation_ctx->get_db_cl()->name),
    scs);

  if (schema_table_store_record(thd, sch_table))
    DBUG_RETURN(1);

  DBUG_RETURN(0);
}
#endif

int fill_open_tables(THD *thd, TABLE_LIST *tables, COND *cond)
{
  DBUG_ENTER("fill_open_tables");
  const char *wild= thd->lex->wild ? thd->lex->wild->ptr() : NullS;
  TABLE *table= tables->table;
  CHARSET_INFO *cs= system_charset_info;
  OPEN_TABLE_LIST *open_list;
  if (!(open_list=list_open_tables(thd,thd->lex->select_lex.db, wild))
            && thd->is_fatal_error)
    DBUG_RETURN(1);

  for (; open_list ; open_list=open_list->next)
  {
    restore_record(table, s->default_values);
    table->field[0]->store(open_list->db, strlen(open_list->db), cs);
    table->field[1]->store(open_list->table, strlen(open_list->table), cs);
    table->field[2]->store((longlong) open_list->in_use, TRUE);
    table->field[3]->store((longlong) open_list->locked, TRUE);
    if (schema_table_store_record(thd, table))
      DBUG_RETURN(1);
  }
  DBUG_RETURN(0);
}


int fill_variables(THD *thd, TABLE_LIST *tables, COND *cond)
{
  DBUG_ENTER("fill_variables");
  int res= 0;
  LEX *lex= thd->lex;
  const char *wild= lex->wild ? lex->wild->ptr() : NullS;
  enum enum_schema_tables schema_table_idx=
    get_schema_table_idx(tables->schema_table);
  enum enum_var_type option_type= OPT_SESSION;
  bool upper_case_names= (schema_table_idx != SCH_VARIABLES);
  bool sorted_vars= (schema_table_idx == SCH_VARIABLES);

  if (lex->option_type == OPT_GLOBAL ||
      schema_table_idx == SCH_GLOBAL_VARIABLES)
    option_type= OPT_GLOBAL;

  COND *partial_cond= make_cond_for_info_schema(cond, tables);

  rw_rdlock(&LOCK_system_variables_hash);
  res= show_status_array(thd, wild, enumerate_sys_vars(thd, sorted_vars),
                         option_type, NULL, "", tables->table, upper_case_names,
                         partial_cond);
  rw_unlock(&LOCK_system_variables_hash);
  DBUG_RETURN(res);
}


int fill_status(THD *thd, TABLE_LIST *tables, COND *cond)
{
  DBUG_ENTER("fill_status");
  LEX *lex= thd->lex;
  const char *wild= lex->wild ? lex->wild->ptr() : NullS;
  int res= 0;
  STATUS_VAR *tmp1, tmp;
  enum enum_schema_tables schema_table_idx=
    get_schema_table_idx(tables->schema_table);
  enum enum_var_type option_type;
  bool upper_case_names= (schema_table_idx != SCH_STATUS);

  if (schema_table_idx == SCH_STATUS)
  {
    option_type= lex->option_type;
    if (option_type == OPT_GLOBAL)
      tmp1= &tmp;
    else
      tmp1= thd->initial_status_var;
  }
  else if (schema_table_idx == SCH_GLOBAL_STATUS)
  {
    option_type= OPT_GLOBAL;
    tmp1= &tmp;
  }
  else
  {
    option_type= OPT_SESSION;
    tmp1= &thd->status_var;
  }

  COND *partial_cond= make_cond_for_info_schema(cond, tables);
  // Evaluate and cache const subqueries now, before the mutex.
  if (partial_cond)
    partial_cond->val_int();

  pthread_mutex_lock(&LOCK_status);
  if (option_type == OPT_GLOBAL)
    calc_sum_of_all_status(&tmp);
  res= show_status_array(thd, wild,
                         (SHOW_VAR *)all_status_vars.buffer,
                         option_type, tmp1, "", tables->table,
                         upper_case_names, partial_cond);
  pthread_mutex_unlock(&LOCK_status);
  DBUG_RETURN(res);
}


/*
  Fill and store records into I_S.referential_constraints table

  SYNOPSIS
    get_referential_constraints_record()
    thd                 thread handle
    tables              table list struct(processed table)
    table               I_S table
    res                 1 means the error during opening of the processed table
                        0 means processed table is opened without error
    base_name           db name
    file_name           table name

  RETURN
    0	ok
    #   error
*/

static int
get_referential_constraints_record(THD *thd, TABLE_LIST *tables,
                                   TABLE *table, bool res,
                                   LEX_STRING *db_name, LEX_STRING *table_name)
{
  CHARSET_INFO *cs= system_charset_info;
  DBUG_ENTER("get_referential_constraints_record");

  if (res)
  {
    if (thd->is_error())
      push_warning(thd, MYSQL_ERROR::WARN_LEVEL_WARN,
                   thd->main_da.sql_errno(), thd->main_da.message());
    thd->clear_error();
    DBUG_RETURN(0);
  }
  if (!tables->view)
  {
    List<FOREIGN_KEY_INFO> f_key_list;
    TABLE *show_table= tables->table;

    show_table->file->get_foreign_key_list(thd, &f_key_list);
    FOREIGN_KEY_INFO *f_key_info;
    List_iterator_fast<FOREIGN_KEY_INFO> it(f_key_list);
    while ((f_key_info= it++))
    {
      restore_record(table, s->default_values);
      table->field[1]->store(db_name->str, db_name->length, cs);
      table->field[9]->store(table_name->str, table_name->length, cs);
      table->field[2]->store(f_key_info->forein_id->str,
                             f_key_info->forein_id->length, cs);
      table->field[4]->store(f_key_info->referenced_db->str,
                             f_key_info->referenced_db->length, cs);
      table->field[10]->store(f_key_info->referenced_table->str,
                             f_key_info->referenced_table->length, cs);
      if (f_key_info->referenced_key_name)
      {
        table->field[5]->store(f_key_info->referenced_key_name->str,
                               f_key_info->referenced_key_name->length, cs);
        table->field[5]->set_notnull();
      }
      else
        table->field[5]->set_null();
      table->field[6]->store(STRING_WITH_LEN("NONE"), cs);
      table->field[7]->store(f_key_info->update_method->str,
                             f_key_info->update_method->length, cs);
      table->field[8]->store(f_key_info->delete_method->str,
                             f_key_info->delete_method->length, cs);
      if (schema_table_store_record(thd, table))
        DBUG_RETURN(1);
    }
  }
  DBUG_RETURN(0);
}

struct schema_table_ref
{
  const char *table_name;
  ST_SCHEMA_TABLE *schema_table;
};

ST_FIELD_INFO user_stats_fields_info[]=
{
  {"USER", USERNAME_LENGTH, MYSQL_TYPE_STRING, 0, 0, "User", SKIP_OPEN_TABLE},
  {"TOTAL_CONNECTIONS", MY_INT32_NUM_DECIMAL_DIGITS, MYSQL_TYPE_LONG, 0, 0, "Total_connections",SKIP_OPEN_TABLE},
  {"CONCURRENT_CONNECTIONS", MY_INT32_NUM_DECIMAL_DIGITS, MYSQL_TYPE_LONG, 0, 0, "Concurrent_connections",SKIP_OPEN_TABLE},
  {"CONNECTED_TIME", MY_INT32_NUM_DECIMAL_DIGITS, MYSQL_TYPE_LONG, 0, 0, "Connected_time",SKIP_OPEN_TABLE},
  {"BUSY_TIME", MY_INT64_NUM_DECIMAL_DIGITS, MYSQL_TYPE_DOUBLE, 0, 0, "Busy_time",SKIP_OPEN_TABLE},
  {"CPU_TIME", MY_INT64_NUM_DECIMAL_DIGITS, MYSQL_TYPE_DOUBLE, 0, 0, "Cpu_time",SKIP_OPEN_TABLE},
  {"BYTES_RECEIVED", MY_INT64_NUM_DECIMAL_DIGITS, MYSQL_TYPE_LONGLONG, 0, 0, "Bytes_received",SKIP_OPEN_TABLE},
  {"BYTES_SENT", MY_INT64_NUM_DECIMAL_DIGITS, MYSQL_TYPE_LONGLONG, 0, 0, "Bytes_sent",SKIP_OPEN_TABLE},
  {"BINLOG_BYTES_WRITTEN", MY_INT64_NUM_DECIMAL_DIGITS, MYSQL_TYPE_LONGLONG, 0, 0, "Binlog_bytes_written",SKIP_OPEN_TABLE},
  {"ROWS_READ", MY_INT64_NUM_DECIMAL_DIGITS, MYSQL_TYPE_LONGLONG, 0, 0, "Rows_read",SKIP_OPEN_TABLE},
  {"ROWS_SENT", MY_INT64_NUM_DECIMAL_DIGITS, MYSQL_TYPE_LONGLONG, 0, 0, "Rows_sent",SKIP_OPEN_TABLE},
  {"ROWS_DELETED", MY_INT64_NUM_DECIMAL_DIGITS, MYSQL_TYPE_LONGLONG, 0, 0, "Rows_deleted",SKIP_OPEN_TABLE},
  {"ROWS_INSERTED", MY_INT64_NUM_DECIMAL_DIGITS, MYSQL_TYPE_LONGLONG, 0, 0, "Rows_inserted",SKIP_OPEN_TABLE},
  {"ROWS_UPDATED", MY_INT64_NUM_DECIMAL_DIGITS, MYSQL_TYPE_LONGLONG, 0, 0, "Rows_updated",SKIP_OPEN_TABLE},
  {"SELECT_COMMANDS", MY_INT64_NUM_DECIMAL_DIGITS, MYSQL_TYPE_LONGLONG, 0, 0, "Select_commands",SKIP_OPEN_TABLE},
  {"UPDATE_COMMANDS", MY_INT64_NUM_DECIMAL_DIGITS, MYSQL_TYPE_LONGLONG, 0, 0, "Update_commands",SKIP_OPEN_TABLE},
  {"OTHER_COMMANDS", MY_INT64_NUM_DECIMAL_DIGITS, MYSQL_TYPE_LONGLONG, 0, 0, "Other_commands",SKIP_OPEN_TABLE},
  {"COMMIT_TRANSACTIONS", MY_INT64_NUM_DECIMAL_DIGITS, MYSQL_TYPE_LONGLONG, 0, 0, "Commit_transactions",SKIP_OPEN_TABLE},
  {"ROLLBACK_TRANSACTIONS", MY_INT64_NUM_DECIMAL_DIGITS, MYSQL_TYPE_LONGLONG, 0, 0, "Rollback_transactions",SKIP_OPEN_TABLE},
  {"DENIED_CONNECTIONS", MY_INT64_NUM_DECIMAL_DIGITS, MYSQL_TYPE_LONGLONG, 0, 0, "Denied_connections",SKIP_OPEN_TABLE},
  {"LOST_CONNECTIONS", MY_INT64_NUM_DECIMAL_DIGITS, MYSQL_TYPE_LONGLONG, 0, 0, "Lost_connections",SKIP_OPEN_TABLE},
  {"ACCESS_DENIED", MY_INT64_NUM_DECIMAL_DIGITS, MYSQL_TYPE_LONGLONG, 0, 0, "Access_denied",SKIP_OPEN_TABLE},
  {"EMPTY_QUERIES", MY_INT64_NUM_DECIMAL_DIGITS, MYSQL_TYPE_LONGLONG, 0, 0, "Empty_queries",SKIP_OPEN_TABLE},
  {0, 0, MYSQL_TYPE_STRING, 0, 0, 0, 0}
};

ST_FIELD_INFO client_stats_fields_info[]=
{
  {"CLIENT", LIST_PROCESS_HOST_LEN, MYSQL_TYPE_STRING, 0, 0, "Client",SKIP_OPEN_TABLE},
  {"TOTAL_CONNECTIONS", MY_INT64_NUM_DECIMAL_DIGITS, MYSQL_TYPE_LONGLONG, 0, 0, "Total_connections",SKIP_OPEN_TABLE},
  {"CONCURRENT_CONNECTIONS", MY_INT64_NUM_DECIMAL_DIGITS, MYSQL_TYPE_LONGLONG, 0, 0, "Concurrent_connections",SKIP_OPEN_TABLE},
  {"CONNECTED_TIME", MY_INT64_NUM_DECIMAL_DIGITS, MYSQL_TYPE_LONGLONG, 0, 0, "Connected_time",SKIP_OPEN_TABLE},
  {"BUSY_TIME", MY_INT64_NUM_DECIMAL_DIGITS, MYSQL_TYPE_DOUBLE, 0, 0, "Busy_time",SKIP_OPEN_TABLE},
  {"CPU_TIME", MY_INT64_NUM_DECIMAL_DIGITS, MYSQL_TYPE_DOUBLE, 0, 0, "Cpu_time",SKIP_OPEN_TABLE},
  {"BYTES_RECEIVED", MY_INT64_NUM_DECIMAL_DIGITS, MYSQL_TYPE_LONGLONG, 0, 0, "Bytes_received",SKIP_OPEN_TABLE},
  {"BYTES_SENT", MY_INT64_NUM_DECIMAL_DIGITS, MYSQL_TYPE_LONGLONG, 0, 0, "Bytes_sent",SKIP_OPEN_TABLE},
  {"BINLOG_BYTES_WRITTEN", MY_INT64_NUM_DECIMAL_DIGITS, MYSQL_TYPE_LONGLONG, 0, 0, "Binlog_bytes_written",SKIP_OPEN_TABLE},
  {"ROWS_READ", MY_INT64_NUM_DECIMAL_DIGITS, MYSQL_TYPE_LONGLONG, 0, 0, "Rows_read",SKIP_OPEN_TABLE},
  {"ROWS_SENT", MY_INT64_NUM_DECIMAL_DIGITS, MYSQL_TYPE_LONGLONG, 0, 0, "Rows_sent",SKIP_OPEN_TABLE},
  {"ROWS_DELETED", MY_INT64_NUM_DECIMAL_DIGITS, MYSQL_TYPE_LONGLONG, 0, 0, "Rows_deleted",SKIP_OPEN_TABLE},
  {"ROWS_INSERTED", MY_INT64_NUM_DECIMAL_DIGITS, MYSQL_TYPE_LONGLONG, 0, 0, "Rows_inserted",SKIP_OPEN_TABLE},
  {"ROWS_UPDATED", MY_INT64_NUM_DECIMAL_DIGITS, MYSQL_TYPE_LONGLONG, 0, 0, "Rows_updated",SKIP_OPEN_TABLE},
  {"SELECT_COMMANDS", MY_INT64_NUM_DECIMAL_DIGITS, MYSQL_TYPE_LONGLONG, 0, 0, "Select_commands",SKIP_OPEN_TABLE},
  {"UPDATE_COMMANDS", MY_INT64_NUM_DECIMAL_DIGITS, MYSQL_TYPE_LONGLONG, 0, 0, "Update_commands",SKIP_OPEN_TABLE},
  {"OTHER_COMMANDS", MY_INT64_NUM_DECIMAL_DIGITS, MYSQL_TYPE_LONGLONG, 0, 0, "Other_commands",SKIP_OPEN_TABLE},
  {"COMMIT_TRANSACTIONS", MY_INT64_NUM_DECIMAL_DIGITS, MYSQL_TYPE_LONGLONG, 0, 0, "Commit_transactions",SKIP_OPEN_TABLE},
  {"ROLLBACK_TRANSACTIONS", MY_INT64_NUM_DECIMAL_DIGITS, MYSQL_TYPE_LONGLONG, 0, 0, "Rollback_transactions",SKIP_OPEN_TABLE},
  {"DENIED_CONNECTIONS", MY_INT64_NUM_DECIMAL_DIGITS, MYSQL_TYPE_LONGLONG, 0, 0, "Denied_connections",SKIP_OPEN_TABLE},
  {"LOST_CONNECTIONS", MY_INT64_NUM_DECIMAL_DIGITS, MYSQL_TYPE_LONGLONG, 0, 0, "Lost_connections",SKIP_OPEN_TABLE},
  {"ACCESS_DENIED", MY_INT64_NUM_DECIMAL_DIGITS, MYSQL_TYPE_LONGLONG, 0, 0, "Access_denied",SKIP_OPEN_TABLE},
  {"EMPTY_QUERIES", MY_INT64_NUM_DECIMAL_DIGITS, MYSQL_TYPE_LONGLONG, 0, 0, "Empty_queries",SKIP_OPEN_TABLE},
  {0, 0, MYSQL_TYPE_STRING, 0, 0, 0, 0}
};


ST_FIELD_INFO table_stats_fields_info[]=
{
  {"TABLE_SCHEMA", NAME_LEN, MYSQL_TYPE_STRING, 0, 0, "Table_schema",SKIP_OPEN_TABLE},
  {"TABLE_NAME", NAME_LEN, MYSQL_TYPE_STRING, 0, 0, "Table_name",SKIP_OPEN_TABLE},
  {"ROWS_READ", MY_INT64_NUM_DECIMAL_DIGITS, MYSQL_TYPE_LONGLONG, 0, 0, "Rows_read",SKIP_OPEN_TABLE},
  {"ROWS_CHANGED", MY_INT64_NUM_DECIMAL_DIGITS, MYSQL_TYPE_LONGLONG, 0, 0, "Rows_changed",SKIP_OPEN_TABLE},
  {"ROWS_CHANGED_X_INDEXES", MY_INT64_NUM_DECIMAL_DIGITS, MYSQL_TYPE_LONGLONG, 0, 0, "Rows_changed_x_#indexes",SKIP_OPEN_TABLE},
  {0, 0, MYSQL_TYPE_STRING, 0, 0, 0, 0}
};

ST_FIELD_INFO index_stats_fields_info[]=
{
  {"TABLE_SCHEMA", NAME_LEN, MYSQL_TYPE_STRING, 0, 0, "Table_schema",SKIP_OPEN_TABLE},
  {"TABLE_NAME", NAME_LEN, MYSQL_TYPE_STRING, 0, 0, "Table_name",SKIP_OPEN_TABLE},
  {"INDEX_NAME", NAME_LEN, MYSQL_TYPE_STRING, 0, 0, "Index_name",SKIP_OPEN_TABLE},
  {"ROWS_READ", MY_INT64_NUM_DECIMAL_DIGITS, MYSQL_TYPE_LONGLONG, 0, 0, "Rows_read",SKIP_OPEN_TABLE},
  {0, 0, MYSQL_TYPE_STRING, 0, 0, 0,0}
};

/*
  Find schema_tables elment by name

  SYNOPSIS
    find_schema_table_in_plugin()
    thd                 thread handler
    plugin              plugin
    table_name          table name

  RETURN
    0	table not found
    1   found the schema table
*/
static my_bool find_schema_table_in_plugin(THD *thd, plugin_ref plugin,
                                           void* p_table)
{
  schema_table_ref *p_schema_table= (schema_table_ref *)p_table;
  const char* table_name= p_schema_table->table_name;
  ST_SCHEMA_TABLE *schema_table= plugin_data(plugin, ST_SCHEMA_TABLE *);
  DBUG_ENTER("find_schema_table_in_plugin");

  if (!my_strcasecmp(system_charset_info,
                     schema_table->table_name,
                     table_name)) {
    p_schema_table->schema_table= schema_table;
    DBUG_RETURN(1);
  }

  DBUG_RETURN(0);
}


/*
  Find schema_tables elment by name

  SYNOPSIS
    find_schema_table()
    thd                 thread handler
    table_name          table name

  RETURN
    0	table not found
    #   pointer to 'schema_tables' element
*/

ST_SCHEMA_TABLE *find_schema_table(THD *thd, const char* table_name)
{
  schema_table_ref schema_table_a;
  ST_SCHEMA_TABLE *schema_table= schema_tables;
  DBUG_ENTER("find_schema_table");

  for (; schema_table->table_name; schema_table++)
  {
    if (!my_strcasecmp(system_charset_info,
                       schema_table->table_name,
                       table_name))
      DBUG_RETURN(schema_table);
  }

  schema_table_a.table_name= table_name;
  if (plugin_foreach(thd, find_schema_table_in_plugin,
                     MYSQL_INFORMATION_SCHEMA_PLUGIN, &schema_table_a))
    DBUG_RETURN(schema_table_a.schema_table);

  DBUG_RETURN(NULL);
}


ST_SCHEMA_TABLE *get_schema_table(enum enum_schema_tables schema_table_idx)
{
  return &schema_tables[schema_table_idx];
}


/**
  Create information_schema table using schema_table data.

  @note
    For MYSQL_TYPE_DECIMAL fields only, the field_length member has encoded
    into it two numbers, based on modulus of base-10 numbers.  In the ones
    position is the number of decimals.  Tens position is unused.  In the
    hundreds and thousands position is a two-digit decimal number representing
    length.  Encode this value with  (length*100)+decimals  , where
    0<decimals<10 and 0<=length<100 .

  @param
    thd	       	          thread handler

  @param table_list Used to pass I_S table information(fields info, tables
  parameters etc) and table name.

  @retval  \#             Pointer to created table
  @retval  NULL           Can't create table
*/

TABLE *create_schema_table(THD *thd, TABLE_LIST *table_list)
{
  int field_count= 0;
  Item *item;
  TABLE *table;
  List<Item> field_list;
  ST_SCHEMA_TABLE *schema_table= table_list->schema_table;
  ST_FIELD_INFO *fields_info= schema_table->fields_info;
  CHARSET_INFO *cs= system_charset_info;
  DBUG_ENTER("create_schema_table");

  for (; fields_info->field_name; fields_info++)
  {
    switch (fields_info->field_type) {
    case MYSQL_TYPE_TINY:
    case MYSQL_TYPE_LONG:
    case MYSQL_TYPE_SHORT:
    case MYSQL_TYPE_LONGLONG:
    case MYSQL_TYPE_INT24:
      if (!(item= new Item_return_int(fields_info->field_name,
                                      fields_info->field_length,
                                      fields_info->field_type,
                                      fields_info->value)))
      {
        DBUG_RETURN(0);
      }
      item->unsigned_flag= (fields_info->field_flags & MY_I_S_UNSIGNED);
      break;
    case MYSQL_TYPE_DATE:
      if (!(item=new Item_return_date_time(fields_info->field_name,
                                           strlen(fields_info->field_name),
                                           fields_info->field_type)))
        DBUG_RETURN(0);
      break;
    case MYSQL_TYPE_TIME:
      if (!(item=new Item_return_date_time(fields_info->field_name,
                                           strlen(fields_info->field_name),
                                           fields_info->field_type)))
        DBUG_RETURN(0);
      break;
    case MYSQL_TYPE_TIMESTAMP:
    case MYSQL_TYPE_DATETIME:
      if (!(item=new Item_return_date_time(fields_info->field_name,
                                           strlen(fields_info->field_name),
                                           fields_info->field_type)))
        DBUG_RETURN(0);
      break;
    case MYSQL_TYPE_FLOAT:
    case MYSQL_TYPE_DOUBLE:
      if ((item= new Item_float(fields_info->field_name, 0.0, NOT_FIXED_DEC,
                           fields_info->field_length)) == NULL)
        DBUG_RETURN(NULL);
      break;
    case MYSQL_TYPE_DECIMAL:
    case MYSQL_TYPE_NEWDECIMAL:
      if (!(item= new Item_decimal((longlong) fields_info->value, false)))
      {
        DBUG_RETURN(0);
      }
      /*
        Create a type holder, as we want the type of the item to defined
        the type of the object, not the value
      */
      if (!(item= new Item_type_holder(thd, item)))
        DBUG_RETURN(0);
      item->unsigned_flag= (fields_info->field_flags & MY_I_S_UNSIGNED);
      item->decimals= fields_info->field_length%10;
      item->max_length= (fields_info->field_length/100)%100;
      if (item->unsigned_flag == 0)
        item->max_length+= 1;
      if (item->decimals > 0)
        item->max_length+= 1;
      item->set_name(fields_info->field_name,
                     strlen(fields_info->field_name), cs);
      break;
    case MYSQL_TYPE_TINY_BLOB:
    case MYSQL_TYPE_MEDIUM_BLOB:
    case MYSQL_TYPE_LONG_BLOB:
    case MYSQL_TYPE_BLOB:
      if (!(item= new Item_blob(fields_info->field_name,
                                fields_info->field_length)))
      {
        DBUG_RETURN(0);
      }
      break;
    default:
      /* Don't let unimplemented types pass through. Could be a grave error. */
      DBUG_ASSERT(fields_info->field_type == MYSQL_TYPE_STRING);

      if (!(item= new Item_empty_string("", fields_info->field_length, cs)))
      {
        DBUG_RETURN(0);
      }
      item->set_name(fields_info->field_name,
                     strlen(fields_info->field_name), cs);
      break;
    }
    field_list.push_back(item);
    item->maybe_null= (fields_info->field_flags & MY_I_S_MAYBE_NULL);
    field_count++;
  }
  TMP_TABLE_PARAM *tmp_table_param =
    (TMP_TABLE_PARAM*) (thd->alloc(sizeof(TMP_TABLE_PARAM)));
  tmp_table_param->init();
  tmp_table_param->table_charset= cs;
  tmp_table_param->field_count= field_count;
  tmp_table_param->schema_table= 1;
  SELECT_LEX *select_lex= thd->lex->current_select;
  if (!(table= create_tmp_table(thd, tmp_table_param,
                                field_list, (ORDER*) 0, 0, 0,
                                (select_lex->options | thd->options |
                                 TMP_TABLE_ALL_COLUMNS),
                                HA_POS_ERROR, table_list->alias)))
    DBUG_RETURN(0);
  my_bitmap_map* bitmaps=
    (my_bitmap_map*) thd->alloc(bitmap_buffer_size(field_count));
  bitmap_init(&table->def_read_set, (my_bitmap_map*) bitmaps, field_count,
              FALSE);
  table->read_set= &table->def_read_set;
  bitmap_clear_all(table->read_set);
  table_list->schema_table_param= tmp_table_param;
  DBUG_RETURN(table);
}


/*
  For old SHOW compatibility. It is used when
  old SHOW doesn't have generated column names
  Make list of fields for SHOW

  SYNOPSIS
    make_old_format()
    thd			thread handler
    schema_table        pointer to 'schema_tables' element

  RETURN
   1	error
   0	success
*/

int make_old_format(THD *thd, ST_SCHEMA_TABLE *schema_table)
{
  ST_FIELD_INFO *field_info= schema_table->fields_info;
  Name_resolution_context *context= &thd->lex->select_lex.context;
  for (; field_info->field_name; field_info++)
  {
    if (field_info->old_name)
    {
      Item_field *field= new Item_field(context,
                                        NullS, NullS, field_info->field_name);
      if (field)
      {
        field->set_name(field_info->old_name,
                        strlen(field_info->old_name),
                        system_charset_info);
        if (add_item_to_list(thd, field))
          return 1;
      }
    }
  }
  return 0;
}


int make_schemata_old_format(THD *thd, ST_SCHEMA_TABLE *schema_table)
{
  char tmp[128];
  LEX *lex= thd->lex;
  SELECT_LEX *sel= lex->current_select;
  Name_resolution_context *context= &sel->context;

  if (!sel->item_list.elements)
  {
    ST_FIELD_INFO *field_info= &schema_table->fields_info[1];
    String buffer(tmp,sizeof(tmp), system_charset_info);
    Item_field *field= new Item_field(context,
                                      NullS, NullS, field_info->field_name);
    if (!field || add_item_to_list(thd, field))
      return 1;
    buffer.length(0);
    buffer.append(field_info->old_name);
    if (lex->wild && lex->wild->ptr())
    {
      buffer.append(STRING_WITH_LEN(" ("));
      buffer.append(lex->wild->ptr());
      buffer.append(')');
    }
    field->set_name(buffer.ptr(), buffer.length(), system_charset_info);
  }
  return 0;
}


int make_table_names_old_format(THD *thd, ST_SCHEMA_TABLE *schema_table)
{
  char tmp[128];
  String buffer(tmp,sizeof(tmp), thd->charset());
  LEX *lex= thd->lex;
  Name_resolution_context *context= &lex->select_lex.context;

  ST_FIELD_INFO *field_info= &schema_table->fields_info[2];
  buffer.length(0);
  buffer.append(field_info->old_name);
  buffer.append(lex->select_lex.db);
  if (lex->wild && lex->wild->ptr())
  {
    buffer.append(STRING_WITH_LEN(" ("));
    buffer.append(lex->wild->ptr());
    buffer.append(')');
  }
  Item_field *field= new Item_field(context,
                                    NullS, NullS, field_info->field_name);
  if (add_item_to_list(thd, field))
    return 1;
  field->set_name(buffer.ptr(), buffer.length(), system_charset_info);
  if (thd->lex->verbose)
  {
    field->set_name(buffer.ptr(), buffer.length(), system_charset_info);
    field_info= &schema_table->fields_info[3];
    field= new Item_field(context, NullS, NullS, field_info->field_name);
    if (add_item_to_list(thd, field))
      return 1;
    field->set_name(field_info->old_name, strlen(field_info->old_name),
                    system_charset_info);
  }
  return 0;
}


int make_columns_old_format(THD *thd, ST_SCHEMA_TABLE *schema_table)
{
  int fields_arr[]= {3, 15, 14, 6, 16, 5, 17, 18, 19, -1};
  int *field_num= fields_arr;
  ST_FIELD_INFO *field_info;
  Name_resolution_context *context= &thd->lex->select_lex.context;

  for (; *field_num >= 0; field_num++)
  {
    field_info= &schema_table->fields_info[*field_num];
    if (!thd->lex->verbose && (*field_num == 14 ||
                               *field_num == 18 ||
                               *field_num == 19))
      continue;
    Item_field *field= new Item_field(context,
                                      NullS, NullS, field_info->field_name);
    if (field)
    {
      field->set_name(field_info->old_name,
                      strlen(field_info->old_name),
                      system_charset_info);
      if (add_item_to_list(thd, field))
        return 1;
    }
  }
  return 0;
}


int make_character_sets_old_format(THD *thd, ST_SCHEMA_TABLE *schema_table)
{
  int fields_arr[]= {0, 2, 1, 3, -1};
  int *field_num= fields_arr;
  ST_FIELD_INFO *field_info;
  Name_resolution_context *context= &thd->lex->select_lex.context;

  for (; *field_num >= 0; field_num++)
  {
    field_info= &schema_table->fields_info[*field_num];
    Item_field *field= new Item_field(context,
                                      NullS, NullS, field_info->field_name);
    if (field)
    {
      field->set_name(field_info->old_name,
                      strlen(field_info->old_name),
                      system_charset_info);
      if (add_item_to_list(thd, field))
        return 1;
    }
  }
  return 0;
}


int make_proc_old_format(THD *thd, ST_SCHEMA_TABLE *schema_table)
{
  int fields_arr[]= {2, 3, 4, 19, 16, 15, 14, 18, 20, 21, 22, -1};
  int *field_num= fields_arr;
  ST_FIELD_INFO *field_info;
  Name_resolution_context *context= &thd->lex->select_lex.context;

  for (; *field_num >= 0; field_num++)
  {
    field_info= &schema_table->fields_info[*field_num];
    Item_field *field= new Item_field(context,
                                      NullS, NullS, field_info->field_name);
    if (field)
    {
      field->set_name(field_info->old_name,
                      strlen(field_info->old_name),
                      system_charset_info);
      if (add_item_to_list(thd, field))
        return 1;
    }
  }
  return 0;
}


/*
  Create information_schema table

  SYNOPSIS
  mysql_schema_table()
    thd                thread handler
    lex                pointer to LEX
    table_list         pointer to table_list

  RETURN
    0	success
    1   error
*/

int mysql_schema_table(THD *thd, LEX *lex, TABLE_LIST *table_list)
{
  TABLE *table;
  DBUG_ENTER("mysql_schema_table");
  if (!(table= table_list->schema_table->create_table(thd, table_list)))
    DBUG_RETURN(1);
  table->s->tmp_table= SYSTEM_TMP_TABLE;
  table->grant.privilege= SELECT_ACL;
  /*
    This test is necessary to make
    case insensitive file systems +
    upper case table names(information schema tables) +
    views
    working correctly
  */
  if (table_list->schema_table_name)
    table->alias_name_used= my_strcasecmp(table_alias_charset,
                                          table_list->schema_table_name,
                                          table_list->alias);
  table_list->table_name= table->s->table_name.str;
  table_list->table_name_length= table->s->table_name.length;
  table_list->table= table;
  table->next= thd->derived_tables;
  thd->derived_tables= table;
  table_list->select_lex->options |= OPTION_SCHEMA_TABLE;
  lex->safe_to_cache_query= 0;

  if (table_list->schema_table_reformed) // show command
  {
    SELECT_LEX *sel= lex->current_select;
    Item *item;
    Field_translator *transl, *org_transl;

    if (table_list->field_translation)
    {
      Field_translator *end= table_list->field_translation_end;
      for (transl= table_list->field_translation; transl < end; transl++)
      {
        if (!transl->item->fixed &&
            transl->item->fix_fields(thd, &transl->item))
          DBUG_RETURN(1);
      }
      DBUG_RETURN(0);
    }
    List_iterator_fast<Item> it(sel->item_list);
    if (!(transl=
          (Field_translator*)(thd->stmt_arena->
                              alloc(sel->item_list.elements *
                                    sizeof(Field_translator)))))
    {
      DBUG_RETURN(1);
    }
    for (org_transl= transl; (item= it++); transl++)
    {
      transl->item= item;
      transl->name= item->name;
      if (!item->fixed && item->fix_fields(thd, &transl->item))
      {
        DBUG_RETURN(1);
      }
    }
    table_list->field_translation= org_transl;
    table_list->field_translation_end= transl;
  }

  DBUG_RETURN(0);
}


/*
  Generate select from information_schema table

  SYNOPSIS
    make_schema_select()
    thd                  thread handler
    sel                  pointer to SELECT_LEX
    schema_table_idx     index of 'schema_tables' element

  RETURN
    0	success
    1   error
*/

int make_schema_select(THD *thd, SELECT_LEX *sel,
		       enum enum_schema_tables schema_table_idx)
{
  ST_SCHEMA_TABLE *schema_table= get_schema_table(schema_table_idx);
  LEX_STRING db, table;
  DBUG_ENTER("make_schema_select");
  DBUG_PRINT("enter", ("mysql_schema_select: %s", schema_table->table_name));
  /*
     We have to make non const db_name & table_name
     because of lower_case_table_names
  */
  thd->make_lex_string(&db, INFORMATION_SCHEMA_NAME.str,
                       INFORMATION_SCHEMA_NAME.length, 0);
  thd->make_lex_string(&table, schema_table->table_name,
                       strlen(schema_table->table_name), 0);
  if (schema_table->old_format(thd, schema_table) ||   /* Handle old syntax */
      !sel->add_table_to_list(thd, new Table_ident(thd, db, table, 0),
                              0, 0, TL_READ))
  {
    DBUG_RETURN(1);
  }
  DBUG_RETURN(0);
}


/*
  Fill temporary schema tables before SELECT

  SYNOPSIS
    get_schema_tables_result()
    join  join which use schema tables
    executed_place place where I_S table processed

  RETURN
    FALSE success
    TRUE  error
*/

bool get_schema_tables_result(JOIN *join,
                              enum enum_schema_table_state executed_place)
{
  THD *thd= join->thd;
  LEX *lex= thd->lex;
  bool result= 0;
  DBUG_ENTER("get_schema_tables_result");

  thd->no_warnings_for_error= 1;
  for (JOIN_TAB *tab= first_linear_tab(join, WITH_CONST_TABLES); 
       tab; 
       tab= next_linear_tab(join, tab, WITHOUT_BUSH_ROOTS))
  {
    if (!tab->table || !tab->table->pos_in_table_list)
      break;

    TABLE_LIST *table_list= tab->table->pos_in_table_list;
    if (table_list->schema_table && thd->fill_information_schema_tables())
    {
      bool is_subselect= (&lex->unit != lex->current_select->master_unit() &&
                          lex->current_select->master_unit()->item);

      /* A value of 0 indicates a dummy implementation */
      if (table_list->schema_table->fill_table == 0)
        continue;

      /* skip I_S optimizations specific to get_all_tables */
      if (thd->lex->describe &&
          (table_list->schema_table->fill_table != get_all_tables))
        continue;

      /*
        If schema table is already processed and
        the statement is not a subselect then
        we don't need to fill this table again.
        If schema table is already processed and
        schema_table_state != executed_place then
        table is already processed and
        we should skip second data processing.
      */
      if (table_list->schema_table_state &&
          (!is_subselect || table_list->schema_table_state != executed_place))
        continue;

      /*
        if table is used in a subselect and
        table has been processed earlier with the same
        'executed_place' value then we should refresh the table.
      */
      if (table_list->schema_table_state && is_subselect)
      {
        table_list->table->file->extra(HA_EXTRA_NO_CACHE);
        table_list->table->file->extra(HA_EXTRA_RESET_STATE);
        table_list->table->file->ha_delete_all_rows();
        free_io_cache(table_list->table);
        filesort_free_buffers(table_list->table,1);
        table_list->table->null_row= 0;
      }
      else
        table_list->table->file->stats.records= 0;

      if (table_list->schema_table->fill_table(thd, table_list,
                                               tab->select_cond))
      {
        result= 1;
        join->error= 1;
        tab->read_record.table->file= table_list->table->file;
        table_list->schema_table_state= executed_place;
        if (!thd->is_error())
          my_error(ER_UNKNOWN_ERROR, MYF(0));
        break;
      }
      tab->read_record.table->file= table_list->table->file;
      table_list->schema_table_state= executed_place;
    }
  }
  thd->no_warnings_for_error= 0;
  DBUG_RETURN(result);
}

struct run_hton_fill_schema_files_args
{
  TABLE_LIST *tables;
  COND *cond;
};

static my_bool run_hton_fill_schema_files(THD *thd, plugin_ref plugin,
                                          void *arg)
{
  struct run_hton_fill_schema_files_args *args=
    (run_hton_fill_schema_files_args *) arg;
  handlerton *hton= plugin_data(plugin, handlerton *);
  if(hton->fill_files_table && hton->state == SHOW_OPTION_YES)
    hton->fill_files_table(hton, thd, args->tables, args->cond);
  return false;
}

int fill_schema_files(THD *thd, TABLE_LIST *tables, COND *cond)
{
  DBUG_ENTER("fill_schema_files");

  struct run_hton_fill_schema_files_args args;
  args.tables= tables;
  args.cond= cond;

  plugin_foreach(thd, run_hton_fill_schema_files,
                 MYSQL_STORAGE_ENGINE_PLUGIN, &args);

  DBUG_RETURN(0);
}


static
int store_key_cache_table_record(THD *thd, TABLE *table,
                                 const char *name, uint name_length,
                                 KEY_CACHE *key_cache,
                                 uint partitions, uint partition_no)
{
  KEY_CACHE_STATISTICS keycache_stats;
  uint err;
  DBUG_ENTER("store_key_cache_table_record");

  get_key_cache_statistics(key_cache, partition_no, &keycache_stats);

  if (!key_cache->key_cache_inited || keycache_stats.mem_size == 0)
    DBUG_RETURN(0);

  restore_record(table, s->default_values);
  table->field[0]->store(name, name_length, system_charset_info);
  if (partitions == 0)
    table->field[1]->set_null();
  else
  {
    table->field[1]->set_notnull(); 
    table->field[1]->store((long) partitions, TRUE);
  }

  if (partition_no == 0)
    table->field[2]->set_null();
  else
  {
    table->field[2]->set_notnull();
    table->field[2]->store((long) partition_no, TRUE);
  }
  table->field[3]->store(keycache_stats.mem_size, TRUE);
  table->field[4]->store(keycache_stats.block_size, TRUE);
  table->field[5]->store(keycache_stats.blocks_used, TRUE);
  table->field[6]->store(keycache_stats.blocks_unused, TRUE);
  table->field[7]->store(keycache_stats.blocks_changed, TRUE);
  table->field[8]->store(keycache_stats.read_requests, TRUE);
  table->field[9]->store(keycache_stats.reads, TRUE);
  table->field[10]->store(keycache_stats.write_requests, TRUE);
  table->field[11]->store(keycache_stats.writes, TRUE);

  err= schema_table_store_record(thd, table);
  DBUG_RETURN(err);
}


int fill_key_cache_tables(THD *thd, TABLE_LIST *tables, COND *cond)
{
  TABLE *table= tables->table;
  I_List_iterator<NAMED_LIST> it(key_caches);
  NAMED_LIST *element;
  DBUG_ENTER("fill_key_cache_tables");

  while ((element= it++))
  {
    KEY_CACHE *key_cache= (KEY_CACHE *) element->data;

    if (!key_cache->key_cache_inited)
      continue;

    uint partitions= key_cache->partitions;    
    DBUG_ASSERT(partitions <= MAX_KEY_CACHE_PARTITIONS);

    if (partitions)
    {
      for (uint i= 0; i < partitions; i++)
      {
        if (store_key_cache_table_record(thd, table,
                                         element->name, element->name_length, 
                                         key_cache, partitions, i+1))
	  DBUG_RETURN(1);
      }
    }

    if (store_key_cache_table_record(thd, table, 
                                     element->name, element->name_length,
                                     key_cache, partitions, 0))
      DBUG_RETURN(1);
  }
  DBUG_RETURN(0);
}


ST_FIELD_INFO schema_fields_info[]=
{
  {"CATALOG_NAME", FN_REFLEN, MYSQL_TYPE_STRING, 0, 1, 0, SKIP_OPEN_TABLE},
  {"SCHEMA_NAME", NAME_CHAR_LEN, MYSQL_TYPE_STRING, 0, 0, "Database",
   SKIP_OPEN_TABLE},
  {"DEFAULT_CHARACTER_SET_NAME", MY_CS_NAME_SIZE, MYSQL_TYPE_STRING, 0, 0, 0,
   SKIP_OPEN_TABLE},
  {"DEFAULT_COLLATION_NAME", MY_CS_NAME_SIZE, MYSQL_TYPE_STRING, 0, 0, 0,
   SKIP_OPEN_TABLE},
  {"SQL_PATH", FN_REFLEN, MYSQL_TYPE_STRING, 0, 1, 0, SKIP_OPEN_TABLE},
  {0, 0, MYSQL_TYPE_STRING, 0, 0, 0, SKIP_OPEN_TABLE}
};


ST_FIELD_INFO tables_fields_info[]=
{
  {"TABLE_CATALOG", FN_REFLEN, MYSQL_TYPE_STRING, 0, 1, 0, SKIP_OPEN_TABLE},
  {"TABLE_SCHEMA", NAME_CHAR_LEN, MYSQL_TYPE_STRING, 0, 0, 0, SKIP_OPEN_TABLE},
  {"TABLE_NAME", NAME_CHAR_LEN, MYSQL_TYPE_STRING, 0, 0, "Name",
   SKIP_OPEN_TABLE},
  {"TABLE_TYPE", NAME_CHAR_LEN, MYSQL_TYPE_STRING, 0, 0, 0, OPEN_FRM_ONLY},
  {"ENGINE", NAME_CHAR_LEN, MYSQL_TYPE_STRING, 0, 1, "Engine", OPEN_FRM_ONLY},
  {"VERSION", MY_INT64_NUM_DECIMAL_DIGITS, MYSQL_TYPE_LONGLONG, 0,
   (MY_I_S_MAYBE_NULL | MY_I_S_UNSIGNED), "Version", OPEN_FRM_ONLY},
  {"ROW_FORMAT", 10, MYSQL_TYPE_STRING, 0, 1, "Row_format", OPEN_FULL_TABLE},
  {"TABLE_ROWS", MY_INT64_NUM_DECIMAL_DIGITS, MYSQL_TYPE_LONGLONG, 0,
   (MY_I_S_MAYBE_NULL | MY_I_S_UNSIGNED), "Rows", OPEN_FULL_TABLE},
  {"AVG_ROW_LENGTH", MY_INT64_NUM_DECIMAL_DIGITS, MYSQL_TYPE_LONGLONG, 0,
   (MY_I_S_MAYBE_NULL | MY_I_S_UNSIGNED), "Avg_row_length", OPEN_FULL_TABLE},
  {"DATA_LENGTH", MY_INT64_NUM_DECIMAL_DIGITS, MYSQL_TYPE_LONGLONG, 0,
   (MY_I_S_MAYBE_NULL | MY_I_S_UNSIGNED), "Data_length", OPEN_FULL_TABLE},
  {"MAX_DATA_LENGTH", MY_INT64_NUM_DECIMAL_DIGITS, MYSQL_TYPE_LONGLONG, 0,
   (MY_I_S_MAYBE_NULL | MY_I_S_UNSIGNED), "Max_data_length", OPEN_FULL_TABLE},
  {"INDEX_LENGTH", MY_INT64_NUM_DECIMAL_DIGITS, MYSQL_TYPE_LONGLONG, 0,
   (MY_I_S_MAYBE_NULL | MY_I_S_UNSIGNED), "Index_length", OPEN_FULL_TABLE},
  {"DATA_FREE", MY_INT64_NUM_DECIMAL_DIGITS, MYSQL_TYPE_LONGLONG, 0,
   (MY_I_S_MAYBE_NULL | MY_I_S_UNSIGNED), "Data_free", OPEN_FULL_TABLE},
  {"AUTO_INCREMENT", MY_INT64_NUM_DECIMAL_DIGITS , MYSQL_TYPE_LONGLONG, 0,
   (MY_I_S_MAYBE_NULL | MY_I_S_UNSIGNED), "Auto_increment", OPEN_FULL_TABLE},
  {"CREATE_TIME", 0, MYSQL_TYPE_DATETIME, 0, 1, "Create_time", OPEN_FULL_TABLE},
  {"UPDATE_TIME", 0, MYSQL_TYPE_DATETIME, 0, 1, "Update_time", OPEN_FULL_TABLE},
  {"CHECK_TIME", 0, MYSQL_TYPE_DATETIME, 0, 1, "Check_time", OPEN_FULL_TABLE},
  {"TABLE_COLLATION", MY_CS_NAME_SIZE, MYSQL_TYPE_STRING, 0, 1, "Collation",
   OPEN_FRM_ONLY},
  {"CHECKSUM", MY_INT64_NUM_DECIMAL_DIGITS, MYSQL_TYPE_LONGLONG, 0,
   (MY_I_S_MAYBE_NULL | MY_I_S_UNSIGNED), "Checksum", OPEN_FULL_TABLE},
  {"CREATE_OPTIONS", 255, MYSQL_TYPE_STRING, 0, 1, "Create_options",
   OPEN_FRM_ONLY},
  {"TABLE_COMMENT", 80, MYSQL_TYPE_STRING, 0, 0, "Comment", OPEN_FRM_ONLY},
  {0, 0, MYSQL_TYPE_STRING, 0, 0, 0, SKIP_OPEN_TABLE}
};


ST_FIELD_INFO columns_fields_info[]=
{
  {"TABLE_CATALOG", FN_REFLEN, MYSQL_TYPE_STRING, 0, 1, 0, OPEN_FRM_ONLY},
  {"TABLE_SCHEMA", NAME_CHAR_LEN, MYSQL_TYPE_STRING, 0, 0, 0, OPEN_FRM_ONLY},
  {"TABLE_NAME", NAME_CHAR_LEN, MYSQL_TYPE_STRING, 0, 0, 0, OPEN_FRM_ONLY},
  {"COLUMN_NAME", NAME_CHAR_LEN, MYSQL_TYPE_STRING, 0, 0, "Field",
   OPEN_FRM_ONLY},
  {"ORDINAL_POSITION", MY_INT64_NUM_DECIMAL_DIGITS, MYSQL_TYPE_LONGLONG, 0,
   MY_I_S_UNSIGNED, 0, OPEN_FRM_ONLY},
  {"COLUMN_DEFAULT", MAX_FIELD_VARCHARLENGTH, MYSQL_TYPE_STRING, 0,
   1, "Default", OPEN_FRM_ONLY},
  {"IS_NULLABLE", 3, MYSQL_TYPE_STRING, 0, 0, "Null", OPEN_FRM_ONLY},
  {"DATA_TYPE", NAME_CHAR_LEN, MYSQL_TYPE_STRING, 0, 0, 0, OPEN_FRM_ONLY},
  {"CHARACTER_MAXIMUM_LENGTH", MY_INT64_NUM_DECIMAL_DIGITS, MYSQL_TYPE_LONGLONG,
   0, (MY_I_S_MAYBE_NULL | MY_I_S_UNSIGNED), 0, OPEN_FRM_ONLY},
  {"CHARACTER_OCTET_LENGTH", MY_INT64_NUM_DECIMAL_DIGITS , MYSQL_TYPE_LONGLONG,
   0, (MY_I_S_MAYBE_NULL | MY_I_S_UNSIGNED), 0, OPEN_FRM_ONLY},
  {"NUMERIC_PRECISION", MY_INT64_NUM_DECIMAL_DIGITS, MYSQL_TYPE_LONGLONG,
   0, (MY_I_S_MAYBE_NULL | MY_I_S_UNSIGNED), 0, OPEN_FRM_ONLY},
  {"NUMERIC_SCALE", MY_INT64_NUM_DECIMAL_DIGITS , MYSQL_TYPE_LONGLONG,
   0, (MY_I_S_MAYBE_NULL | MY_I_S_UNSIGNED), 0, OPEN_FRM_ONLY},
  {"DATETIME_PRECISION", MY_INT64_NUM_DECIMAL_DIGITS, MYSQL_TYPE_LONGLONG,
   0, (MY_I_S_MAYBE_NULL | MY_I_S_UNSIGNED), 0, OPEN_FRM_ONLY},
  {"CHARACTER_SET_NAME", MY_CS_NAME_SIZE, MYSQL_TYPE_STRING, 0, 1, 0,
   OPEN_FRM_ONLY},
  {"COLLATION_NAME", MY_CS_NAME_SIZE, MYSQL_TYPE_STRING, 0, 1, "Collation",
   OPEN_FRM_ONLY},
  {"COLUMN_TYPE", 65535, MYSQL_TYPE_STRING, 0, 0, "Type", OPEN_FRM_ONLY},
  {"COLUMN_KEY", 3, MYSQL_TYPE_STRING, 0, 0, "Key", OPEN_FRM_ONLY},
  {"EXTRA", 27, MYSQL_TYPE_STRING, 0, 0, "Extra", OPEN_FRM_ONLY},
  {"PRIVILEGES", 80, MYSQL_TYPE_STRING, 0, 0, "Privileges", OPEN_FRM_ONLY},
  {"COLUMN_COMMENT", 255, MYSQL_TYPE_STRING, 0, 0, "Comment", OPEN_FRM_ONLY},
  {0, 0, MYSQL_TYPE_STRING, 0, 0, 0, SKIP_OPEN_TABLE}
};


ST_FIELD_INFO charsets_fields_info[]=
{
  {"CHARACTER_SET_NAME", MY_CS_NAME_SIZE, MYSQL_TYPE_STRING, 0, 0, "Charset",
   SKIP_OPEN_TABLE},
  {"DEFAULT_COLLATE_NAME", MY_CS_NAME_SIZE, MYSQL_TYPE_STRING, 0, 0,
   "Default collation", SKIP_OPEN_TABLE},
  {"DESCRIPTION", 60, MYSQL_TYPE_STRING, 0, 0, "Description",
   SKIP_OPEN_TABLE},
  {"MAXLEN", 3, MYSQL_TYPE_LONGLONG, 0, 0, "Maxlen", SKIP_OPEN_TABLE},
  {0, 0, MYSQL_TYPE_STRING, 0, 0, 0, SKIP_OPEN_TABLE}
};


ST_FIELD_INFO collation_fields_info[]=
{
  {"COLLATION_NAME", MY_CS_NAME_SIZE, MYSQL_TYPE_STRING, 0, 0, "Collation",
   SKIP_OPEN_TABLE},
  {"CHARACTER_SET_NAME", MY_CS_NAME_SIZE, MYSQL_TYPE_STRING, 0, 0, "Charset",
   SKIP_OPEN_TABLE},
  {"ID", MY_INT32_NUM_DECIMAL_DIGITS, MYSQL_TYPE_LONGLONG, 0, 0, "Id",
   SKIP_OPEN_TABLE},
  {"IS_DEFAULT", 3, MYSQL_TYPE_STRING, 0, 0, "Default", SKIP_OPEN_TABLE},
  {"IS_COMPILED", 3, MYSQL_TYPE_STRING, 0, 0, "Compiled", SKIP_OPEN_TABLE},
  {"SORTLEN", 3, MYSQL_TYPE_LONGLONG, 0, 0, "Sortlen", SKIP_OPEN_TABLE},
  {0, 0, MYSQL_TYPE_STRING, 0, 0, 0, SKIP_OPEN_TABLE}
};


ST_FIELD_INFO engines_fields_info[]=
{
  {"ENGINE", 64, MYSQL_TYPE_STRING, 0, 0, "Engine", SKIP_OPEN_TABLE},
  {"SUPPORT", 8, MYSQL_TYPE_STRING, 0, 0, "Support", SKIP_OPEN_TABLE},
  {"COMMENT", 160, MYSQL_TYPE_STRING, 0, 0, "Comment", SKIP_OPEN_TABLE},
  {"TRANSACTIONS", 3, MYSQL_TYPE_STRING, 0, 1, "Transactions", SKIP_OPEN_TABLE},
  {"XA", 3, MYSQL_TYPE_STRING, 0, 1, "XA", SKIP_OPEN_TABLE},
  {"SAVEPOINTS", 3 ,MYSQL_TYPE_STRING, 0, 1, "Savepoints", SKIP_OPEN_TABLE},
  {0, 0, MYSQL_TYPE_STRING, 0, 0, 0, SKIP_OPEN_TABLE}
};


ST_FIELD_INFO events_fields_info[]=
{
  {"EVENT_CATALOG", NAME_CHAR_LEN, MYSQL_TYPE_STRING, 0, 1, 0, SKIP_OPEN_TABLE},
  {"EVENT_SCHEMA", NAME_CHAR_LEN, MYSQL_TYPE_STRING, 0, 0, "Db",
   SKIP_OPEN_TABLE},
  {"EVENT_NAME", NAME_CHAR_LEN, MYSQL_TYPE_STRING, 0, 0, "Name",
   SKIP_OPEN_TABLE},
  {"DEFINER", 77, MYSQL_TYPE_STRING, 0, 0, "Definer", SKIP_OPEN_TABLE},
  {"TIME_ZONE", 64, MYSQL_TYPE_STRING, 0, 0, "Time zone", SKIP_OPEN_TABLE},
  {"EVENT_BODY", 8, MYSQL_TYPE_STRING, 0, 0, 0, SKIP_OPEN_TABLE},
  {"EVENT_DEFINITION", 65535, MYSQL_TYPE_STRING, 0, 0, 0, SKIP_OPEN_TABLE},
  {"EVENT_TYPE", 9, MYSQL_TYPE_STRING, 0, 0, "Type", SKIP_OPEN_TABLE},
  {"EXECUTE_AT", 0, MYSQL_TYPE_DATETIME, 0, 1, "Execute at", SKIP_OPEN_TABLE},
  {"INTERVAL_VALUE", 256, MYSQL_TYPE_STRING, 0, 1, "Interval value",
   SKIP_OPEN_TABLE},
  {"INTERVAL_FIELD", 18, MYSQL_TYPE_STRING, 0, 1, "Interval field",
   SKIP_OPEN_TABLE},
  {"SQL_MODE", 32*256, MYSQL_TYPE_STRING, 0, 0, 0, SKIP_OPEN_TABLE},
  {"STARTS", 0, MYSQL_TYPE_DATETIME, 0, 1, "Starts", SKIP_OPEN_TABLE},
  {"ENDS", 0, MYSQL_TYPE_DATETIME, 0, 1, "Ends", SKIP_OPEN_TABLE},
  {"STATUS", 18, MYSQL_TYPE_STRING, 0, 0, "Status", SKIP_OPEN_TABLE},
  {"ON_COMPLETION", 12, MYSQL_TYPE_STRING, 0, 0, 0, SKIP_OPEN_TABLE},
  {"CREATED", 0, MYSQL_TYPE_DATETIME, 0, 0, 0, SKIP_OPEN_TABLE},
  {"LAST_ALTERED", 0, MYSQL_TYPE_DATETIME, 0, 0, 0, SKIP_OPEN_TABLE},
  {"LAST_EXECUTED", 0, MYSQL_TYPE_DATETIME, 0, 1, 0, SKIP_OPEN_TABLE},
  {"EVENT_COMMENT", NAME_CHAR_LEN, MYSQL_TYPE_STRING, 0, 0, 0, SKIP_OPEN_TABLE},
  {"ORIGINATOR", 10, MYSQL_TYPE_LONGLONG, 0, 0, "Originator", SKIP_OPEN_TABLE},
  {"CHARACTER_SET_CLIENT", MY_CS_NAME_SIZE, MYSQL_TYPE_STRING, 0, 0,
   "character_set_client", SKIP_OPEN_TABLE},
  {"COLLATION_CONNECTION", MY_CS_NAME_SIZE, MYSQL_TYPE_STRING, 0, 0,
   "collation_connection", SKIP_OPEN_TABLE},
  {"DATABASE_COLLATION", MY_CS_NAME_SIZE, MYSQL_TYPE_STRING, 0, 0,
   "Database Collation", SKIP_OPEN_TABLE},
  {0, 0, MYSQL_TYPE_STRING, 0, 0, 0, SKIP_OPEN_TABLE}
};



ST_FIELD_INFO coll_charset_app_fields_info[]=
{
  {"COLLATION_NAME", MY_CS_NAME_SIZE, MYSQL_TYPE_STRING, 0, 0, 0,
   SKIP_OPEN_TABLE},
  {"CHARACTER_SET_NAME", MY_CS_NAME_SIZE, MYSQL_TYPE_STRING, 0, 0, 0,
   SKIP_OPEN_TABLE},
  {0, 0, MYSQL_TYPE_STRING, 0, 0, 0, SKIP_OPEN_TABLE}
};


ST_FIELD_INFO proc_fields_info[]=
{
  {"SPECIFIC_NAME", NAME_CHAR_LEN, MYSQL_TYPE_STRING, 0, 0, 0, SKIP_OPEN_TABLE},
  {"ROUTINE_CATALOG", FN_REFLEN, MYSQL_TYPE_STRING, 0, 1, 0, SKIP_OPEN_TABLE},
  {"ROUTINE_SCHEMA", NAME_CHAR_LEN, MYSQL_TYPE_STRING, 0, 0, "Db",
   SKIP_OPEN_TABLE},
  {"ROUTINE_NAME", NAME_CHAR_LEN, MYSQL_TYPE_STRING, 0, 0, "Name",
   SKIP_OPEN_TABLE},
  {"ROUTINE_TYPE", 9, MYSQL_TYPE_STRING, 0, 0, "Type", SKIP_OPEN_TABLE},
  {"DTD_IDENTIFIER", NAME_CHAR_LEN, MYSQL_TYPE_STRING, 0, 1, 0, SKIP_OPEN_TABLE},
  {"ROUTINE_BODY", 8, MYSQL_TYPE_STRING, 0, 0, 0, SKIP_OPEN_TABLE},
  {"ROUTINE_DEFINITION", 65535, MYSQL_TYPE_STRING, 0, 1, 0, SKIP_OPEN_TABLE},
  {"EXTERNAL_NAME", NAME_CHAR_LEN, MYSQL_TYPE_STRING, 0, 1, 0, SKIP_OPEN_TABLE},
  {"EXTERNAL_LANGUAGE", NAME_CHAR_LEN, MYSQL_TYPE_STRING, 0, 1, 0,
   SKIP_OPEN_TABLE},
  {"PARAMETER_STYLE", 8, MYSQL_TYPE_STRING, 0, 0, 0, SKIP_OPEN_TABLE},
  {"IS_DETERMINISTIC", 3, MYSQL_TYPE_STRING, 0, 0, 0, SKIP_OPEN_TABLE},
  {"SQL_DATA_ACCESS", NAME_CHAR_LEN, MYSQL_TYPE_STRING, 0, 0, 0,
   SKIP_OPEN_TABLE},
  {"SQL_PATH", NAME_CHAR_LEN, MYSQL_TYPE_STRING, 0, 1, 0, SKIP_OPEN_TABLE},
  {"SECURITY_TYPE", 7, MYSQL_TYPE_STRING, 0, 0, "Security_type",
   SKIP_OPEN_TABLE},
  {"CREATED", 0, MYSQL_TYPE_DATETIME, 0, 0, "Created", SKIP_OPEN_TABLE},
  {"LAST_ALTERED", 0, MYSQL_TYPE_DATETIME, 0, 0, "Modified", SKIP_OPEN_TABLE},
  {"SQL_MODE", 32*256, MYSQL_TYPE_STRING, 0, 0, 0, SKIP_OPEN_TABLE},
  {"ROUTINE_COMMENT", NAME_CHAR_LEN, MYSQL_TYPE_STRING, 0, 0, "Comment",
   SKIP_OPEN_TABLE},
  {"DEFINER", 77, MYSQL_TYPE_STRING, 0, 0, "Definer", SKIP_OPEN_TABLE},
  {"CHARACTER_SET_CLIENT", MY_CS_NAME_SIZE, MYSQL_TYPE_STRING, 0, 0,
   "character_set_client", SKIP_OPEN_TABLE},
  {"COLLATION_CONNECTION", MY_CS_NAME_SIZE, MYSQL_TYPE_STRING, 0, 0,
   "collation_connection", SKIP_OPEN_TABLE},
  {"DATABASE_COLLATION", MY_CS_NAME_SIZE, MYSQL_TYPE_STRING, 0, 0,
   "Database Collation", SKIP_OPEN_TABLE},
  {0, 0, MYSQL_TYPE_STRING, 0, 0, 0, SKIP_OPEN_TABLE}
};


ST_FIELD_INFO stat_fields_info[]=
{
  {"TABLE_CATALOG", FN_REFLEN, MYSQL_TYPE_STRING, 0, 1, 0, OPEN_FRM_ONLY},
  {"TABLE_SCHEMA", NAME_CHAR_LEN, MYSQL_TYPE_STRING, 0, 0, 0, OPEN_FRM_ONLY},
  {"TABLE_NAME", NAME_CHAR_LEN, MYSQL_TYPE_STRING, 0, 0, "Table", OPEN_FRM_ONLY},
  {"NON_UNIQUE", 1, MYSQL_TYPE_LONGLONG, 0, 0, "Non_unique", OPEN_FRM_ONLY},
  {"INDEX_SCHEMA", NAME_CHAR_LEN, MYSQL_TYPE_STRING, 0, 0, 0, OPEN_FRM_ONLY},
  {"INDEX_NAME", NAME_CHAR_LEN, MYSQL_TYPE_STRING, 0, 0, "Key_name",
   OPEN_FRM_ONLY},
  {"SEQ_IN_INDEX", 2, MYSQL_TYPE_LONGLONG, 0, 0, "Seq_in_index", OPEN_FRM_ONLY},
  {"COLUMN_NAME", NAME_CHAR_LEN, MYSQL_TYPE_STRING, 0, 0, "Column_name",
   OPEN_FRM_ONLY},
  {"COLLATION", 1, MYSQL_TYPE_STRING, 0, 1, "Collation", OPEN_FRM_ONLY},
  {"CARDINALITY", MY_INT64_NUM_DECIMAL_DIGITS, MYSQL_TYPE_LONGLONG, 0, 1,
   "Cardinality", OPEN_FULL_TABLE},
  {"SUB_PART", 3, MYSQL_TYPE_LONGLONG, 0, 1, "Sub_part", OPEN_FRM_ONLY},
  {"PACKED", 10, MYSQL_TYPE_STRING, 0, 1, "Packed", OPEN_FRM_ONLY},
  {"NULLABLE", 3, MYSQL_TYPE_STRING, 0, 0, "Null", OPEN_FRM_ONLY},
  {"INDEX_TYPE", 16, MYSQL_TYPE_STRING, 0, 0, "Index_type", OPEN_FULL_TABLE},
  {"COMMENT", 16, MYSQL_TYPE_STRING, 0, 1, "Comment", OPEN_FRM_ONLY},
  {0, 0, MYSQL_TYPE_STRING, 0, 0, 0, SKIP_OPEN_TABLE}
};


ST_FIELD_INFO view_fields_info[]=
{
  {"TABLE_CATALOG", FN_REFLEN, MYSQL_TYPE_STRING, 0, 1, 0, OPEN_FRM_ONLY},
  {"TABLE_SCHEMA", NAME_CHAR_LEN, MYSQL_TYPE_STRING, 0, 0, 0, OPEN_FRM_ONLY},
  {"TABLE_NAME", NAME_CHAR_LEN, MYSQL_TYPE_STRING, 0, 0, 0, OPEN_FRM_ONLY},
  {"VIEW_DEFINITION", 65535, MYSQL_TYPE_STRING, 0, 0, 0, OPEN_FULL_TABLE},
  {"CHECK_OPTION", 8, MYSQL_TYPE_STRING, 0, 0, 0, OPEN_FULL_TABLE},
  {"IS_UPDATABLE", 3, MYSQL_TYPE_STRING, 0, 0, 0, OPEN_FULL_TABLE},
  {"DEFINER", 77, MYSQL_TYPE_STRING, 0, 0, 0, OPEN_FULL_TABLE},
  {"SECURITY_TYPE", 7, MYSQL_TYPE_STRING, 0, 0, 0, OPEN_FULL_TABLE},
  {"CHARACTER_SET_CLIENT", MY_CS_NAME_SIZE, MYSQL_TYPE_STRING, 0, 0, 0,
   OPEN_FULL_TABLE},
  {"COLLATION_CONNECTION", MY_CS_NAME_SIZE, MYSQL_TYPE_STRING, 0, 0, 0,
   OPEN_FULL_TABLE},
  {0, 0, MYSQL_TYPE_STRING, 0, 0, 0, SKIP_OPEN_TABLE}
};


ST_FIELD_INFO user_privileges_fields_info[]=
{
  {"GRANTEE", 81, MYSQL_TYPE_STRING, 0, 0, 0, SKIP_OPEN_TABLE},
  {"TABLE_CATALOG", FN_REFLEN, MYSQL_TYPE_STRING, 0, 1, 0, SKIP_OPEN_TABLE},
  {"PRIVILEGE_TYPE", NAME_CHAR_LEN, MYSQL_TYPE_STRING, 0, 0, 0, SKIP_OPEN_TABLE},
  {"IS_GRANTABLE", 3, MYSQL_TYPE_STRING, 0, 0, 0, SKIP_OPEN_TABLE},
  {0, 0, MYSQL_TYPE_STRING, 0, 0, 0, SKIP_OPEN_TABLE}
};


ST_FIELD_INFO schema_privileges_fields_info[]=
{
  {"GRANTEE", 81, MYSQL_TYPE_STRING, 0, 0, 0, SKIP_OPEN_TABLE},
  {"TABLE_CATALOG", FN_REFLEN, MYSQL_TYPE_STRING, 0, 1, 0, SKIP_OPEN_TABLE},
  {"TABLE_SCHEMA", NAME_CHAR_LEN, MYSQL_TYPE_STRING, 0, 0, 0, SKIP_OPEN_TABLE},
  {"PRIVILEGE_TYPE", NAME_CHAR_LEN, MYSQL_TYPE_STRING, 0, 0, 0, SKIP_OPEN_TABLE},
  {"IS_GRANTABLE", 3, MYSQL_TYPE_STRING, 0, 0, 0, SKIP_OPEN_TABLE},
  {0, 0, MYSQL_TYPE_STRING, 0, 0, 0, SKIP_OPEN_TABLE}
};


ST_FIELD_INFO table_privileges_fields_info[]=
{
  {"GRANTEE", 81, MYSQL_TYPE_STRING, 0, 0, 0, SKIP_OPEN_TABLE},
  {"TABLE_CATALOG", FN_REFLEN, MYSQL_TYPE_STRING, 0, 1, 0, SKIP_OPEN_TABLE},
  {"TABLE_SCHEMA", NAME_CHAR_LEN, MYSQL_TYPE_STRING, 0, 0, 0, SKIP_OPEN_TABLE},
  {"TABLE_NAME", NAME_CHAR_LEN, MYSQL_TYPE_STRING, 0, 0, 0, SKIP_OPEN_TABLE},
  {"PRIVILEGE_TYPE", NAME_CHAR_LEN, MYSQL_TYPE_STRING, 0, 0, 0, SKIP_OPEN_TABLE},
  {"IS_GRANTABLE", 3, MYSQL_TYPE_STRING, 0, 0, 0, SKIP_OPEN_TABLE},
  {0, 0, MYSQL_TYPE_STRING, 0, 0, 0, SKIP_OPEN_TABLE}
};


ST_FIELD_INFO column_privileges_fields_info[]=
{
  {"GRANTEE", 81, MYSQL_TYPE_STRING, 0, 0, 0, SKIP_OPEN_TABLE},
  {"TABLE_CATALOG", FN_REFLEN, MYSQL_TYPE_STRING, 0, 1, 0, SKIP_OPEN_TABLE},
  {"TABLE_SCHEMA", NAME_CHAR_LEN, MYSQL_TYPE_STRING, 0, 0, 0, SKIP_OPEN_TABLE},
  {"TABLE_NAME", NAME_CHAR_LEN, MYSQL_TYPE_STRING, 0, 0, 0, SKIP_OPEN_TABLE},
  {"COLUMN_NAME", NAME_CHAR_LEN, MYSQL_TYPE_STRING, 0, 0, 0, SKIP_OPEN_TABLE},
  {"PRIVILEGE_TYPE", NAME_CHAR_LEN, MYSQL_TYPE_STRING, 0, 0, 0, SKIP_OPEN_TABLE},
  {"IS_GRANTABLE", 3, MYSQL_TYPE_STRING, 0, 0, 0, SKIP_OPEN_TABLE},
  {0, 0, MYSQL_TYPE_STRING, 0, 0, 0, SKIP_OPEN_TABLE}
};


ST_FIELD_INFO table_constraints_fields_info[]=
{
  {"CONSTRAINT_CATALOG", FN_REFLEN, MYSQL_TYPE_STRING, 0, 1, 0, OPEN_FULL_TABLE},
  {"CONSTRAINT_SCHEMA", NAME_CHAR_LEN, MYSQL_TYPE_STRING, 0, 0, 0,
   OPEN_FULL_TABLE},
  {"CONSTRAINT_NAME", NAME_CHAR_LEN, MYSQL_TYPE_STRING, 0, 0, 0,
   OPEN_FULL_TABLE},
  {"TABLE_SCHEMA", NAME_CHAR_LEN, MYSQL_TYPE_STRING, 0, 0, 0, OPEN_FULL_TABLE},
  {"TABLE_NAME", NAME_CHAR_LEN, MYSQL_TYPE_STRING, 0, 0, 0, OPEN_FULL_TABLE},
  {"CONSTRAINT_TYPE", NAME_CHAR_LEN, MYSQL_TYPE_STRING, 0, 0, 0,
   OPEN_FULL_TABLE},
  {0, 0, MYSQL_TYPE_STRING, 0, 0, 0, SKIP_OPEN_TABLE}
};


ST_FIELD_INFO key_column_usage_fields_info[]=
{
  {"CONSTRAINT_CATALOG", FN_REFLEN, MYSQL_TYPE_STRING, 0, 1, 0, OPEN_FULL_TABLE},
  {"CONSTRAINT_SCHEMA", NAME_CHAR_LEN, MYSQL_TYPE_STRING, 0, 0, 0,
   OPEN_FULL_TABLE},
  {"CONSTRAINT_NAME", NAME_CHAR_LEN, MYSQL_TYPE_STRING, 0, 0, 0,
   OPEN_FULL_TABLE},
  {"TABLE_CATALOG", FN_REFLEN, MYSQL_TYPE_STRING, 0, 1, 0, OPEN_FULL_TABLE},
  {"TABLE_SCHEMA", NAME_CHAR_LEN, MYSQL_TYPE_STRING, 0, 0, 0, OPEN_FULL_TABLE},
  {"TABLE_NAME", NAME_CHAR_LEN, MYSQL_TYPE_STRING, 0, 0, 0, OPEN_FULL_TABLE},
  {"COLUMN_NAME", NAME_CHAR_LEN, MYSQL_TYPE_STRING, 0, 0, 0, OPEN_FULL_TABLE},
  {"ORDINAL_POSITION", 10 ,MYSQL_TYPE_LONGLONG, 0, 0, 0, OPEN_FULL_TABLE},
  {"POSITION_IN_UNIQUE_CONSTRAINT", 10 ,MYSQL_TYPE_LONGLONG, 0, 1, 0,
   OPEN_FULL_TABLE},
  {"REFERENCED_TABLE_SCHEMA", NAME_CHAR_LEN, MYSQL_TYPE_STRING, 0, 1, 0,
   OPEN_FULL_TABLE},
  {"REFERENCED_TABLE_NAME", NAME_CHAR_LEN, MYSQL_TYPE_STRING, 0, 1, 0,
   OPEN_FULL_TABLE},
  {"REFERENCED_COLUMN_NAME", NAME_CHAR_LEN, MYSQL_TYPE_STRING, 0, 1, 0,
   OPEN_FULL_TABLE},
  {0, 0, MYSQL_TYPE_STRING, 0, 0, 0, SKIP_OPEN_TABLE}
};


ST_FIELD_INFO table_names_fields_info[]=
{
  {"TABLE_CATALOG", FN_REFLEN, MYSQL_TYPE_STRING, 0, 1, 0, SKIP_OPEN_TABLE},
  {"TABLE_SCHEMA",NAME_CHAR_LEN, MYSQL_TYPE_STRING, 0, 0, 0, SKIP_OPEN_TABLE},
  {"TABLE_NAME", NAME_CHAR_LEN + MYSQL50_TABLE_NAME_PREFIX_LENGTH,
   MYSQL_TYPE_STRING, 0, 0, "Tables_in_", SKIP_OPEN_TABLE},
  {"TABLE_TYPE", NAME_CHAR_LEN, MYSQL_TYPE_STRING, 0, 0, "Table_type",
   OPEN_FRM_ONLY},
  {0, 0, MYSQL_TYPE_STRING, 0, 0, 0, SKIP_OPEN_TABLE}
};


ST_FIELD_INFO open_tables_fields_info[]=
{
  {"Database", NAME_CHAR_LEN, MYSQL_TYPE_STRING, 0, 0, "Database",
   SKIP_OPEN_TABLE},
  {"Table",NAME_CHAR_LEN, MYSQL_TYPE_STRING, 0, 0, "Table", SKIP_OPEN_TABLE},
  {"In_use", 1, MYSQL_TYPE_LONGLONG, 0, 0, "In_use", SKIP_OPEN_TABLE},
  {"Name_locked", 4, MYSQL_TYPE_LONGLONG, 0, 0, "Name_locked", SKIP_OPEN_TABLE},
  {0, 0, MYSQL_TYPE_STRING, 0, 0, 0, SKIP_OPEN_TABLE}
};


ST_FIELD_INFO triggers_fields_info[]=
{
  {"TRIGGER_CATALOG", FN_REFLEN, MYSQL_TYPE_STRING, 0, 1, 0, OPEN_FULL_TABLE},
  {"TRIGGER_SCHEMA",NAME_CHAR_LEN, MYSQL_TYPE_STRING, 0, 0, 0, OPEN_FULL_TABLE},
  {"TRIGGER_NAME", NAME_CHAR_LEN, MYSQL_TYPE_STRING, 0, 0, "Trigger",
   OPEN_FULL_TABLE},
  {"EVENT_MANIPULATION", 6, MYSQL_TYPE_STRING, 0, 0, "Event", OPEN_FULL_TABLE},
  {"EVENT_OBJECT_CATALOG", FN_REFLEN, MYSQL_TYPE_STRING, 0, 1, 0,
   OPEN_FULL_TABLE},
  {"EVENT_OBJECT_SCHEMA",NAME_CHAR_LEN, MYSQL_TYPE_STRING, 0, 0, 0,
   OPEN_FULL_TABLE},
  {"EVENT_OBJECT_TABLE", NAME_CHAR_LEN, MYSQL_TYPE_STRING, 0, 0, "Table",
   OPEN_FULL_TABLE},
  {"ACTION_ORDER", 4, MYSQL_TYPE_LONGLONG, 0, 0, 0, OPEN_FULL_TABLE},
  {"ACTION_CONDITION", 65535, MYSQL_TYPE_STRING, 0, 1, 0, OPEN_FULL_TABLE},
  {"ACTION_STATEMENT", 65535, MYSQL_TYPE_STRING, 0, 0, "Statement",
   OPEN_FULL_TABLE},
  {"ACTION_ORIENTATION", 9, MYSQL_TYPE_STRING, 0, 0, 0, OPEN_FULL_TABLE},
  {"ACTION_TIMING", 6, MYSQL_TYPE_STRING, 0, 0, "Timing", OPEN_FULL_TABLE},
  {"ACTION_REFERENCE_OLD_TABLE", NAME_CHAR_LEN, MYSQL_TYPE_STRING, 0, 1, 0,
   OPEN_FULL_TABLE},
  {"ACTION_REFERENCE_NEW_TABLE", NAME_CHAR_LEN, MYSQL_TYPE_STRING, 0, 1, 0,
   OPEN_FULL_TABLE},
  {"ACTION_REFERENCE_OLD_ROW", 3, MYSQL_TYPE_STRING, 0, 0, 0, OPEN_FULL_TABLE},
  {"ACTION_REFERENCE_NEW_ROW", 3, MYSQL_TYPE_STRING, 0, 0, 0, OPEN_FULL_TABLE},
  {"CREATED", 0, MYSQL_TYPE_DATETIME, 0, 1, "Created", OPEN_FULL_TABLE},
  {"SQL_MODE", 32*256, MYSQL_TYPE_STRING, 0, 0, "sql_mode", OPEN_FULL_TABLE},
  {"DEFINER", 77, MYSQL_TYPE_STRING, 0, 0, "Definer", OPEN_FULL_TABLE},
  {"CHARACTER_SET_CLIENT", MY_CS_NAME_SIZE, MYSQL_TYPE_STRING, 0, 0,
   "character_set_client", OPEN_FULL_TABLE},
  {"COLLATION_CONNECTION", MY_CS_NAME_SIZE, MYSQL_TYPE_STRING, 0, 0,
   "collation_connection", OPEN_FULL_TABLE},
  {"DATABASE_COLLATION", MY_CS_NAME_SIZE, MYSQL_TYPE_STRING, 0, 0,
   "Database Collation", OPEN_FULL_TABLE},
  {0, 0, MYSQL_TYPE_STRING, 0, 0, 0, SKIP_OPEN_TABLE}
};


ST_FIELD_INFO partitions_fields_info[]=
{
  {"TABLE_CATALOG", FN_REFLEN, MYSQL_TYPE_STRING, 0, 1, 0, OPEN_FULL_TABLE},
  {"TABLE_SCHEMA",NAME_CHAR_LEN, MYSQL_TYPE_STRING, 0, 0, 0, OPEN_FULL_TABLE},
  {"TABLE_NAME", NAME_CHAR_LEN, MYSQL_TYPE_STRING, 0, 0, 0, OPEN_FULL_TABLE},
  {"PARTITION_NAME", NAME_CHAR_LEN, MYSQL_TYPE_STRING, 0, 1, 0, OPEN_FULL_TABLE},
  {"SUBPARTITION_NAME", NAME_CHAR_LEN, MYSQL_TYPE_STRING, 0, 1, 0,
   OPEN_FULL_TABLE},
  {"PARTITION_ORDINAL_POSITION", 21 , MYSQL_TYPE_LONGLONG, 0,
   (MY_I_S_MAYBE_NULL | MY_I_S_UNSIGNED), 0, OPEN_FULL_TABLE},
  {"SUBPARTITION_ORDINAL_POSITION", 21 , MYSQL_TYPE_LONGLONG, 0,
   (MY_I_S_MAYBE_NULL | MY_I_S_UNSIGNED), 0, OPEN_FULL_TABLE},
  {"PARTITION_METHOD", 12, MYSQL_TYPE_STRING, 0, 1, 0, OPEN_FULL_TABLE},
  {"SUBPARTITION_METHOD", 12, MYSQL_TYPE_STRING, 0, 1, 0, OPEN_FULL_TABLE},
  {"PARTITION_EXPRESSION", 65535, MYSQL_TYPE_STRING, 0, 1, 0, OPEN_FULL_TABLE},
  {"SUBPARTITION_EXPRESSION", 65535, MYSQL_TYPE_STRING, 0, 1, 0,
   OPEN_FULL_TABLE},
  {"PARTITION_DESCRIPTION", 65535, MYSQL_TYPE_STRING, 0, 1, 0, OPEN_FULL_TABLE},
  {"TABLE_ROWS", 21 , MYSQL_TYPE_LONGLONG, 0, MY_I_S_UNSIGNED, 0,
   OPEN_FULL_TABLE},
  {"AVG_ROW_LENGTH", 21 , MYSQL_TYPE_LONGLONG, 0, MY_I_S_UNSIGNED, 0,
   OPEN_FULL_TABLE},
  {"DATA_LENGTH", 21 , MYSQL_TYPE_LONGLONG, 0, MY_I_S_UNSIGNED, 0,
   OPEN_FULL_TABLE},
  {"MAX_DATA_LENGTH", 21 , MYSQL_TYPE_LONGLONG, 0,
   (MY_I_S_MAYBE_NULL | MY_I_S_UNSIGNED), 0, OPEN_FULL_TABLE},
  {"INDEX_LENGTH", 21 , MYSQL_TYPE_LONGLONG, 0, MY_I_S_UNSIGNED, 0,
   OPEN_FULL_TABLE},
  {"DATA_FREE", 21 , MYSQL_TYPE_LONGLONG, 0, MY_I_S_UNSIGNED, 0,
   OPEN_FULL_TABLE},
  {"CREATE_TIME", 0, MYSQL_TYPE_DATETIME, 0, 1, 0, OPEN_FULL_TABLE},
  {"UPDATE_TIME", 0, MYSQL_TYPE_DATETIME, 0, 1, 0, OPEN_FULL_TABLE},
  {"CHECK_TIME", 0, MYSQL_TYPE_DATETIME, 0, 1, 0, OPEN_FULL_TABLE},
  {"CHECKSUM", 21 , MYSQL_TYPE_LONGLONG, 0,
   (MY_I_S_MAYBE_NULL | MY_I_S_UNSIGNED), 0, OPEN_FULL_TABLE},
  {"PARTITION_COMMENT", 80, MYSQL_TYPE_STRING, 0, 0, 0, OPEN_FULL_TABLE},
  {"NODEGROUP", 12 , MYSQL_TYPE_STRING, 0, 0, 0, OPEN_FULL_TABLE},
  {"TABLESPACE_NAME", NAME_CHAR_LEN, MYSQL_TYPE_STRING, 0, 1, 0,
   OPEN_FULL_TABLE},
  {0, 0, MYSQL_TYPE_STRING, 0, 0, 0, SKIP_OPEN_TABLE}
};


ST_FIELD_INFO variables_fields_info[]=
{
  {"VARIABLE_NAME", 64, MYSQL_TYPE_STRING, 0, 0, "Variable_name",
   SKIP_OPEN_TABLE},
  {"VARIABLE_VALUE", 1024, MYSQL_TYPE_STRING, 0, 1, "Value", SKIP_OPEN_TABLE},
  {0, 0, MYSQL_TYPE_STRING, 0, 0, 0, SKIP_OPEN_TABLE}
};


ST_FIELD_INFO processlist_fields_info[]=
{
  {"ID", 4, MYSQL_TYPE_LONGLONG, 0, 0, "Id", SKIP_OPEN_TABLE},
  {"USER", 16, MYSQL_TYPE_STRING, 0, 0, "User", SKIP_OPEN_TABLE},
  {"HOST", LIST_PROCESS_HOST_LEN,  MYSQL_TYPE_STRING, 0, 0, "Host",
   SKIP_OPEN_TABLE},
  {"DB", NAME_CHAR_LEN, MYSQL_TYPE_STRING, 0, 1, "Db", SKIP_OPEN_TABLE},
  {"COMMAND", 16, MYSQL_TYPE_STRING, 0, 0, "Command", SKIP_OPEN_TABLE},
  {"TIME", 7, MYSQL_TYPE_LONG, 0, 0, "Time", SKIP_OPEN_TABLE},
  {"STATE", 64, MYSQL_TYPE_STRING, 0, 1, "State", SKIP_OPEN_TABLE},
  {"INFO", PROCESS_LIST_INFO_WIDTH, MYSQL_TYPE_STRING, 0, 1, "Info",
   SKIP_OPEN_TABLE},
  {"TIME_MS", 100 * (MY_INT64_NUM_DECIMAL_DIGITS + 1) + 3, MYSQL_TYPE_DECIMAL,
   0, 0, "Time_ms", SKIP_OPEN_TABLE},
  {"STAGE", 2, MYSQL_TYPE_TINY,  0, 0, "Stage", SKIP_OPEN_TABLE},
  {"MAX_STAGE", 2, MYSQL_TYPE_TINY,  0, 0, "Max_stage", SKIP_OPEN_TABLE},
  {"PROGRESS", 703, MYSQL_TYPE_DECIMAL,  0, 0, "Progress",
   SKIP_OPEN_TABLE},
  {0, 0, MYSQL_TYPE_STRING, 0, 0, 0, SKIP_OPEN_TABLE}
};


ST_FIELD_INFO plugin_fields_info[]=
{
  {"PLUGIN_NAME", NAME_CHAR_LEN, MYSQL_TYPE_STRING, 0, 0, "Name",
   SKIP_OPEN_TABLE},
  {"PLUGIN_VERSION", 20, MYSQL_TYPE_STRING, 0, 0, 0, SKIP_OPEN_TABLE},
  {"PLUGIN_STATUS", 10, MYSQL_TYPE_STRING, 0, 0, "Status", SKIP_OPEN_TABLE},
  {"PLUGIN_TYPE", 80, MYSQL_TYPE_STRING, 0, 0, "Type", SKIP_OPEN_TABLE},
  {"PLUGIN_TYPE_VERSION", 20, MYSQL_TYPE_STRING, 0, 0, 0, SKIP_OPEN_TABLE},
  {"PLUGIN_LIBRARY", NAME_CHAR_LEN, MYSQL_TYPE_STRING, 0, 1, "Library",
   SKIP_OPEN_TABLE},
  {"PLUGIN_LIBRARY_VERSION", 20, MYSQL_TYPE_STRING, 0, 1, 0, SKIP_OPEN_TABLE},
  {"PLUGIN_AUTHOR", NAME_CHAR_LEN, MYSQL_TYPE_STRING, 0, 1, 0, SKIP_OPEN_TABLE},
  {"PLUGIN_DESCRIPTION", 65535, MYSQL_TYPE_STRING, 0, 1, 0, SKIP_OPEN_TABLE},
  {"PLUGIN_LICENSE", 80, MYSQL_TYPE_STRING, 0, 1, "License", SKIP_OPEN_TABLE},
  {"PLUGIN_MATURITY", 12, MYSQL_TYPE_STRING, 0, 1, 0, SKIP_OPEN_TABLE},
  {"PLUGIN_AUTH_VERSION", 80, MYSQL_TYPE_STRING, 0, 1, 0, SKIP_OPEN_TABLE},
  {0, 0, MYSQL_TYPE_STRING, 0, 0, 0, SKIP_OPEN_TABLE}
};

ST_FIELD_INFO files_fields_info[]=
{
  {"FILE_ID", 4, MYSQL_TYPE_LONGLONG, 0, 0, 0, SKIP_OPEN_TABLE},
  {"FILE_NAME", NAME_CHAR_LEN, MYSQL_TYPE_STRING, 0, 1, 0, SKIP_OPEN_TABLE},
  {"FILE_TYPE", 20, MYSQL_TYPE_STRING, 0, 0, 0, SKIP_OPEN_TABLE},
  {"TABLESPACE_NAME", NAME_CHAR_LEN, MYSQL_TYPE_STRING, 0, 1, 0,
   SKIP_OPEN_TABLE},
  {"TABLE_CATALOG", NAME_CHAR_LEN, MYSQL_TYPE_STRING, 0, 1, 0, SKIP_OPEN_TABLE},
  {"TABLE_SCHEMA", NAME_CHAR_LEN, MYSQL_TYPE_STRING, 0, 1, 0, SKIP_OPEN_TABLE},
  {"TABLE_NAME", NAME_CHAR_LEN, MYSQL_TYPE_STRING, 0, 1, 0, SKIP_OPEN_TABLE},
  {"LOGFILE_GROUP_NAME", NAME_CHAR_LEN, MYSQL_TYPE_STRING, 0, 1, 0,
   SKIP_OPEN_TABLE},
  {"LOGFILE_GROUP_NUMBER", 4, MYSQL_TYPE_LONGLONG, 0, 1, 0, SKIP_OPEN_TABLE},
  {"ENGINE", NAME_CHAR_LEN, MYSQL_TYPE_STRING, 0, 0, 0, SKIP_OPEN_TABLE},
  {"FULLTEXT_KEYS", NAME_CHAR_LEN, MYSQL_TYPE_STRING, 0, 1, 0, SKIP_OPEN_TABLE},
  {"DELETED_ROWS", 4, MYSQL_TYPE_LONGLONG, 0, 1, 0, SKIP_OPEN_TABLE},
  {"UPDATE_COUNT", 4, MYSQL_TYPE_LONGLONG, 0, 1, 0, SKIP_OPEN_TABLE},
  {"FREE_EXTENTS", 4, MYSQL_TYPE_LONGLONG, 0, 1, 0, SKIP_OPEN_TABLE},
  {"TOTAL_EXTENTS", 4, MYSQL_TYPE_LONGLONG, 0, 1, 0, SKIP_OPEN_TABLE},
  {"EXTENT_SIZE", 4, MYSQL_TYPE_LONGLONG, 0, 0, 0, SKIP_OPEN_TABLE},
  {"INITIAL_SIZE", 21, MYSQL_TYPE_LONGLONG, 0,
   (MY_I_S_MAYBE_NULL | MY_I_S_UNSIGNED), 0, SKIP_OPEN_TABLE},
  {"MAXIMUM_SIZE", 21, MYSQL_TYPE_LONGLONG, 0,
   (MY_I_S_MAYBE_NULL | MY_I_S_UNSIGNED), 0, SKIP_OPEN_TABLE},
  {"AUTOEXTEND_SIZE", 21, MYSQL_TYPE_LONGLONG, 0,
   (MY_I_S_MAYBE_NULL | MY_I_S_UNSIGNED), 0, SKIP_OPEN_TABLE},
  {"CREATION_TIME", 0, MYSQL_TYPE_DATETIME, 0, 1, 0, SKIP_OPEN_TABLE},
  {"LAST_UPDATE_TIME", 0, MYSQL_TYPE_DATETIME, 0, 1, 0, SKIP_OPEN_TABLE},
  {"LAST_ACCESS_TIME", 0, MYSQL_TYPE_DATETIME, 0, 1, 0, SKIP_OPEN_TABLE},
  {"RECOVER_TIME", 4, MYSQL_TYPE_LONGLONG, 0, 1, 0, SKIP_OPEN_TABLE},
  {"TRANSACTION_COUNTER", 4, MYSQL_TYPE_LONGLONG, 0, 1, 0, SKIP_OPEN_TABLE},
  {"VERSION", 21 , MYSQL_TYPE_LONGLONG, 0,
   (MY_I_S_MAYBE_NULL | MY_I_S_UNSIGNED), "Version", SKIP_OPEN_TABLE},
  {"ROW_FORMAT", 10, MYSQL_TYPE_STRING, 0, 1, "Row_format", SKIP_OPEN_TABLE},
  {"TABLE_ROWS", 21 , MYSQL_TYPE_LONGLONG, 0,
   (MY_I_S_MAYBE_NULL | MY_I_S_UNSIGNED), "Rows", SKIP_OPEN_TABLE},
  {"AVG_ROW_LENGTH", 21 , MYSQL_TYPE_LONGLONG, 0,
   (MY_I_S_MAYBE_NULL | MY_I_S_UNSIGNED), "Avg_row_length", SKIP_OPEN_TABLE},
  {"DATA_LENGTH", 21 , MYSQL_TYPE_LONGLONG, 0,
   (MY_I_S_MAYBE_NULL | MY_I_S_UNSIGNED), "Data_length", SKIP_OPEN_TABLE},
  {"MAX_DATA_LENGTH", 21 , MYSQL_TYPE_LONGLONG, 0,
   (MY_I_S_MAYBE_NULL | MY_I_S_UNSIGNED), "Max_data_length", SKIP_OPEN_TABLE},
  {"INDEX_LENGTH", 21 , MYSQL_TYPE_LONGLONG, 0,
   (MY_I_S_MAYBE_NULL | MY_I_S_UNSIGNED), "Index_length", SKIP_OPEN_TABLE},
  {"DATA_FREE", 21 , MYSQL_TYPE_LONGLONG, 0,
   (MY_I_S_MAYBE_NULL | MY_I_S_UNSIGNED), "Data_free", SKIP_OPEN_TABLE},
  {"CREATE_TIME", 0, MYSQL_TYPE_DATETIME, 0, 1, "Create_time", SKIP_OPEN_TABLE},
  {"UPDATE_TIME", 0, MYSQL_TYPE_DATETIME, 0, 1, "Update_time", SKIP_OPEN_TABLE},
  {"CHECK_TIME", 0, MYSQL_TYPE_DATETIME, 0, 1, "Check_time", SKIP_OPEN_TABLE},
  {"CHECKSUM", 21 , MYSQL_TYPE_LONGLONG, 0,
   (MY_I_S_MAYBE_NULL | MY_I_S_UNSIGNED), "Checksum", SKIP_OPEN_TABLE},
  {"STATUS", 20, MYSQL_TYPE_STRING, 0, 0, 0, SKIP_OPEN_TABLE},
  {"EXTRA", 255, MYSQL_TYPE_STRING, 0, 1, 0, SKIP_OPEN_TABLE},
  {0, 0, MYSQL_TYPE_STRING, 0, 0, 0, SKIP_OPEN_TABLE}
};

void init_fill_schema_files_row(TABLE* table)
{
  int i;
  for(i=0; files_fields_info[i].field_name!=NULL; i++)
    table->field[i]->set_null();

  table->field[IS_FILES_STATUS]->set_notnull();
  table->field[IS_FILES_STATUS]->store("NORMAL", 6, system_charset_info);
}

ST_FIELD_INFO referential_constraints_fields_info[]=
{
  {"CONSTRAINT_CATALOG", FN_REFLEN, MYSQL_TYPE_STRING, 0, 1, 0, OPEN_FULL_TABLE},
  {"CONSTRAINT_SCHEMA", NAME_CHAR_LEN, MYSQL_TYPE_STRING, 0, 0, 0,
   OPEN_FULL_TABLE},
  {"CONSTRAINT_NAME", NAME_CHAR_LEN, MYSQL_TYPE_STRING, 0, 0, 0,
   OPEN_FULL_TABLE},
  {"UNIQUE_CONSTRAINT_CATALOG", FN_REFLEN, MYSQL_TYPE_STRING, 0, 1, 0,
   OPEN_FULL_TABLE},
  {"UNIQUE_CONSTRAINT_SCHEMA", NAME_CHAR_LEN, MYSQL_TYPE_STRING, 0, 0, 0,
   OPEN_FULL_TABLE},
  {"UNIQUE_CONSTRAINT_NAME", NAME_CHAR_LEN, MYSQL_TYPE_STRING, 0,
   MY_I_S_MAYBE_NULL, 0, OPEN_FULL_TABLE},
  {"MATCH_OPTION", NAME_CHAR_LEN, MYSQL_TYPE_STRING, 0, 0, 0, OPEN_FULL_TABLE},
  {"UPDATE_RULE", NAME_CHAR_LEN, MYSQL_TYPE_STRING, 0, 0, 0, OPEN_FULL_TABLE},
  {"DELETE_RULE", NAME_CHAR_LEN, MYSQL_TYPE_STRING, 0, 0, 0, OPEN_FULL_TABLE},
  {"TABLE_NAME", NAME_CHAR_LEN, MYSQL_TYPE_STRING, 0, 0, 0, OPEN_FULL_TABLE},
  {"REFERENCED_TABLE_NAME", NAME_CHAR_LEN, MYSQL_TYPE_STRING, 0, 0, 0,
   OPEN_FULL_TABLE},
  {0, 0, MYSQL_TYPE_STRING, 0, 0, 0, SKIP_OPEN_TABLE}
};


ST_FIELD_INFO keycache_fields_info[]=
{
  {"KEY_CACHE_NAME", NAME_LEN, MYSQL_TYPE_STRING, 0, 0, 0, SKIP_OPEN_TABLE},
  {"SEGMENTS", 3, MYSQL_TYPE_LONG, 0, 
   (MY_I_S_MAYBE_NULL | MY_I_S_UNSIGNED) , 0, SKIP_OPEN_TABLE},
  {"SEGMENT_NUMBER", 3, MYSQL_TYPE_LONG, 0,
   (MY_I_S_MAYBE_NULL | MY_I_S_UNSIGNED), 0, SKIP_OPEN_TABLE},
  {"FULL_SIZE", MY_INT64_NUM_DECIMAL_DIGITS, MYSQL_TYPE_LONGLONG, 0,
   (MY_I_S_UNSIGNED), 0, SKIP_OPEN_TABLE},
  {"BLOCK_SIZE", MY_INT64_NUM_DECIMAL_DIGITS, MYSQL_TYPE_LONGLONG, 0,
   (MY_I_S_UNSIGNED), 0, SKIP_OPEN_TABLE },
  {"USED_BLOCKS", MY_INT64_NUM_DECIMAL_DIGITS, MYSQL_TYPE_LONGLONG, 0,
    (MY_I_S_UNSIGNED), "Key_blocks_used", SKIP_OPEN_TABLE},
  {"UNUSED_BLOCKS", MY_INT64_NUM_DECIMAL_DIGITS, MYSQL_TYPE_LONGLONG, 0,
   (MY_I_S_UNSIGNED), "Key_blocks_unused", SKIP_OPEN_TABLE},
  {"DIRTY_BLOCKS", MY_INT64_NUM_DECIMAL_DIGITS, MYSQL_TYPE_LONGLONG, 0,
   (MY_I_S_UNSIGNED), "Key_blocks_not_flushed", SKIP_OPEN_TABLE},
  {"READ_REQUESTS", MY_INT64_NUM_DECIMAL_DIGITS, MYSQL_TYPE_LONGLONG, 0,
   (MY_I_S_UNSIGNED), "Key_read_requests", SKIP_OPEN_TABLE},
  {"READS", MY_INT64_NUM_DECIMAL_DIGITS, MYSQL_TYPE_LONGLONG, 0,
   (MY_I_S_UNSIGNED), "Key_reads", SKIP_OPEN_TABLE},
  {"WRITE_REQUESTS", MY_INT64_NUM_DECIMAL_DIGITS, MYSQL_TYPE_LONGLONG, 0,
   (MY_I_S_UNSIGNED), "Key_write_requests", SKIP_OPEN_TABLE},
  {"WRITES", MY_INT64_NUM_DECIMAL_DIGITS, MYSQL_TYPE_LONGLONG, 0,
   (MY_I_S_UNSIGNED), "Key_writes", SKIP_OPEN_TABLE},
  {0, 0, MYSQL_TYPE_STRING, 0, 0, 0, SKIP_OPEN_TABLE}
};


/*
  Description of ST_FIELD_INFO in table.h

  Make sure that the order of schema_tables and enum_schema_tables are the same.

*/

ST_SCHEMA_TABLE schema_tables[]=
{
  {"CHARACTER_SETS", charsets_fields_info, create_schema_table,
   fill_schema_charsets, make_character_sets_old_format, 0, -1, -1, 0, 0},
  {"CLIENT_STATISTICS", client_stats_fields_info, create_schema_table, 
   fill_schema_client_stats, make_old_format, 0, -1, -1, 0, 0},
  {"COLLATIONS", collation_fields_info, create_schema_table,
   fill_schema_collation, make_old_format, 0, -1, -1, 0, 0},
  {"COLLATION_CHARACTER_SET_APPLICABILITY", coll_charset_app_fields_info,
   create_schema_table, fill_schema_coll_charset_app, 0, 0, -1, -1, 0, 0},
  {"COLUMNS", columns_fields_info, create_schema_table,
   get_all_tables, make_columns_old_format, get_schema_column_record, 1, 2, 0,
   OPTIMIZE_I_S_TABLE|OPEN_VIEW_FULL},
  {"COLUMN_PRIVILEGES", column_privileges_fields_info, create_schema_table,
   fill_schema_column_privileges, 0, 0, -1, -1, 0, 0},
  {"ENGINES", engines_fields_info, create_schema_table,
   fill_schema_engines, make_old_format, 0, -1, -1, 0, 0},
#ifdef HAVE_EVENT_SCHEDULER
  {"EVENTS", events_fields_info, create_schema_table,
   Events::fill_schema_events, make_old_format, 0, -1, -1, 0, 0},
#else
  {"EVENTS", events_fields_info, create_schema_table,
   0, make_old_format, 0, -1, -1, 0, 0},
#endif
  {"FILES", files_fields_info, create_schema_table,
   fill_schema_files, 0, 0, -1, -1, 0, 0},
  {"GLOBAL_STATUS", variables_fields_info, create_schema_table,
   fill_status, make_old_format, 0, 0, -1, 0, 0},
  {"GLOBAL_VARIABLES", variables_fields_info, create_schema_table,
   fill_variables, make_old_format, 0, 0, -1, 0, 0},
  {"INDEX_STATISTICS", index_stats_fields_info, create_schema_table,
   fill_schema_index_stats, make_old_format, 0, -1, -1, 0, 0},
  {"KEY_CACHES", keycache_fields_info, create_schema_table,
   fill_key_cache_tables, make_old_format, 0, -1,-1, 0, 0}, 
  {"KEY_COLUMN_USAGE", key_column_usage_fields_info, create_schema_table,
   get_all_tables, 0, get_schema_key_column_usage_record, 4, 5, 0,
   OPEN_TABLE_ONLY},
  {"OPEN_TABLES", open_tables_fields_info, create_schema_table,
   fill_open_tables, make_old_format, 0, -1, -1, 1, 0},
  {"PARTITIONS", partitions_fields_info, create_schema_table,
   get_all_tables, 0, get_schema_partitions_record, 1, 2, 0, OPEN_TABLE_ONLY},
  {"PLUGINS", plugin_fields_info, create_schema_table,
   fill_plugins, make_old_format, 0, -1, -1, 0, 0},
  {"PROCESSLIST", processlist_fields_info, create_schema_table,
   fill_schema_processlist, make_old_format, 0, -1, -1, 0, 0},
  {"PROFILING", query_profile_statistics_info, create_schema_table,
    fill_query_profile_statistics_info, make_profile_table_for_show,
    NULL, -1, -1, false, 0},
  {"REFERENTIAL_CONSTRAINTS", referential_constraints_fields_info,
   create_schema_table, get_all_tables, 0, get_referential_constraints_record,
   1, 9, 0, OPEN_TABLE_ONLY},
  {"ROUTINES", proc_fields_info, create_schema_table,
   fill_schema_proc, make_proc_old_format, 0, -1, -1, 0, 0},
  {"SCHEMATA", schema_fields_info, create_schema_table,
   fill_schema_schemata, make_schemata_old_format, 0, 1, -1, 0, 0},
  {"SCHEMA_PRIVILEGES", schema_privileges_fields_info, create_schema_table,
   fill_schema_schema_privileges, 0, 0, -1, -1, 0, 0},
  {"SESSION_STATUS", variables_fields_info, create_schema_table,
   fill_status, make_old_format, 0, 0, -1, 0, 0},
  {"SESSION_VARIABLES", variables_fields_info, create_schema_table,
   fill_variables, make_old_format, 0, 0, -1, 0, 0},
  {"STATISTICS", stat_fields_info, create_schema_table,
   get_all_tables, make_old_format, get_schema_stat_record, 1, 2, 0,
   OPEN_TABLE_ONLY|OPTIMIZE_I_S_TABLE},
  {"STATUS", variables_fields_info, create_schema_table, fill_status,
   make_old_format, 0, 0, -1, 1, 0},
  {"TABLES", tables_fields_info, create_schema_table,
   get_all_tables, make_old_format, get_schema_tables_record, 1, 2, 0,
   OPTIMIZE_I_S_TABLE},
  {"TABLE_CONSTRAINTS", table_constraints_fields_info, create_schema_table,
   get_all_tables, 0, get_schema_constraints_record, 3, 4, 0, OPEN_TABLE_ONLY},
  {"TABLE_NAMES", table_names_fields_info, create_schema_table,
   get_all_tables, make_table_names_old_format, 0, 1, 2, 1, OPTIMIZE_I_S_TABLE},
  {"TABLE_PRIVILEGES", table_privileges_fields_info, create_schema_table,
   fill_schema_table_privileges, 0, 0, -1, -1, 0, 0},
  {"TABLE_STATISTICS", table_stats_fields_info, create_schema_table,
   fill_schema_table_stats, make_old_format, 0, -1, -1, 0, 0},
  {"TRIGGERS", triggers_fields_info, create_schema_table,
   get_all_tables, make_old_format, get_schema_triggers_record, 5, 6, 0,
   OPEN_TABLE_ONLY},
  {"USER_PRIVILEGES", user_privileges_fields_info, create_schema_table,
   fill_schema_user_privileges, 0, 0, -1, -1, 0, 0},
  {"USER_STATISTICS", user_stats_fields_info, create_schema_table, 
   fill_schema_user_stats, make_old_format, 0, -1, -1, 0, 0},
  {"VARIABLES", variables_fields_info, create_schema_table, fill_variables,
   make_old_format, 0, 0, -1, 1, 0},
  {"VIEWS", view_fields_info, create_schema_table,
   get_all_tables, 0, get_schema_views_record, 1, 2, 0,
   OPEN_VIEW_ONLY|OPTIMIZE_I_S_TABLE},
  {0, 0, 0, 0, 0, 0, 0, 0, 0, 0}
};


#ifdef HAVE_EXPLICIT_TEMPLATE_INSTANTIATION
template class List_iterator_fast<char>;
template class List<char>;
#endif

int initialize_schema_table(st_plugin_int *plugin)
{
  ST_SCHEMA_TABLE *schema_table;
  DBUG_ENTER("initialize_schema_table");

  if (!(schema_table= (ST_SCHEMA_TABLE *)my_malloc(sizeof(ST_SCHEMA_TABLE),
                                MYF(MY_WME | MY_ZEROFILL))))
      DBUG_RETURN(1);
  /* Historical Requirement */
  plugin->data= schema_table; // shortcut for the future
  if (plugin->plugin->init)
  {
    schema_table->create_table= create_schema_table;
    schema_table->old_format= make_old_format;
    schema_table->idx_field1= -1,
    schema_table->idx_field2= -1;

    /* Make the name available to the init() function. */
    schema_table->table_name= plugin->name.str;

    if (plugin->plugin->init(schema_table))
    {
      sql_print_error("Plugin '%s' init function returned error.",
                      plugin->name.str);
      plugin->data= NULL;
      my_free(schema_table, MYF(0));
      DBUG_RETURN(1);
    }

    /* Make sure the plugin name is not set inside the init() function. */
    schema_table->table_name= plugin->name.str;
  }
  DBUG_RETURN(0);
}

int finalize_schema_table(st_plugin_int *plugin)
{
  ST_SCHEMA_TABLE *schema_table= (ST_SCHEMA_TABLE *)plugin->data;
  DBUG_ENTER("finalize_schema_table");

  if (schema_table)
  {
    if (plugin->plugin->deinit)
    {
      DBUG_PRINT("info", ("Deinitializing plugin: '%s'", plugin->name.str));
      if (plugin->plugin->deinit(NULL))
      {
        DBUG_PRINT("warning", ("Plugin '%s' deinit function returned error.",
                               plugin->name.str));
      }
    }
    my_free(schema_table, MYF(0));
  }
  DBUG_RETURN(0);
}


/**
  Output trigger information (SHOW CREATE TRIGGER) to the client.

  @param thd          Thread context.
  @param triggers     List of triggers for the table.
  @param trigger_idx  Index of the trigger to dump.

  @return Operation status
    @retval TRUE Error.
    @retval FALSE Success.
*/

static bool show_create_trigger_impl(THD *thd,
                                     Table_triggers_list *triggers,
                                     int trigger_idx)
{
  int ret_code;

  Protocol *p= thd->protocol;
  List<Item> fields;

  LEX_STRING trg_name;
  ulonglong trg_sql_mode;
  LEX_STRING trg_sql_mode_str;
  LEX_STRING trg_sql_original_stmt;
  LEX_STRING trg_client_cs_name;
  LEX_STRING trg_connection_cl_name;
  LEX_STRING trg_db_cl_name;

  CHARSET_INFO *trg_client_cs;

  /*
    TODO: Check privileges here. This functionality will be added by
    implementation of the following WL items:
      - WL#2227: New privileges for new objects
      - WL#3482: Protect SHOW CREATE PROCEDURE | FUNCTION | VIEW | TRIGGER
        properly

    SHOW TRIGGERS and I_S.TRIGGERS will be affected too.
  */

  /* Prepare trigger "object". */

  triggers->get_trigger_info(thd,
                             trigger_idx,
                             &trg_name,
                             &trg_sql_mode,
                             &trg_sql_original_stmt,
                             &trg_client_cs_name,
                             &trg_connection_cl_name,
                             &trg_db_cl_name);

  sys_var::make_set(thd, trg_sql_mode, &sql_mode_typelib, &trg_sql_mode_str);

  /* Resolve trigger client character set. */

  if (resolve_charset(trg_client_cs_name.str, NULL, &trg_client_cs))
    return TRUE;

  /* Send header. */

  fields.push_back(new Item_empty_string("Trigger", NAME_LEN));
  fields.push_back(new Item_empty_string("sql_mode", trg_sql_mode_str.length));

  {
    /*
      NOTE: SQL statement field must be not less than 1024 in order not to
      confuse old clients.
    */

    Item_empty_string *stmt_fld=
      new Item_empty_string("SQL Original Statement",
                            max(trg_sql_original_stmt.length, 1024));

    stmt_fld->maybe_null= TRUE;

    fields.push_back(stmt_fld);
  }

  fields.push_back(new Item_empty_string("character_set_client",
                                         MY_CS_NAME_SIZE));

  fields.push_back(new Item_empty_string("collation_connection",
                                         MY_CS_NAME_SIZE));

  fields.push_back(new Item_empty_string("Database Collation",
                                         MY_CS_NAME_SIZE));

  if (p->send_fields(&fields, Protocol::SEND_NUM_ROWS | Protocol::SEND_EOF))
    return TRUE;

  /* Send data. */

  p->prepare_for_resend();

  p->store(trg_name.str,
           trg_name.length,
           system_charset_info);

  p->store(trg_sql_mode_str.str,
           trg_sql_mode_str.length,
           system_charset_info);

  p->store(trg_sql_original_stmt.str,
           trg_sql_original_stmt.length,
           trg_client_cs);

  p->store(trg_client_cs_name.str,
           trg_client_cs_name.length,
           system_charset_info);

  p->store(trg_connection_cl_name.str,
           trg_connection_cl_name.length,
           system_charset_info);

  p->store(trg_db_cl_name.str,
           trg_db_cl_name.length,
           system_charset_info);

  ret_code= p->write();

  if (!ret_code)
    my_eof(thd);

  return ret_code != 0;
}


/**
  Read TRN and TRG files to obtain base table name for the specified
  trigger name and construct TABE_LIST object for the base table.

  @param thd      Thread context.
  @param trg_name Trigger name.

  @return TABLE_LIST object corresponding to the base table.

  TODO: This function is a copy&paste from add_table_to_list() and
  sp_add_to_query_tables(). The problem is that in order to be compatible
  with Stored Programs (Prepared Statements), we should not touch thd->lex.
  The "source" functions also add created TABLE_LIST object to the
  thd->lex->query_tables.

  The plan to eliminate this copy&paste is to:

    - get rid of sp_add_to_query_tables() and use Lex::add_table_to_list().
      Only add_table_to_list() must be used to add tables from the parser
      into Lex::query_tables list.

    - do not update Lex::query_tables in add_table_to_list().
*/

static TABLE_LIST *get_trigger_table_impl(
  THD *thd,
  const sp_name *trg_name)
{
  char trn_path_buff[FN_REFLEN];

  LEX_STRING trn_path= { trn_path_buff, 0 };
  LEX_STRING tbl_name;

  build_trn_path(thd, trg_name, &trn_path);

  if (check_trn_exists(&trn_path))
  {
    my_error(ER_TRG_DOES_NOT_EXIST, MYF(0));
    return NULL;
  }

  if (load_table_name_for_trigger(thd, trg_name, &trn_path, &tbl_name))
    return NULL;

  /* We need to reset statement table list to be PS/SP friendly. */

  TABLE_LIST *table;

  if (!(table= (TABLE_LIST *)thd->calloc(sizeof(TABLE_LIST))))
  {
    my_error(ER_OUTOFMEMORY, MYF(0), static_cast<int>(sizeof(TABLE_LIST)));
    return NULL;
  }

  table->db_length= trg_name->m_db.length;
  table->db= thd->strmake(trg_name->m_db.str, trg_name->m_db.length);

  table->table_name_length= tbl_name.length;
  table->table_name= thd->strmake(tbl_name.str, tbl_name.length);

  table->alias= thd->strmake(tbl_name.str, tbl_name.length);

  table->lock_type= TL_IGNORE;
  table->cacheable_table= 0;

  return table;
}

/**
  Read TRN and TRG files to obtain base table name for the specified
  trigger name and construct TABE_LIST object for the base table. Acquire
  LOCK_open when doing this.

  @param thd      Thread context.
  @param trg_name Trigger name.

  @return TABLE_LIST object corresponding to the base table.
*/

static TABLE_LIST *get_trigger_table(THD *thd, const sp_name *trg_name)
{
  /* Acquire LOCK_open (stop the server). */

  pthread_mutex_lock(&LOCK_open);

  /*
    Load base table name from the TRN-file and create TABLE_LIST object.
  */

  TABLE_LIST *lst= get_trigger_table_impl(thd, trg_name);

  /* Release LOCK_open (continue the server). */

  pthread_mutex_unlock(&LOCK_open);

  /* That's it. */

  return lst;
}


/**
  SHOW CREATE TRIGGER high-level implementation.

  @param thd      Thread context.
  @param trg_name Trigger name.

  @return Operation status
    @retval TRUE Error.
    @retval FALSE Success.
*/

bool show_create_trigger(THD *thd, const sp_name *trg_name)
{
  TABLE_LIST *lst= get_trigger_table(thd, trg_name);

  if (!lst)
    return TRUE;

  if (check_table_access(thd, TRIGGER_ACL, lst, 1, TRUE))
  {
    my_error(ER_SPECIFIC_ACCESS_DENIED_ERROR, MYF(0), "TRIGGER");
    return TRUE;
  }

  /*
    Open the table by name in order to load Table_triggers_list object.

    NOTE: there is race condition here -- the table can be dropped after
    LOCK_open is released. It will be fixed later by introducing
    acquire-shared-table-name-lock functionality.
  */

  uint num_tables; /* NOTE: unused, only to pass to open_tables(). */

  if (open_tables(thd, &lst, &num_tables, 0))
  {
    my_error(ER_TRG_CANT_OPEN_TABLE, MYF(0),
             (const char *) trg_name->m_db.str,
             (const char *) lst->table_name);

    return TRUE;

    /* Perform closing actions and return error status. */
  }

  Table_triggers_list *triggers= lst->table->triggers;

  if (!triggers)
  {
    my_error(ER_TRG_DOES_NOT_EXIST, MYF(0));
    return TRUE;
  }

  int trigger_idx= triggers->find_trigger_by_name(&trg_name->m_name);

  if (trigger_idx < 0)
  {
    my_error(ER_TRG_CORRUPTED_FILE, MYF(0),
             (const char *) trg_name->m_db.str,
             (const char *) lst->table_name);

    return TRUE;
  }

  return show_create_trigger_impl(thd, triggers, trigger_idx);

  /*
    NOTE: if show_create_trigger_impl() failed, that means we could not
    send data to the client. In this case we simply raise the error
    status and client connection will be closed.
  */
}<|MERGE_RESOLUTION|>--- conflicted
+++ resolved
@@ -2280,7 +2280,6 @@
           thd_info->query= (char*) thd->strmake(tmp->query(),length);
         }
 
-<<<<<<< HEAD
         /*
           Progress report. We need to do this under a lock to ensure that all
           is from the same stage.
@@ -2294,10 +2293,9 @@
                                  (double) max_stage)) *
                                100.0);
         }
-=======
+
         if ((thd_info->db= tmp->db))             // Safe test
           thd_info->db= thd->strdup(thd_info->db);
->>>>>>> 5d89d7c3
         pthread_mutex_unlock(&tmp->LOCK_thd_data);
 
         thread_infos.append(thd_info);
@@ -2359,12 +2357,8 @@
     {
       Security_context *tmp_sctx= tmp->security_ctx;
       struct st_my_thread_var *mysys_var;
-<<<<<<< HEAD
-      const char *val;
+      const char *val, *db;
       ulonglong max_counter;
-=======
-      const char *val, *db;
->>>>>>> 5d89d7c3
 
       if ((!tmp->vio_ok() && !tmp->system_thread) ||
           (user && (!tmp_sctx->user || strcmp(tmp_sctx->user, user))))
@@ -2439,17 +2433,6 @@
                                    tmp->query_length()), cs);
         table->field[7]->set_notnull();
       }
-<<<<<<< HEAD
-=======
-
-      /* DB */
-      if ((db= tmp->db))
-      {
-        table->field[3]->store(db, strlen(db), cs);
-        table->field[3]->set_notnull();
-      }
-      pthread_mutex_unlock(&tmp->LOCK_thd_data);
->>>>>>> 5d89d7c3
 
       /*
         Progress report. We need to do this under a lock to ensure that all
@@ -2462,6 +2445,14 @@
         table->field[11]->store((double) tmp->progress.counter /
                                 (double) max_counter*100.0);
       }
+
+      /* DB */
+      if ((db= tmp->db))
+      {
+        table->field[3]->store(db, strlen(db), cs);
+        table->field[3]->set_notnull();
+      }
+
       pthread_mutex_unlock(&tmp->LOCK_thd_data);
 
       if (schema_table_store_record(thd, table))
