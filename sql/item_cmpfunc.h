/* Copyright (C) 2000-2003 MySQL AB

   This program is free software; you can redistribute it and/or modify
   it under the terms of the GNU General Public License as published by
   the Free Software Foundation; version 2 of the License.

   This program is distributed in the hope that it will be useful,
   but WITHOUT ANY WARRANTY; without even the implied warranty of
   MERCHANTABILITY or FITNESS FOR A PARTICULAR PURPOSE.  See the
   GNU General Public License for more details.

   You should have received a copy of the GNU General Public License
   along with this program; if not, write to the Free Software
   Foundation, Inc., 59 Temple Place, Suite 330, Boston, MA  02111-1307  USA */


/* compare and test functions */

#ifdef USE_PRAGMA_INTERFACE
#pragma interface			/* gcc class implementation */
#endif

extern Item_result item_cmp_type(Item_result a,Item_result b);
class Item_bool_func2;
class Arg_comparator;

typedef int (Arg_comparator::*arg_cmp_func)();

typedef int (*Item_field_cmpfunc)(Item_field *f1, Item_field *f2, void *arg); 

class Arg_comparator: public Sql_alloc
{
  Item **a, **b;
  arg_cmp_func func;
  Item_bool_func2 *owner;
  Arg_comparator *comparators;   // used only for compare_row()
  double precision;
  /* Fields used in DATE/DATETIME comparison. */
  THD *thd;
  enum_field_types a_type, b_type; // Types of a and b items
  Item *a_cache, *b_cache;         // Cached values of a and b items
  bool is_nulls_eq;                // TRUE <=> compare for the EQUAL_FUNC
  enum enum_date_cmp_type { CMP_DATE_DFLT= 0, CMP_DATE_WITH_DATE,
                            CMP_DATE_WITH_STR, CMP_STR_WITH_DATE };
public:
  DTCollation cmp_collation;

  Arg_comparator(): thd(0), a_cache(0), b_cache(0) {};
  Arg_comparator(Item **a1, Item **a2): a(a1), b(a2), thd(0),
    a_cache(0), b_cache(0) {};

  int set_compare_func(Item_bool_func2 *owner, Item_result type);
  inline int set_compare_func(Item_bool_func2 *owner_arg)
  {
    return set_compare_func(owner_arg, item_cmp_type((*a)->result_type(),
                                                     (*b)->result_type()));
  }
  int set_cmp_func(Item_bool_func2 *owner_arg,
			  Item **a1, Item **a2,
			  Item_result type);

  inline int set_cmp_func(Item_bool_func2 *owner_arg,
			  Item **a1, Item **a2)
  {
    return set_cmp_func(owner_arg, a1, a2,
                        item_cmp_type((*a1)->result_type(),
                                      (*a2)->result_type()));
  }
  inline int compare() { return (this->*func)(); }

  int compare_string();		 // compare args[0] & args[1]
  int compare_binary_string();	 // compare args[0] & args[1]
  int compare_real();            // compare args[0] & args[1]
  int compare_decimal();         // compare args[0] & args[1]
  int compare_int_signed();      // compare args[0] & args[1]
  int compare_int_signed_unsigned();
  int compare_int_unsigned_signed();
  int compare_int_unsigned();
  int compare_row();             // compare args[0] & args[1]
  int compare_e_string();	 // compare args[0] & args[1]
  int compare_e_binary_string(); // compare args[0] & args[1]
  int compare_e_real();          // compare args[0] & args[1]
  int compare_e_decimal();       // compare args[0] & args[1]
  int compare_e_int();           // compare args[0] & args[1]
  int compare_e_int_diff_signedness();
  int compare_e_row();           // compare args[0] & args[1]
  int compare_real_fixed();
  int compare_e_real_fixed();
  int compare_datetime();        // compare args[0] & args[1] as DATETIMEs

  static enum enum_date_cmp_type can_compare_as_dates(Item *a, Item *b,
                                                      ulonglong *const_val_arg);

  void set_datetime_cmp_func(Item **a1, Item **b1);
  static arg_cmp_func comparator_matrix [5][2];

  friend class Item_func;
};

class Item_bool_func :public Item_int_func
{
public:
  Item_bool_func() :Item_int_func() {}
  Item_bool_func(Item *a) :Item_int_func(a) {}
  Item_bool_func(Item *a,Item *b) :Item_int_func(a,b) {}
  Item_bool_func(THD *thd, Item_bool_func *item) :Item_int_func(thd, item) {}
  bool is_bool_func() { return 1; }
  void fix_length_and_dec() { decimals=0; max_length=1; }
  uint decimal_precision() const { return 1; }
};


/**
  Abstract Item class, to represent <code>X IS [NOT] (TRUE | FALSE)</code>
  boolean predicates.
*/

class Item_func_truth : public Item_bool_func
{
public:
  virtual bool val_bool();
  virtual longlong val_int();
  virtual void fix_length_and_dec();
  virtual void print(String *str);

protected:
  Item_func_truth(Item *a, bool a_value, bool a_affirmative)
  : Item_bool_func(a), value(a_value), affirmative(a_affirmative)
  {}

  ~Item_func_truth()
  {}
private:
  /**
    True for <code>X IS [NOT] TRUE</code>,
    false for <code>X IS [NOT] FALSE</code> predicates.
  */
  const bool value;
  /**
    True for <code>X IS Y</code>, false for <code>X IS NOT Y</code> predicates.
  */
  const bool affirmative;
};


/**
  This Item represents a <code>X IS TRUE</code> boolean predicate.
*/

class Item_func_istrue : public Item_func_truth
{
public:
  Item_func_istrue(Item *a) : Item_func_truth(a, true, true) {}
  ~Item_func_istrue() {}
  virtual const char* func_name() const { return "istrue"; }
};


/**
  This Item represents a <code>X IS NOT TRUE</code> boolean predicate.
*/

class Item_func_isnottrue : public Item_func_truth
{
public:
  Item_func_isnottrue(Item *a) : Item_func_truth(a, true, false) {}
  ~Item_func_isnottrue() {}
  virtual const char* func_name() const { return "isnottrue"; }
};


/**
  This Item represents a <code>X IS FALSE</code> boolean predicate.
*/

class Item_func_isfalse : public Item_func_truth
{
public:
  Item_func_isfalse(Item *a) : Item_func_truth(a, false, true) {}
  ~Item_func_isfalse() {}
  virtual const char* func_name() const { return "isfalse"; }
};


/**
  This Item represents a <code>X IS NOT FALSE</code> boolean predicate.
*/

class Item_func_isnotfalse : public Item_func_truth
{
public:
  Item_func_isnotfalse(Item *a) : Item_func_truth(a, false, false) {}
  ~Item_func_isnotfalse() {}
  virtual const char* func_name() const { return "isnotfalse"; }
};


class Item_cache;
#define UNKNOWN ((my_bool)-1)


/*
  Item_in_optimizer(left_expr, Item_in_subselect(...))

  Item_in_optimizer is used to wrap an instance of Item_in_subselect. This
  class does the following:
   - Evaluate the left expression and store it in Item_cache_* object (to
     avoid re-evaluating it many times during subquery execution)
   - Shortcut the evaluation of "NULL IN (...)" to NULL in the cases where we
     don't care if the result is NULL or FALSE.

  NOTE
    It is not quite clear why the above listed functionality should be
    placed into a separate class called 'Item_in_optimizer'.
*/

class Item_in_optimizer: public Item_bool_func
{
protected:
  Item_cache *cache;
  bool save_cache;
  /* 
    Stores the value of "NULL IN (SELECT ...)" for uncorrelated subqueries:
      UNKNOWN - "NULL in (SELECT ...)" has not yet been evaluated
      FALSE   - result is FALSE
      TRUE    - result is NULL
  */
  my_bool result_for_null_param;
public:
  Item_in_optimizer(Item *a, Item_in_subselect *b):
    Item_bool_func(a, my_reinterpret_cast(Item *)(b)), cache(0),
    save_cache(0), result_for_null_param(UNKNOWN)
  {}
  bool fix_fields(THD *, Item **);
  bool fix_left(THD *thd, Item **ref);
  bool is_null();
  longlong val_int();
  void cleanup();
  const char *func_name() const { return "<in_optimizer>"; }
  Item_cache **get_cache() { return &cache; }
  void keep_top_level_cache();
};

class Comp_creator
{
public:
  Comp_creator() {}                           /* Remove gcc warning */
  virtual ~Comp_creator() {}                  /* Remove gcc warning */
  virtual Item_bool_func2* create(Item *a, Item *b) const = 0;
  virtual const char* symbol(bool invert) const = 0;
  virtual bool eqne_op() const = 0;
  virtual bool l_op() const = 0;
};

class Eq_creator :public Comp_creator
{
public:
  Eq_creator() {}                             /* Remove gcc warning */
  virtual ~Eq_creator() {}                    /* Remove gcc warning */
  virtual Item_bool_func2* create(Item *a, Item *b) const;
  virtual const char* symbol(bool invert) const { return invert? "<>" : "="; }
  virtual bool eqne_op() const { return 1; }
  virtual bool l_op() const { return 0; }
};

class Ne_creator :public Comp_creator
{
public:
  Ne_creator() {}                             /* Remove gcc warning */
  virtual ~Ne_creator() {}                    /* Remove gcc warning */
  virtual Item_bool_func2* create(Item *a, Item *b) const;
  virtual const char* symbol(bool invert) const { return invert? "=" : "<>"; }
  virtual bool eqne_op() const { return 1; }
  virtual bool l_op() const { return 0; }
};

class Gt_creator :public Comp_creator
{
public:
  Gt_creator() {}                             /* Remove gcc warning */
  virtual ~Gt_creator() {}                    /* Remove gcc warning */
  virtual Item_bool_func2* create(Item *a, Item *b) const;
  virtual const char* symbol(bool invert) const { return invert? "<=" : ">"; }
  virtual bool eqne_op() const { return 0; }
  virtual bool l_op() const { return 0; }
};

class Lt_creator :public Comp_creator
{
public:
  Lt_creator() {}                             /* Remove gcc warning */
  virtual ~Lt_creator() {}                    /* Remove gcc warning */
  virtual Item_bool_func2* create(Item *a, Item *b) const;
  virtual const char* symbol(bool invert) const { return invert? ">=" : "<"; }
  virtual bool eqne_op() const { return 0; }
  virtual bool l_op() const { return 1; }
};

class Ge_creator :public Comp_creator
{
public:
  Ge_creator() {}                             /* Remove gcc warning */
  virtual ~Ge_creator() {}                    /* Remove gcc warning */
  virtual Item_bool_func2* create(Item *a, Item *b) const;
  virtual const char* symbol(bool invert) const { return invert? "<" : ">="; }
  virtual bool eqne_op() const { return 0; }
  virtual bool l_op() const { return 0; }
};

class Le_creator :public Comp_creator
{
public:
  Le_creator() {}                             /* Remove gcc warning */
  virtual ~Le_creator() {}                    /* Remove gcc warning */
  virtual Item_bool_func2* create(Item *a, Item *b) const;
  virtual const char* symbol(bool invert) const { return invert? ">" : "<="; }
  virtual bool eqne_op() const { return 0; }
  virtual bool l_op() const { return 1; }
};

class Item_bool_func2 :public Item_int_func
{						/* Bool with 2 string args */
protected:
  Arg_comparator cmp;
  String tmp_value1,tmp_value2;
  bool abort_on_null;

public:
  Item_bool_func2(Item *a,Item *b)
    :Item_int_func(a,b), cmp(tmp_arg, tmp_arg+1), abort_on_null(FALSE) {}
  void fix_length_and_dec();
  void set_cmp_func()
  {
    cmp.set_cmp_func(this, tmp_arg, tmp_arg+1);
  }
  optimize_type select_optimize() const { return OPTIMIZE_OP; }
  virtual enum Functype rev_functype() const { return UNKNOWN_FUNC; }
  bool have_rev_func() const { return rev_functype() != UNKNOWN_FUNC; }
  void print(String *str) { Item_func::print_op(str); }
  bool is_null() { return test(args[0]->is_null() || args[1]->is_null()); }
  bool is_bool_func() { return 1; }
  CHARSET_INFO *compare_collation() { return cmp.cmp_collation.collation; }
  uint decimal_precision() const { return 1; }
  void top_level_item() { abort_on_null= TRUE; }

  friend class  Arg_comparator;
};

class Item_bool_rowready_func2 :public Item_bool_func2
{
public:
  Item_bool_rowready_func2(Item *a, Item *b) :Item_bool_func2(a, b)
  {
    allowed_arg_cols= 0;  // Fetch this value from first argument
  }
  Item *neg_transformer(THD *thd);
  virtual Item *negated_item();
  bool subst_argument_checker(uchar **arg) { return TRUE; }
};

class Item_func_not :public Item_bool_func
{
public:
  Item_func_not(Item *a) :Item_bool_func(a) {}
  longlong val_int();
  enum Functype functype() const { return NOT_FUNC; }
  const char *func_name() const { return "not"; }
  Item *neg_transformer(THD *thd);
  void print(String *str);
};

class Item_maxmin_subselect;

/*
  trigcond<param>(arg) ::= param? arg : TRUE

  The class Item_func_trig_cond is used for guarded predicates 
  which are employed only for internal purposes.
  A guarded predicate is an object consisting of an a regular or
  a guarded predicate P and a pointer to a boolean guard variable g. 
  A guarded predicate P/g is evaluated to true if the value of the
  guard g is false, otherwise it is evaluated to the same value that
  the predicate P: val(P/g)= g ? val(P):true.
  Guarded predicates allow us to include predicates into a conjunction
  conditionally. Currently they are utilized for pushed down predicates
  in queries with outer join operations.

  In the future, probably, it makes sense to extend this class to
  the objects consisting of three elements: a predicate P, a pointer
  to a variable g and a firing value s with following evaluation
  rule: val(P/g,s)= g==s? val(P) : true. It will allow us to build only
  one item for the objects of the form P/g1/g2... 

  Objects of this class are built only for query execution after
  the execution plan has been already selected. That's why this
  class needs only val_int out of generic methods. 
 
  Current uses of Item_func_trig_cond objects:
   - To wrap selection conditions when executing outer joins
   - To wrap condition that is pushed down into subquery
*/

class Item_func_trig_cond: public Item_bool_func
{
  bool *trig_var;
public:
  Item_func_trig_cond(Item *a, bool *f) : Item_bool_func(a) { trig_var= f; }
  longlong val_int() { return *trig_var ? args[0]->val_int() : 1; }
  enum Functype functype() const { return TRIG_COND_FUNC; };
  const char *func_name() const { return "trigcond"; };
  bool const_item() const { return FALSE; }
  bool *get_trig_var() { return trig_var; }
};

class Item_func_not_all :public Item_func_not
{
  /* allow to check presence of values in max/min optimization */
  Item_sum_hybrid *test_sum_item;
  Item_maxmin_subselect *test_sub_item;

  bool abort_on_null;
public:
  bool show;

  Item_func_not_all(Item *a)
    :Item_func_not(a), test_sum_item(0), test_sub_item(0), abort_on_null(0),
     show(0)
    {}
  virtual void top_level_item() { abort_on_null= 1; }
  bool top_level() { return abort_on_null; }
  longlong val_int();
  enum Functype functype() const { return NOT_ALL_FUNC; }
  const char *func_name() const { return "<not>"; }
  void print(String *str);
  void set_sum_test(Item_sum_hybrid *item) { test_sum_item= item; };
  void set_sub_test(Item_maxmin_subselect *item) { test_sub_item= item; };
  bool empty_underlying_subquery();
  Item *neg_transformer(THD *thd);
};


class Item_func_nop_all :public Item_func_not_all
{
public:

  Item_func_nop_all(Item *a) :Item_func_not_all(a) {}
  longlong val_int();
  const char *func_name() const { return "<nop>"; }
  Item *neg_transformer(THD *thd);
};


class Item_func_eq :public Item_bool_rowready_func2
{
public:
  Item_func_eq(Item *a,Item *b) :Item_bool_rowready_func2(a,b) {}
  longlong val_int();
  enum Functype functype() const { return EQ_FUNC; }
  enum Functype rev_functype() const { return EQ_FUNC; }
  cond_result eq_cmp_result() const { return COND_TRUE; }
  const char *func_name() const { return "="; }
  Item *negated_item();
};

class Item_func_equal :public Item_bool_rowready_func2
{
public:
  Item_func_equal(Item *a,Item *b) :Item_bool_rowready_func2(a,b) {};
  longlong val_int();
  void fix_length_and_dec();
  table_map not_null_tables() const { return 0; }
  enum Functype functype() const { return EQUAL_FUNC; }
  enum Functype rev_functype() const { return EQUAL_FUNC; }
  cond_result eq_cmp_result() const { return COND_TRUE; }
  const char *func_name() const { return "<=>"; }
  Item *neg_transformer(THD *thd) { return 0; }
};


class Item_func_ge :public Item_bool_rowready_func2
{
public:
  Item_func_ge(Item *a,Item *b) :Item_bool_rowready_func2(a,b) {};
  longlong val_int();
  enum Functype functype() const { return GE_FUNC; }
  enum Functype rev_functype() const { return LE_FUNC; }
  cond_result eq_cmp_result() const { return COND_TRUE; }
  const char *func_name() const { return ">="; }
  Item *negated_item();
};


class Item_func_gt :public Item_bool_rowready_func2
{
public:
  Item_func_gt(Item *a,Item *b) :Item_bool_rowready_func2(a,b) {};
  longlong val_int();
  enum Functype functype() const { return GT_FUNC; }
  enum Functype rev_functype() const { return LT_FUNC; }
  cond_result eq_cmp_result() const { return COND_FALSE; }
  const char *func_name() const { return ">"; }
  Item *negated_item();
};


class Item_func_le :public Item_bool_rowready_func2
{
public:
  Item_func_le(Item *a,Item *b) :Item_bool_rowready_func2(a,b) {};
  longlong val_int();
  enum Functype functype() const { return LE_FUNC; }
  enum Functype rev_functype() const { return GE_FUNC; }
  cond_result eq_cmp_result() const { return COND_TRUE; }
  const char *func_name() const { return "<="; }
  Item *negated_item();
};


class Item_func_lt :public Item_bool_rowready_func2
{
public:
  Item_func_lt(Item *a,Item *b) :Item_bool_rowready_func2(a,b) {}
  longlong val_int();
  enum Functype functype() const { return LT_FUNC; }
  enum Functype rev_functype() const { return GT_FUNC; }
  cond_result eq_cmp_result() const { return COND_FALSE; }
  const char *func_name() const { return "<"; }
  Item *negated_item();
};


class Item_func_ne :public Item_bool_rowready_func2
{
public:
  Item_func_ne(Item *a,Item *b) :Item_bool_rowready_func2(a,b) {}
  longlong val_int();
  enum Functype functype() const { return NE_FUNC; }
  cond_result eq_cmp_result() const { return COND_FALSE; }
  optimize_type select_optimize() const { return OPTIMIZE_KEY; } 
  const char *func_name() const { return "<>"; }
  Item *negated_item();
};


/*
  The class Item_func_opt_neg is defined to factor out the functionality
  common for the classes Item_func_between and Item_func_in. The objects
  of these classes can express predicates or there negations.
  The alternative approach would be to create pairs Item_func_between,
  Item_func_notbetween and Item_func_in, Item_func_notin.

*/

class Item_func_opt_neg :public Item_int_func
{
public:
  bool negated;     /* <=> the item represents NOT <func> */
  bool pred_level;  /* <=> [NOT] <func> is used on a predicate level */
public:
  Item_func_opt_neg(Item *a, Item *b, Item *c)
    :Item_int_func(a, b, c), negated(0), pred_level(0) {}
  Item_func_opt_neg(List<Item> &list)
    :Item_int_func(list), negated(0), pred_level(0) {}
public:
  inline void negate() { negated= !negated; }
  inline void top_level_item() { pred_level= 1; }
  Item *neg_transformer(THD *thd)
  {
    negated= !negated;
    return this;
  }
  bool eq(const Item *item, bool binary_cmp) const;
  bool subst_argument_checker(uchar **arg) { return TRUE; }
};


class Item_func_between :public Item_func_opt_neg
{
  DTCollation cmp_collation;
public:
  Item_result cmp_type;
  String value0,value1,value2;
  /* TRUE <=> arguments will be compared as dates. */
  bool compare_as_dates;
  /* Comparators used for DATE/DATETIME comparison. */
  Arg_comparator ge_cmp, le_cmp;
  Item_func_between(Item *a, Item *b, Item *c)
    :Item_func_opt_neg(a, b, c), compare_as_dates(FALSE) {}
  longlong val_int();
  optimize_type select_optimize() const { return OPTIMIZE_KEY; }
  enum Functype functype() const   { return BETWEEN; }
  const char *func_name() const { return "between"; }
  bool fix_fields(THD *, Item **);
  void fix_length_and_dec();
  void print(String *str);
  bool is_bool_func() { return 1; }
  CHARSET_INFO *compare_collation() { return cmp_collation.collation; }
  uint decimal_precision() const { return 1; }
};


class Item_func_strcmp :public Item_bool_func2
{
public:
  Item_func_strcmp(Item *a,Item *b) :Item_bool_func2(a,b) {}
  longlong val_int();
  optimize_type select_optimize() const { return OPTIMIZE_NONE; }
  const char *func_name() const { return "strcmp"; }
  void print(String *str) { Item_func::print(str); }
};


struct interval_range
{
  Item_result type;
  double dbl;
  my_decimal dec;
};

class Item_func_interval :public Item_int_func
{
  Item_row *row;
  my_bool use_decimal_comparison;
  interval_range *intervals;
public:
  Item_func_interval(Item_row *a)
    :Item_int_func(a),row(a),intervals(0)
  {
    allowed_arg_cols= 0;    // Fetch this value from first argument
  }
  longlong val_int();
  void fix_length_and_dec();
  const char *func_name() const { return "interval"; }
  uint decimal_precision() const { return 2; }
};


class Item_func_coalesce :public Item_func_numhybrid
{
protected:
  Item_func_coalesce(Item *a, Item *b) :Item_func_numhybrid(a, b) {}
public:
  Item_func_coalesce(List<Item> &list) :Item_func_numhybrid(list) {}
  double real_op();
  longlong int_op();
  String *str_op(String *);
  my_decimal *decimal_op(my_decimal *);
  void fix_length_and_dec();
  void find_num_type() {}
  enum Item_result result_type () const { return hybrid_type; }
  const char *func_name() const { return "coalesce"; }
  table_map not_null_tables() const { return 0; }
};


class Item_func_ifnull :public Item_func_coalesce
{
protected:
  enum_field_types cached_field_type;
  bool field_type_defined;
public:
  Item_func_ifnull(Item *a, Item *b) :Item_func_coalesce(a,b) {}
  double real_op();
  longlong int_op();
  String *str_op(String *str);
  my_decimal *decimal_op(my_decimal *);
  enum_field_types field_type() const;
  void fix_length_and_dec();
  const char *func_name() const { return "ifnull"; }
  Field *tmp_table_field(TABLE *table);
  uint decimal_precision() const;
};


class Item_func_if :public Item_func
{
  enum Item_result cached_result_type;
public:
  Item_func_if(Item *a,Item *b,Item *c)
    :Item_func(a,b,c), cached_result_type(INT_RESULT)
  {}
  double val_real();
  longlong val_int();
  String *val_str(String *str);
  my_decimal *val_decimal(my_decimal *);
  enum Item_result result_type () const { return cached_result_type; }
  bool fix_fields(THD *, Item **);
  void fix_length_and_dec();
  uint decimal_precision() const;
  const char *func_name() const { return "if"; }
};


class Item_func_nullif :public Item_bool_func2
{
  enum Item_result cached_result_type;
public:
  Item_func_nullif(Item *a,Item *b)
    :Item_bool_func2(a,b), cached_result_type(INT_RESULT)
  {}
  double val_real();
  longlong val_int();
  String *val_str(String *str);
  my_decimal *val_decimal(my_decimal *);
  enum Item_result result_type () const { return cached_result_type; }
  void fix_length_and_dec();
  uint decimal_precision() const { return args[0]->decimal_precision(); }
  const char *func_name() const { return "nullif"; }
  void print(String *str) { Item_func::print(str); }
  table_map not_null_tables() const { return 0; }
  bool is_null();
};

/* Functions to handle the optimized IN */


/* A vector of values of some type  */

class in_vector :public Sql_alloc
{
public:
  char *base;
  uint size;
  qsort2_cmp compare;
  CHARSET_INFO *collation;
  uint count;
  uint used_count;
  in_vector() {}
  in_vector(uint elements,uint element_length,qsort2_cmp cmp_func, 
  	    CHARSET_INFO *cmp_coll)
    :base((char*) sql_calloc(elements*element_length)),
     size(element_length), compare(cmp_func), collation(cmp_coll),
     count(elements), used_count(elements) {}
  virtual ~in_vector() {}
  virtual void set(uint pos,Item *item)=0;
  virtual uchar *get_value(Item *item)=0;
  void sort()
  {
    qsort2(base,used_count,size,compare,collation);
  }
  int find(Item *item);
  
  /* 
    Create an instance of Item_{type} (e.g. Item_decimal) constant object
    which type allows it to hold an element of this vector without any
    conversions.
    The purpose of this function is to be able to get elements of this
    vector in form of Item_xxx constants without creating Item_xxx object
    for every array element you get (i.e. this implements "FlyWeight" pattern)
  */
  virtual Item* create_item() { return NULL; }
  
  /*
    Store the value at position #pos into provided item object
    SYNOPSIS
      value_to_item()
        pos   Index of value to store
        item  Constant item to store value into. The item must be of the same
              type that create_item() returns.
  */
  virtual void value_to_item(uint pos, Item *item) { }
  
  /* Compare values number pos1 and pos2 for equality */
  bool compare_elems(uint pos1, uint pos2)
  {
    return test(compare(collation, base + pos1*size, base + pos2*size));
  }
  virtual Item_result result_type()= 0;
};

class in_string :public in_vector
{
  char buff[STRING_BUFFER_USUAL_SIZE];
  String tmp;
public:
  in_string(uint elements,qsort2_cmp cmp_func, CHARSET_INFO *cs);
  ~in_string();
  void set(uint pos,Item *item);
  uchar *get_value(Item *item);
  Item* create_item()
  { 
    return new Item_string(collation);
  }
  void value_to_item(uint pos, Item *item)
  {    
    String *str=((String*) base)+pos;
    Item_string *to= (Item_string*)item;
    to->str_value= *str;
  }
  Item_result result_type() { return STRING_RESULT; }
};

class in_longlong :public in_vector
{
protected:
  /*
    Here we declare a temporary variable (tmp) of the same type as the
    elements of this vector. tmp is used in finding if a given value is in 
    the list. 
  */
  struct packed_longlong 
  {
    longlong val;
    longlong unsigned_flag;  // Use longlong, not bool, to preserve alignment
  } tmp;
public:
  in_longlong(uint elements);
  void set(uint pos,Item *item);
  uchar *get_value(Item *item);
  
  Item* create_item()
  { 
    /* 
      We're created a signed INT, this may not be correct in 
      general case (see BUG#19342).
    */
    return new Item_int((longlong)0);
  }
  void value_to_item(uint pos, Item *item)
  {
    ((Item_int*) item)->value= ((packed_longlong*) base)[pos].val;
    ((Item_int*) item)->unsigned_flag= (my_bool)
      ((packed_longlong*) base)[pos].unsigned_flag;
  }
  Item_result result_type() { return INT_RESULT; }

  friend int cmp_longlong(void *cmp_arg, packed_longlong *a,packed_longlong *b);
};


/*
  Class to represent a vector of constant DATE/DATETIME values.
  Values are obtained with help of the get_datetime_value() function.
  If the left item is a constant one then its value is cached in the
  lval_cache variable.
*/
class in_datetime :public in_longlong
{
public:
  THD *thd;
  /* An item used to issue warnings. */
  Item *warn_item;
  /* Cache for the left item. */
  Item *lval_cache;

  in_datetime(Item *warn_item_arg, uint elements)
    :in_longlong(elements), thd(current_thd), warn_item(warn_item_arg),
     lval_cache(0) {};
  void set(uint pos,Item *item);
  uchar *get_value(Item *item);
  friend int cmp_longlong(void *cmp_arg, packed_longlong *a,packed_longlong *b);
};

class in_double :public in_vector
{
  double tmp;
public:
  in_double(uint elements);
  void set(uint pos,Item *item);
  uchar *get_value(Item *item);
  Item *create_item()
  { 
    return new Item_float(0.0);
  }
  void value_to_item(uint pos, Item *item)
  {
    ((Item_float*)item)->value= ((double*) base)[pos];
  }
  Item_result result_type() { return REAL_RESULT; }

};

class in_decimal :public in_vector
{
  my_decimal val;
public:
  in_decimal(uint elements);
  void set(uint pos, Item *item);
  uchar *get_value(Item *item);
  Item *create_item()
  { 
    return new Item_decimal(0, FALSE);
  }
  void value_to_item(uint pos, Item *item)
  {
    my_decimal *dec= ((my_decimal *)base) + pos;
    Item_decimal *item_dec= (Item_decimal*)item;
    item_dec->set_decimal_value(dec);
  }
  Item_result result_type() { return DECIMAL_RESULT; }

};


/*
** Classes for easy comparing of non const items
*/

class cmp_item :public Sql_alloc
{
public:
  CHARSET_INFO *cmp_charset;
  cmp_item() { cmp_charset= &my_charset_bin; }
  virtual ~cmp_item() {}
  virtual void store_value(Item *item)= 0;
  virtual int cmp(Item *item)= 0;
  // for optimized IN with row
  virtual int compare(cmp_item *item)= 0;
  static cmp_item* get_comparator(Item_result type, CHARSET_INFO *cs);
  virtual cmp_item *make_same()= 0;
  virtual void store_value_by_template(cmp_item *tmpl, Item *item)
  {
    store_value(item);
  }
};

class cmp_item_string :public cmp_item 
{
protected:
  String *value_res;
public:
  cmp_item_string () {}
  cmp_item_string (CHARSET_INFO *cs) { cmp_charset= cs; }
  void set_charset(CHARSET_INFO *cs) { cmp_charset= cs; }
  friend class cmp_item_sort_string;
  friend class cmp_item_sort_string_in_static;
};

class cmp_item_sort_string :public cmp_item_string
{
protected:
  char value_buff[STRING_BUFFER_USUAL_SIZE];
  String value;
public:
  cmp_item_sort_string():
    cmp_item_string() {}
  cmp_item_sort_string(CHARSET_INFO *cs):
    cmp_item_string(cs),
    value(value_buff, sizeof(value_buff), cs) {}
  void store_value(Item *item)
  {
    value_res= item->val_str(&value);
  }
  int cmp(Item *arg)
  {
    char buff[STRING_BUFFER_USUAL_SIZE];
    String tmp(buff, sizeof(buff), cmp_charset), *res;
    res= arg->val_str(&tmp);
    return (value_res ? (res ? sortcmp(value_res, res, cmp_charset) : 1) :
            (res ? -1 : 0));
  }
  int compare(cmp_item *ci)
  {
    cmp_item_string *l_cmp= (cmp_item_string *) ci;
    return sortcmp(value_res, l_cmp->value_res, cmp_charset);
  } 
  cmp_item *make_same();
  void set_charset(CHARSET_INFO *cs)
  {
    cmp_charset= cs;
    value.set_quick(value_buff, sizeof(value_buff), cs);
  }
};

class cmp_item_int :public cmp_item
{
  longlong value;
public:
  cmp_item_int() {}                           /* Remove gcc warning */
  void store_value(Item *item)
  {
    value= item->val_int();
  }
  int cmp(Item *arg)
  {
    return value != arg->val_int();
  }
  int compare(cmp_item *ci)
  {
    cmp_item_int *l_cmp= (cmp_item_int *)ci;
    return (value < l_cmp->value) ? -1 : ((value == l_cmp->value) ? 0 : 1);
  }
  cmp_item *make_same();
};

/*
  Compare items in the DATETIME context.
  Values are obtained with help of the get_datetime_value() function.
  If the left item is a constant one then its value is cached in the
  lval_cache variable.
*/
class cmp_item_datetime :public cmp_item
{
  ulonglong value;
public:
  THD *thd;
  /* Item used for issuing warnings. */
  Item *warn_item;
  /* Cache for the left item. */
  Item *lval_cache;

  cmp_item_datetime(Item *warn_item_arg)
    :thd(current_thd), warn_item(warn_item_arg), lval_cache(0) {}
  void store_value(Item *item);
  int cmp(Item *arg);
  int compare(cmp_item *ci);
  cmp_item *make_same();
};

class cmp_item_real :public cmp_item
{
  double value;
public:
  cmp_item_real() {}                          /* Remove gcc warning */
  void store_value(Item *item)
  {
    value= item->val_real();
  }
  int cmp(Item *arg)
  {
    return value != arg->val_real();
  }
  int compare(cmp_item *ci)
  {
    cmp_item_real *l_cmp= (cmp_item_real *) ci;
    return (value < l_cmp->value)? -1 : ((value == l_cmp->value) ? 0 : 1);
  }
  cmp_item *make_same();
};


class cmp_item_decimal :public cmp_item
{
  my_decimal value;
public:
  cmp_item_decimal() {}                       /* Remove gcc warning */
  void store_value(Item *item);
  int cmp(Item *arg);
  int compare(cmp_item *c);
  cmp_item *make_same();
};


/* 
   cmp_item for optimized IN with row (right part string, which never
   be changed)
*/

class cmp_item_sort_string_in_static :public cmp_item_string
{
 protected:
  String value;
public:
  cmp_item_sort_string_in_static(CHARSET_INFO *cs):
    cmp_item_string(cs) {}
  void store_value(Item *item)
  {
    value_res= item->val_str(&value);
  }
  int cmp(Item *item)
  {
    // Should never be called
    DBUG_ASSERT(0);
    return 1;
  }
  int compare(cmp_item *ci)
  {
    cmp_item_string *l_cmp= (cmp_item_string *) ci;
    return sortcmp(value_res, l_cmp->value_res, cmp_charset);
  }
  cmp_item *make_same()
  {
    return new cmp_item_sort_string_in_static(cmp_charset);
  }
};


/*
  The class Item_func_case is the CASE ... WHEN ... THEN ... END function
  implementation.

  When there is no expression between CASE and the first WHEN 
  (the CASE expression) then this function simple checks all WHEN expressions
  one after another. When some WHEN expression evaluated to TRUE then the
  value of the corresponding THEN expression is returned.

  When the CASE expression is specified then it is compared to each WHEN
  expression individually. When an equal WHEN expression is found
  corresponding THEN expression is returned.
  In order to do correct comparisons several comparators are used. One for
  each result type. Different result types that are used in particular
  CASE ... END expression are collected in the fix_length_and_dec() member
  function and only comparators for there result types are used.
*/

class Item_func_case :public Item_func
{
  int first_expr_num, else_expr_num;
  enum Item_result cached_result_type, left_result_type;
  String tmp_value;
  uint ncases;
  Item_result cmp_type;
  DTCollation cmp_collation;
  cmp_item *cmp_items[5]; /* For all result types */
  cmp_item *case_item;
public:
  Item_func_case(List<Item> &list, Item *first_expr_arg, Item *else_expr_arg)
    :Item_func(), first_expr_num(-1), else_expr_num(-1),
    cached_result_type(INT_RESULT), left_result_type(INT_RESULT), case_item(0)
  {
    ncases= list.elements;
    if (first_expr_arg)
    {
      first_expr_num= list.elements;
      list.push_back(first_expr_arg);
    }
    if (else_expr_arg)
    {
      else_expr_num= list.elements;
      list.push_back(else_expr_arg);
    }
    set_arguments(list);
    bzero(&cmp_items, sizeof(cmp_items));
  }
  double val_real();
  longlong val_int();
  String *val_str(String *);
  my_decimal *val_decimal(my_decimal *);
  bool fix_fields(THD *thd, Item **ref);
  void fix_length_and_dec();
  uint decimal_precision() const;
  table_map not_null_tables() const { return 0; }
  enum Item_result result_type () const { return cached_result_type; }
  const char *func_name() const { return "case"; }
  void print(String *str);
  Item *find_item(String *str);
  CHARSET_INFO *compare_collation() { return cmp_collation.collation; }
<<<<<<< HEAD
  bool check_partition_func_processor(uchar *bool_arg) { return FALSE;}
  void cleanup();
=======
  void cleanup()
  {
    uint i;
    DBUG_ENTER("Item_func_case::cleanup");
    Item_func::cleanup();
    for (i= 0; i <= (uint)DECIMAL_RESULT; i++)
    {
      delete cmp_items[i];
      cmp_items[i]= 0;
    }
    DBUG_VOID_RETURN;
  }
>>>>>>> ff3f8990
};

/*
  The Item_func_in class implements the in_expr IN(values_list) function.

  The current implementation distinguishes 2 cases:
  1) all items in the value_list are constants and have the same
    result type. This case is handled by in_vector class.
  2) items in the value_list have different result types or there is some
    non-constant items.
    In this case Item_func_in employs several cmp_item objects to performs
    comparisons of in_expr and an item from the values_list. One cmp_item
    object for each result type. Different result types are collected in the
    fix_length_and_dec() member function by means of collect_cmp_types()
    function.
*/
class Item_func_in :public Item_func_opt_neg
{
public:
  Item_result cmp_type;
  /* 
    an array of values when the right hand arguments of IN
    are all SQL constant and there are no nulls 
  */
  in_vector *array;
  bool have_null;
  /* 
    true when all arguments of the IN clause are of compatible types
    and can be used safely as comparisons for key conditions
  */
  bool arg_types_compatible;
  Item_result left_result_type;
  cmp_item *cmp_items[6]; /* One cmp_item for each result type */
  DTCollation cmp_collation;

  Item_func_in(List<Item> &list)
    :Item_func_opt_neg(list), array(0), have_null(0),
    arg_types_compatible(FALSE)
  {
    bzero(&cmp_items, sizeof(cmp_items));
    allowed_arg_cols= 0;  // Fetch this value from first argument
  }
  longlong val_int();
  bool fix_fields(THD *, Item **);
  void fix_length_and_dec();
  uint decimal_precision() const { return 1; }
  void cleanup()
  {
    uint i;
    DBUG_ENTER("Item_func_in::cleanup");
    Item_int_func::cleanup();
    delete array;
    array= 0;
    for (i= 0; i <= (uint)DECIMAL_RESULT + 1; i++)
    {
      delete cmp_items[i];
      cmp_items[i]= 0;
    }
    DBUG_VOID_RETURN;
  }
  optimize_type select_optimize() const
    { return OPTIMIZE_KEY; }
  void print(String *str);
  enum Functype functype() const { return IN_FUNC; }
  const char *func_name() const { return " IN "; }
  bool nulls_in_row();
  bool is_bool_func() { return 1; }
  CHARSET_INFO *compare_collation() { return cmp_collation.collation; }
};

class cmp_item_row :public cmp_item
{
  cmp_item **comparators;
  uint n;
public:
  cmp_item_row(): comparators(0), n(0) {}
  ~cmp_item_row();
  void store_value(Item *item);
  inline void alloc_comparators();
  int cmp(Item *arg);
  int compare(cmp_item *arg);
  cmp_item *make_same();
  void store_value_by_template(cmp_item *tmpl, Item *);
  friend void Item_func_in::fix_length_and_dec();
};


class in_row :public in_vector
{
  cmp_item_row tmp;
public:
  in_row(uint elements, Item *);
  ~in_row();
  void set(uint pos,Item *item);
  uchar *get_value(Item *item);
  friend void Item_func_in::fix_length_and_dec();
  Item_result result_type() { return ROW_RESULT; }
};

/* Functions used by where clause */

class Item_func_isnull :public Item_bool_func
{
protected:
  longlong cached_value;
public:
  Item_func_isnull(Item *a) :Item_bool_func(a) {}
  longlong val_int();
  enum Functype functype() const { return ISNULL_FUNC; }
  void fix_length_and_dec()
  {
    decimals=0; max_length=1; maybe_null=0;
    update_used_tables();
  }
  const char *func_name() const { return "isnull"; }
  /* Optimize case of not_null_column IS NULL */
  virtual void update_used_tables()
  {
    if (!args[0]->maybe_null)
    {
      used_tables_cache= 0;			/* is always false */
      const_item_cache= 1;
      cached_value= (longlong) 0;
    }
    else
    {
      args[0]->update_used_tables();
      if ((const_item_cache= !(used_tables_cache= args[0]->used_tables())) &&
          !with_subselect)
      {
	/* Remember if the value is always NULL or never NULL */
	cached_value= (longlong) args[0]->is_null();
      }
    }
  }
  table_map not_null_tables() const { return 0; }
  optimize_type select_optimize() const { return OPTIMIZE_NULL; }
  Item *neg_transformer(THD *thd);
  CHARSET_INFO *compare_collation() { return args[0]->collation.collation; }
};

/* Functions used by HAVING for rewriting IN subquery */

class Item_in_subselect;

/* 
  This is like IS NOT NULL but it also remembers if it ever has
  encountered a NULL.
*/
class Item_is_not_null_test :public Item_func_isnull
{
  Item_in_subselect* owner;
public:
  Item_is_not_null_test(Item_in_subselect* ow, Item *a)
    :Item_func_isnull(a), owner(ow)
  {}
  enum Functype functype() const { return ISNOTNULLTEST_FUNC; }
  longlong val_int();
  const char *func_name() const { return "<is_not_null_test>"; }
  void update_used_tables();
  /*
    we add RAND_TABLE_BIT to prevent moving this item from HAVING to WHERE
  */
  table_map used_tables() const
    { return used_tables_cache | RAND_TABLE_BIT; }
};


class Item_func_isnotnull :public Item_bool_func
{
  bool abort_on_null;
public:
  Item_func_isnotnull(Item *a) :Item_bool_func(a), abort_on_null(0) {}
  longlong val_int();
  enum Functype functype() const { return ISNOTNULL_FUNC; }
  void fix_length_and_dec()
  {
    decimals=0; max_length=1; maybe_null=0;
  }
  const char *func_name() const { return "isnotnull"; }
  optimize_type select_optimize() const { return OPTIMIZE_NULL; }
  table_map not_null_tables() const
  { return abort_on_null ? not_null_tables_cache : 0; }
  Item *neg_transformer(THD *thd);
  void print(String *str);
  CHARSET_INFO *compare_collation() { return args[0]->collation.collation; }
  void top_level_item() { abort_on_null=1; }
};


class Item_func_like :public Item_bool_func2
{
  // Turbo Boyer-Moore data
  bool        canDoTurboBM;	// pattern is '%abcd%' case
  const char* pattern;
  int         pattern_len;

  // TurboBM buffers, *this is owner
  int* bmGs; //   good suffix shift table, size is pattern_len + 1
  int* bmBc; // bad character shift table, size is alphabet_size

  void turboBM_compute_suffixes(int* suff);
  void turboBM_compute_good_suffix_shifts(int* suff);
  void turboBM_compute_bad_character_shifts();
  bool turboBM_matches(const char* text, int text_len) const;
  enum { alphabet_size = 256 };

  Item *escape_item;
  
  bool escape_used_in_parsing;

public:
  int escape;

  Item_func_like(Item *a,Item *b, Item *escape_arg, bool escape_used)
    :Item_bool_func2(a,b), canDoTurboBM(FALSE), pattern(0), pattern_len(0), 
     bmGs(0), bmBc(0), escape_item(escape_arg),
     escape_used_in_parsing(escape_used) {}
  longlong val_int();
  enum Functype functype() const { return LIKE_FUNC; }
  optimize_type select_optimize() const;
  cond_result eq_cmp_result() const { return COND_TRUE; }
  const char *func_name() const { return "like"; }
  bool fix_fields(THD *thd, Item **ref);
  void cleanup();
};

#ifdef USE_REGEX

#include "my_regex.h"

class Item_func_regex :public Item_bool_func
{
  my_regex_t preg;
  bool regex_compiled;
  bool regex_is_const;
  String prev_regexp;
  DTCollation cmp_collation;
public:
  Item_func_regex(Item *a,Item *b) :Item_bool_func(a,b),
    regex_compiled(0),regex_is_const(0) {}
  void cleanup();
  longlong val_int();
  bool fix_fields(THD *thd, Item **ref);
  const char *func_name() const { return "regexp"; }
  void print(String *str) { print_op(str); }
  CHARSET_INFO *compare_collation() { return cmp_collation.collation; }
};

#else

class Item_func_regex :public Item_bool_func
{
public:
  Item_func_regex(Item *a,Item *b) :Item_bool_func(a,b) {}
  longlong val_int() { return 0;}
  const char *func_name() const { return "regex"; }
  void print(String *str) { print_op(str); }
};

#endif /* USE_REGEX */


typedef class Item COND;

class Item_cond :public Item_bool_func
{
protected:
  List<Item> list;
  bool abort_on_null;
  table_map and_tables_cache;

public:
  /* Item_cond() is only used to create top level items */
  Item_cond(): Item_bool_func(), abort_on_null(1)
  { const_item_cache=0; }
  Item_cond(Item *i1,Item *i2)
    :Item_bool_func(), abort_on_null(0)
  {
    list.push_back(i1);
    list.push_back(i2);
  }
  Item_cond(THD *thd, Item_cond *item);
  Item_cond(List<Item> &nlist)
    :Item_bool_func(), list(nlist), abort_on_null(0) {}
  bool add(Item *item) { return list.push_back(item); }
  void add_at_head(List<Item> *nlist) { list.prepand(nlist); }
  bool fix_fields(THD *, Item **ref);

  enum Type type() const { return COND_ITEM; }
  List<Item>* argument_list() { return &list; }
  table_map used_tables() const;
  void update_used_tables();
  void print(String *str);
  void split_sum_func(THD *thd, Item **ref_pointer_array, List<Item> &fields);
  friend int setup_conds(THD *thd, TABLE_LIST *tables, TABLE_LIST *leaves,
                         COND **conds);
  void top_level_item() { abort_on_null=1; }
  void copy_andor_arguments(THD *thd, Item_cond *item);
  bool walk(Item_processor processor, bool walk_subquery, uchar *arg);
  Item *transform(Item_transformer transformer, uchar *arg);
  void traverse_cond(Cond_traverser, void *arg, traverse_order order);
  void neg_arguments(THD *thd);
  bool subst_argument_checker(uchar **arg) { return TRUE; }
  Item *compile(Item_analyzer analyzer, uchar **arg_p,
                Item_transformer transformer, uchar *arg_t);
};


/*
  The class Item_equal is used to represent conjunctions of equality
  predicates of the form field1 = field2, and field=const in where
  conditions and on expressions.

  All equality predicates of the form field1=field2 contained in a
  conjunction are substituted for a sequence of items of this class.
  An item of this class Item_equal(f1,f2,...fk) represents a
  multiple equality f1=f2=...=fk.

  If a conjunction contains predicates f1=f2 and f2=f3, a new item of
  this class is created Item_equal(f1,f2,f3) representing the multiple
  equality f1=f2=f3 that substitutes the above equality predicates in
  the conjunction.
  A conjunction of the predicates f2=f1 and f3=f1 and f3=f2 will be
  substituted for the item representing the same multiple equality
  f1=f2=f3.
  An item Item_equal(f1,f2) can appear instead of a conjunction of 
  f2=f1 and f1=f2, or instead of just the predicate f1=f2.

  An item of the class Item_equal inherits equalities from outer 
  conjunctive levels.

  Suppose we have a where condition of the following form:
  WHERE f1=f2 AND f3=f4 AND f3=f5 AND ... AND (...OR (f1=f3 AND ...)).
  In this case:
    f1=f2 will be substituted for Item_equal(f1,f2);
    f3=f4 and f3=f5  will be substituted for Item_equal(f3,f4,f5);
    f1=f3 will be substituted for Item_equal(f1,f2,f3,f4,f5);

  An object of the class Item_equal can contain an optional constant
  item c. Then it represents a multiple equality of the form 
  c=f1=...=fk.

  Objects of the class Item_equal are used for the following:

  1. An object Item_equal(t1.f1,...,tk.fk) allows us to consider any
  pair of tables ti and tj as joined by an equi-condition.
  Thus it provide us with additional access paths from table to table.

  2. An object Item_equal(t1.f1,...,tk.fk) is applied to deduce new
  SARGable predicates:
    f1=...=fk AND P(fi) => f1=...=fk AND P(fi) AND P(fj).
  It also can give us additional index scans and can allow us to
  improve selectivity estimates.

  3. An object Item_equal(t1.f1,...,tk.fk) is used to optimize the 
  selected execution plan for the query: if table ti is accessed 
  before the table tj then in any predicate P in the where condition
  the occurrence of tj.fj is substituted for ti.fi. This can allow
  an evaluation of the predicate at an earlier step.

  When feature 1 is supported they say that join transitive closure 
  is employed.
  When feature 2 is supported they say that search argument transitive
  closure is employed.
  Both features are usually supported by preprocessing original query and
  adding additional predicates.
  We do not just add predicates, we rather dynamically replace some
  predicates that can not be used to access tables in the investigated
  plan for those, obtained by substitution of some fields for equal fields,
  that can be used.     

  Prepared Statements/Stored Procedures note: instances of class
  Item_equal are created only at the time a PS/SP is executed and
  are deleted in the end of execution. All changes made to these
  objects need not be registered in the list of changes of the parse
  tree and do not harm PS/SP re-execution.

  Item equal objects are employed only at the optimize phase. Usually they are
  not supposed to be evaluated.  Yet in some cases we call the method val_int()
  for them. We have to take care of restricting the predicate such an
  object represents f1=f2= ...=fn to the projection of known fields fi1=...=fik.
*/

class Item_equal: public Item_bool_func
{
  List<Item_field> fields; /* list of equal field items                    */
  Item *const_item;        /* optional constant item equal to fields items */
  cmp_item *eval_item;
  bool cond_false;
public:
  inline Item_equal()
    : Item_bool_func(), const_item(0), eval_item(0), cond_false(0)
  { const_item_cache=0 ;}
  Item_equal(Item_field *f1, Item_field *f2);
  Item_equal(Item *c, Item_field *f);
  Item_equal(Item_equal *item_equal);
  inline Item* get_const() { return const_item; }
  void add(Item *c);
  void add(Item_field *f);
  uint members();
  bool contains(Field *field);
  Item_field* get_first() { return fields.head(); }
  void merge(Item_equal *item);
  void update_const();
  enum Functype functype() const { return MULT_EQUAL_FUNC; }
  longlong val_int(); 
  const char *func_name() const { return "multiple equal"; }
  optimize_type select_optimize() const { return OPTIMIZE_EQUAL; }
  void sort(Item_field_cmpfunc cmp, void *arg);
  friend class Item_equal_iterator;
  void fix_length_and_dec();
  bool fix_fields(THD *thd, Item **ref);
  void update_used_tables();
  bool walk(Item_processor processor, bool walk_subquery, uchar *arg);
  Item *transform(Item_transformer transformer, uchar *arg);
  void print(String *str);
  CHARSET_INFO *compare_collation() 
  { return fields.head()->collation.collation; }
}; 

class COND_EQUAL: public Sql_alloc
{
public:
  uint max_members;               /* max number of members the current level
                                     list and all lower level lists */ 
  COND_EQUAL *upper_levels;       /* multiple equalities of upper and levels */
  List<Item_equal> current_level; /* list of multiple equalities of 
                                     the current and level           */
  COND_EQUAL()
  { 
    max_members= 0;
    upper_levels= 0;
  }
};


class Item_equal_iterator : public List_iterator_fast<Item_field>
{
public:
  inline Item_equal_iterator(Item_equal &item_equal) 
    :List_iterator_fast<Item_field> (item_equal.fields)
  {}
  inline Item_field* operator++(int)
  { 
    Item_field *item= (*(List_iterator_fast<Item_field> *) this)++;
    return  item;
  }
  inline void rewind(void) 
  { 
    List_iterator_fast<Item_field>::rewind();
  }
};

class Item_cond_and :public Item_cond
{
public:
  COND_EQUAL cond_equal;  /* contains list of Item_equal objects for 
                             the current and level and reference
                             to multiple equalities of upper and levels */  
  Item_cond_and() :Item_cond() {}
  Item_cond_and(Item *i1,Item *i2) :Item_cond(i1,i2) {}
  Item_cond_and(THD *thd, Item_cond_and *item) :Item_cond(thd, item) {}
  Item_cond_and(List<Item> &list_arg): Item_cond(list_arg) {}
  enum Functype functype() const { return COND_AND_FUNC; }
  longlong val_int();
  const char *func_name() const { return "and"; }
  table_map not_null_tables() const
  { return abort_on_null ? not_null_tables_cache: and_tables_cache; }
  Item* copy_andor_structure(THD *thd)
  {
    Item_cond_and *item;
    if ((item= new Item_cond_and(thd, this)))
       item->copy_andor_arguments(thd, this);
    return item;
  }
  Item *neg_transformer(THD *thd);
};

class Item_cond_or :public Item_cond
{
public:
  Item_cond_or() :Item_cond() {}
  Item_cond_or(Item *i1,Item *i2) :Item_cond(i1,i2) {}
  Item_cond_or(THD *thd, Item_cond_or *item) :Item_cond(thd, item) {}
  Item_cond_or(List<Item> &list_arg): Item_cond(list_arg) {}
  enum Functype functype() const { return COND_OR_FUNC; }
  longlong val_int();
  const char *func_name() const { return "or"; }
  table_map not_null_tables() const { return and_tables_cache; }
  Item* copy_andor_structure(THD *thd)
  {
    Item_cond_or *item;
    if ((item= new Item_cond_or(thd, this)))
      item->copy_andor_arguments(thd, this);
    return item;
  }
  Item *neg_transformer(THD *thd);
};


/*
  XOR is Item_cond, not an Item_int_func because we could like to
  optimize (a XOR b) later on. It's low prio, though
*/

class Item_cond_xor :public Item_cond
{
public:
  Item_cond_xor() :Item_cond() {}
  Item_cond_xor(Item *i1,Item *i2) :Item_cond(i1,i2) {}
  enum Functype functype() const { return COND_XOR_FUNC; }
  /* TODO: remove the next line when implementing XOR optimization */
  enum Type type() const { return FUNC_ITEM; }
  longlong val_int();
  const char *func_name() const { return "xor"; }
  void top_level_item() {}
};


/* Some useful inline functions */

inline Item *and_conds(Item *a, Item *b)
{
  if (!b) return a;
  if (!a) return b;
  return new Item_cond_and(a, b);
}

Item *and_expressions(Item *a, Item *b, Item **org_item);<|MERGE_RESOLUTION|>--- conflicted
+++ resolved
@@ -1135,23 +1135,7 @@
   void print(String *str);
   Item *find_item(String *str);
   CHARSET_INFO *compare_collation() { return cmp_collation.collation; }
-<<<<<<< HEAD
-  bool check_partition_func_processor(uchar *bool_arg) { return FALSE;}
   void cleanup();
-=======
-  void cleanup()
-  {
-    uint i;
-    DBUG_ENTER("Item_func_case::cleanup");
-    Item_func::cleanup();
-    for (i= 0; i <= (uint)DECIMAL_RESULT; i++)
-    {
-      delete cmp_items[i];
-      cmp_items[i]= 0;
-    }
-    DBUG_VOID_RETURN;
-  }
->>>>>>> ff3f8990
 };
 
 /*
