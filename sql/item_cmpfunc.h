/* Copyright (C) 2000-2003 MySQL AB

   This program is free software; you can redistribute it and/or modify
   it under the terms of the GNU General Public License as published by
   the Free Software Foundation; either version 2 of the License, or
   (at your option) any later version.

   This program is distributed in the hope that it will be useful,
   but WITHOUT ANY WARRANTY; without even the implied warranty of
   MERCHANTABILITY or FITNESS FOR A PARTICULAR PURPOSE.  See the
   GNU General Public License for more details.

   You should have received a copy of the GNU General Public License
   along with this program; if not, write to the Free Software
   Foundation, Inc., 59 Temple Place, Suite 330, Boston, MA  02111-1307  USA */


/* compare and test functions */

#ifdef __GNUC__
#pragma interface			/* gcc class implementation */
#endif

extern Item_result item_cmp_type(Item_result a,Item_result b);
class Item_bool_func2;
class Arg_comparator;

typedef int (Arg_comparator::*arg_cmp_func)();

class Arg_comparator: public Sql_alloc
{
  Item **a, **b;
  arg_cmp_func func;
  Item_bool_func2 *owner;
  Arg_comparator *comparators;   // used only for compare_row()

public:
  DTCollation cmp_collation;

  Arg_comparator() {};
  Arg_comparator(Item **a1, Item **a2): a(a1), b(a2) {};

  int set_compare_func(Item_bool_func2 *owner, Item_result type);
  inline int set_compare_func(Item_bool_func2 *owner)
  {
    return set_compare_func(owner, item_cmp_type((*a)->result_type(),
						 (*b)->result_type()));
  }
  inline int set_cmp_func(Item_bool_func2 *owner,
			  Item **a1, Item **a2,
			  Item_result type)
  {
    a= a1;
    b= a2;
    return set_compare_func(owner, type);
  }
  inline int set_cmp_func(Item_bool_func2 *owner,
			  Item **a1, Item **a2)
  {
    return set_cmp_func(owner, a1, a2, item_cmp_type((*a1)->result_type(),
						     (*a2)->result_type()));
  }
  inline int compare() { return (this->*func)(); }

  int compare_string();		 // compare args[0] & args[1]
  int compare_real();            // compare args[0] & args[1]
  int compare_int();             // compare args[0] & args[1]
  int compare_row();             // compare args[0] & args[1]
  int compare_e_string();	 // compare args[0] & args[1]
  int compare_e_real();          // compare args[0] & args[1]
  int compare_e_int();           // compare args[0] & args[1]
  int compare_e_row();           // compare args[0] & args[1]

  static arg_cmp_func comparator_matrix [4][2];

  friend class Item_func;
};

class Item_bool_func :public Item_int_func
{
public:
  Item_bool_func() :Item_int_func() {}
  Item_bool_func(Item *a) :Item_int_func(a) {}
  Item_bool_func(Item *a,Item *b) :Item_int_func(a,b) {}
  void fix_length_and_dec() { decimals=0; max_length=1; }
};

class Item_cache;
class Item_in_optimizer: public Item_bool_func
{
protected:
  Item_cache *cache;
public:
  Item_in_optimizer(Item *a, Item_in_subselect *b):
    Item_bool_func(a, (Item *)b), cache(0) {}
  bool fix_fields(THD *, struct st_table_list *, Item **);
  bool fix_left(THD *thd, struct st_table_list *tables, Item **ref);
  bool is_null();
  /*
    Item_in_optimizer item is special boolean function. On value request 
    (one of val, val_int or val_str methods) it evaluate left expression 
    of IN by storing it value in cache item (one of Item_cache* items), 
    then it test cache is it NULL. If left expression (cache) is NULL then
    Item_in_optimizer return NULL, else it evaluate Item_in_subselect.
  */
  longlong val_int();
  const char *func_name() const { return "IN_OPTIMIZER"; }
  Item_cache **get_cache() { return &cache; }
};

class Item_bool_func2 :public Item_int_func
{						/* Bool with 2 string args */
protected:
  Arg_comparator cmp;
  String tmp_value1,tmp_value2;

public:
  Item_bool_func2(Item *a,Item *b):
    Item_int_func(a,b), cmp(tmp_arg, tmp_arg+1) {}
  void fix_length_and_dec();
  void set_cmp_func()
  {
    cmp.set_cmp_func(this, tmp_arg, tmp_arg+1);
  }
  optimize_type select_optimize() const { return OPTIMIZE_OP; }
  virtual enum Functype rev_functype() const { return UNKNOWN_FUNC; }
  bool have_rev_func() const { return rev_functype() != UNKNOWN_FUNC; }
  void print(String *str) { Item_func::print_op(str); }
  bool is_null() { return test(args[0]->is_null() || args[1]->is_null()); }

  static Item_bool_func2* eq_creator(Item *a, Item *b);
  static Item_bool_func2* ne_creator(Item *a, Item *b);
  static Item_bool_func2* gt_creator(Item *a, Item *b);
  static Item_bool_func2* lt_creator(Item *a, Item *b);
  static Item_bool_func2* ge_creator(Item *a, Item *b);
  static Item_bool_func2* le_creator(Item *a, Item *b);

  friend class  Arg_comparator;
};

class Item_bool_rowready_func2 :public Item_bool_func2
{
public:
  Item_bool_rowready_func2(Item *a,Item *b) :Item_bool_func2(a,b)
  {
    allowed_arg_cols= a->cols();
  }
};

class Item_func_not :public Item_bool_func
{
public:
  Item_func_not(Item *a) :Item_bool_func(a) {}
  longlong val_int();
  const char *func_name() const { return "not"; }
};

class Item_func_eq :public Item_bool_rowready_func2
{
public:
  Item_func_eq(Item *a,Item *b) :Item_bool_rowready_func2(a,b) {};
  longlong val_int();
  enum Functype functype() const { return EQ_FUNC; }
  enum Functype rev_functype() const { return EQ_FUNC; }
  cond_result eq_cmp_result() const { return COND_TRUE; }
  const char *func_name() const { return "="; }
};

class Item_func_equal :public Item_bool_rowready_func2
{
public:
  Item_func_equal(Item *a,Item *b) :Item_bool_rowready_func2(a,b) {};
  longlong val_int();
  void fix_length_and_dec();
  enum Functype functype() const { return EQUAL_FUNC; }
  enum Functype rev_functype() const { return EQUAL_FUNC; }
  cond_result eq_cmp_result() const { return COND_TRUE; }
  const char *func_name() const { return "<=>"; }
};


class Item_func_ge :public Item_bool_rowready_func2
{
public:
  Item_func_ge(Item *a,Item *b) :Item_bool_rowready_func2(a,b) {};
  longlong val_int();
  enum Functype functype() const { return GE_FUNC; }
  enum Functype rev_functype() const { return LE_FUNC; }
  cond_result eq_cmp_result() const { return COND_TRUE; }
  const char *func_name() const { return ">="; }
};


class Item_func_gt :public Item_bool_rowready_func2
{
public:
  Item_func_gt(Item *a,Item *b) :Item_bool_rowready_func2(a,b) {};
  longlong val_int();
  enum Functype functype() const { return GT_FUNC; }
  enum Functype rev_functype() const { return LT_FUNC; }
  cond_result eq_cmp_result() const { return COND_FALSE; }
  const char *func_name() const { return ">"; }
};


class Item_func_le :public Item_bool_rowready_func2
{
public:
  Item_func_le(Item *a,Item *b) :Item_bool_rowready_func2(a,b) {};
  longlong val_int();
  enum Functype functype() const { return LE_FUNC; }
  enum Functype rev_functype() const { return GE_FUNC; }
  cond_result eq_cmp_result() const { return COND_TRUE; }
  const char *func_name() const { return "<="; }
};


class Item_func_lt :public Item_bool_rowready_func2
{
public:
  Item_func_lt(Item *a,Item *b) :Item_bool_rowready_func2(a,b) {}
  longlong val_int();
  enum Functype functype() const { return LT_FUNC; }
  enum Functype rev_functype() const { return GT_FUNC; }
  cond_result eq_cmp_result() const { return COND_FALSE; }
  const char *func_name() const { return "<"; }
};


class Item_func_ne :public Item_bool_rowready_func2
{
public:
  Item_func_ne(Item *a,Item *b) :Item_bool_rowready_func2(a,b) {}
  longlong val_int();
  enum Functype functype() const { return NE_FUNC; }
  cond_result eq_cmp_result() const { return COND_FALSE; }
  optimize_type select_optimize() const { return OPTIMIZE_NONE; }
  const char *func_name() const { return "<>"; }
};


class Item_func_between :public Item_int_func
{
  DTCollation cmp_collation;
public:
  Item_result cmp_type;
  String value0,value1,value2;
  Item_func_between(Item *a,Item *b,Item *c) :Item_int_func(a,b,c) {}
  longlong val_int();
  optimize_type select_optimize() const { return OPTIMIZE_KEY; }
  enum Functype functype() const   { return BETWEEN; }
  const char *func_name() const { return "between"; }
  void fix_length_and_dec();
};


class Item_func_strcmp :public Item_bool_func2
{
public:
  Item_func_strcmp(Item *a,Item *b) :Item_bool_func2(a,b) {}
  longlong val_int();
  optimize_type select_optimize() const { return OPTIMIZE_NONE; }
  const char *func_name() const { return "strcmp"; }
};


class Item_func_interval :public Item_int_func
{
  Item_row *row;
  double *intervals;
public:
  Item_func_interval(Item_row *a)
    :Item_int_func(a),row(a),intervals(0) { allowed_arg_cols= a->cols(); }
  longlong val_int();
  void fix_length_and_dec();
  const char *func_name() const { return "interval"; }
};


class Item_func_ifnull :public Item_func
{
  enum Item_result cached_result_type;
  enum_field_types cached_field_type;
  bool field_type_defined;
public:
  Item_func_ifnull(Item *a,Item *b)
    :Item_func(a,b), cached_result_type(INT_RESULT)
  {}
  double val();
  longlong val_int();
  String *val_str(String *str);
  enum Item_result result_type () const { return cached_result_type; }
  enum_field_types field_type() const;
  void fix_length_and_dec();
  const char *func_name() const { return "ifnull"; }
<<<<<<< HEAD
  table_map not_null_tables() const { return 0; }
=======
  Field *tmp_table_field(TABLE *table);
>>>>>>> 808e1afc
};


class Item_func_if :public Item_func
{
  enum Item_result cached_result_type;
public:
  Item_func_if(Item *a,Item *b,Item *c)
    :Item_func(a,b,c), cached_result_type(INT_RESULT)
  {}
  double val();
  longlong val_int();
  String *val_str(String *str);
  enum Item_result result_type () const { return cached_result_type; }
  bool fix_fields(THD *thd,struct st_table_list *tlist, Item **ref)
  {
    args[0]->top_level_item();
    return Item_func::fix_fields(thd, tlist, ref);
  }
  void fix_length_and_dec();
  const char *func_name() const { return "if"; }
  table_map not_null_tables() const { return 0; }
};


class Item_func_nullif :public Item_bool_func2
{
  enum Item_result cached_result_type;
public:
  Item_func_nullif(Item *a,Item *b)
    :Item_bool_func2(a,b), cached_result_type(INT_RESULT)
  {}
  double val();
  longlong val_int();
  String *val_str(String *str);
  enum Item_result result_type () const { return cached_result_type; }
  void fix_length_and_dec();
  const char *func_name() const { return "nullif"; }
  table_map not_null_tables() const { return 0; }
};


class Item_func_coalesce :public Item_func
{
  enum Item_result cached_result_type;
public:
  Item_func_coalesce(List<Item> &list)
    :Item_func(list),cached_result_type(INT_RESULT)
  {}
  double val();
  longlong val_int();
  String *val_str(String *);
  void fix_length_and_dec();
  enum Item_result result_type () const { return cached_result_type; }
  const char *func_name() const { return "coalesce"; }
  table_map not_null_tables() const { return 0; }
};


class Item_func_case :public Item_func
{
  int first_expr_num, else_expr_num;
  enum Item_result cached_result_type;
  String tmp_value;
  uint ncases;
  Item_result cmp_type;
  DTCollation cmp_collation;
public:
  Item_func_case(List<Item> &list, Item *first_expr_arg, Item *else_expr_arg)
    :Item_func(), first_expr_num(-1), else_expr_num(-1),
    cached_result_type(INT_RESULT)
  { 
    ncases= list.elements;
    if (first_expr_arg)
    {
      first_expr_num= list.elements;
      list.push_back(first_expr_arg);
    }
    if (else_expr_arg)
    {
      else_expr_num= list.elements;
      list.push_back(else_expr_arg);
    }
    set_arguments(list);
  }
  double val();
  longlong val_int();
  String *val_str(String *);
  void fix_length_and_dec();
  table_map not_null_tables() const { return 0; }
  enum Item_result result_type () const { return cached_result_type; }
  const char *func_name() const { return "case"; }
  void print(String *str);
  Item *find_item(String *str);
};


/* Functions to handle the optimized IN */

class in_vector :public Sql_alloc
{
 protected:
  char *base;
  uint size;
  qsort2_cmp compare;
  CHARSET_INFO *collation;
  uint count;
public:
  uint used_count;
  in_vector() {}
  in_vector(uint elements,uint element_length,qsort2_cmp cmp_func, 
  	    CHARSET_INFO *cmp_coll)
    :base((char*) sql_calloc(elements*element_length)),
     size(element_length), compare(cmp_func), collation(cmp_coll),
     count(elements), used_count(elements) {}
  virtual ~in_vector() {}
  virtual void set(uint pos,Item *item)=0;
  virtual byte *get_value(Item *item)=0;
  void sort()
  {
    qsort2(base,used_count,size,compare,collation);
  }
  int find(Item *item);
};

class in_string :public in_vector
{
  char buff[80];
  String tmp;
public:
  in_string(uint elements,qsort2_cmp cmp_func, CHARSET_INFO *cs);
  ~in_string();
  void set(uint pos,Item *item);
  byte *get_value(Item *item);
};

class in_longlong :public in_vector
{
  longlong tmp;
public:
  in_longlong(uint elements);
  void set(uint pos,Item *item);
  byte *get_value(Item *item);
};

class in_double :public in_vector
{
  double tmp;
public:
  in_double(uint elements);
  void set(uint pos,Item *item);
  byte *get_value(Item *item);
};

/*
** Classes for easy comparing of non const items
*/

class cmp_item :public Sql_alloc
{
public:
  CHARSET_INFO *cmp_charset;
  cmp_item() { cmp_charset= &my_charset_bin; }
  virtual ~cmp_item() {}
  virtual void store_value(Item *item)= 0;
  virtual int cmp(Item *item)= 0;
  // for optimized IN with row
  virtual int compare(cmp_item *item)= 0;
  static cmp_item* get_comparator(Item *);
  virtual cmp_item *make_same()= 0;
  virtual void store_value_by_template(cmp_item *tmpl, Item *item)
  {
    store_value(item);
  }
};

class cmp_item_string :public cmp_item 
{
protected:
  String *value_res;
public:
  cmp_item_string (CHARSET_INFO *cs) { cmp_charset= cs; }
  friend class cmp_item_sort_string;
  friend class cmp_item_sort_string_in_static;
};

class cmp_item_sort_string :public cmp_item_string
{
protected:
  char value_buff[80];
  String value;
public:
  cmp_item_sort_string(CHARSET_INFO *cs):
    cmp_item_string(cs),
    value(value_buff, sizeof(value_buff), cs) {}
  void store_value(Item *item)
  {
    value_res= item->val_str(&value);
  }
  int cmp(Item *arg)
  {
    char buff[80];
    String tmp(buff, sizeof(buff), cmp_charset), *res;
    if (!(res= arg->val_str(&tmp)))
      return 1;				/* Can't be right */
    return sortcmp(value_res, res, cmp_charset);
  }
  int compare(cmp_item *c)
  {
    cmp_item_string *cmp= (cmp_item_string *)c;
    return sortcmp(value_res, cmp->value_res, cmp_charset);
  } 
  cmp_item *make_same();
};

class cmp_item_int :public cmp_item
{
  longlong value;
public:
  void store_value(Item *item)
  {
    value= item->val_int();
  }
  int cmp(Item *arg)
  {
    return value != arg->val_int();
  }
  int compare(cmp_item *c)
  {
    cmp_item_int *cmp= (cmp_item_int *)c;
    return (value < cmp->value) ? -1 : ((value == cmp->value) ? 0 : 1);
  }
  cmp_item *make_same();
};

class cmp_item_real :public cmp_item
{
  double value;
public:
  void store_value(Item *item)
  {
    value= item->val();
  }
  int cmp(Item *arg)
  {
    return value != arg->val();
  }
  int compare(cmp_item *c)
  {
    cmp_item_real *cmp= (cmp_item_real *)c;
    return (value < cmp->value)? -1 : ((value == cmp->value) ? 0 : 1);
  }
  cmp_item *make_same();
};

class cmp_item_row :public cmp_item
{
  cmp_item **comparators;
  uint n;
public:
  cmp_item_row(): comparators(0), n(0) {}
  ~cmp_item_row()
  {
    if (comparators)
    {
      for (uint i= 0; i < n; i++)
      {
	if (comparators[i])
	  delete comparators[i];
      }
    }
  }
  void store_value(Item *item);
  int cmp(Item *arg);
  int compare(cmp_item *arg);
  cmp_item *make_same();
  void store_value_by_template(cmp_item *tmpl, Item *);
};


class in_row :public in_vector
{
  cmp_item_row tmp;
public:
  in_row(uint elements, Item *);
  ~in_row();
  void set(uint pos,Item *item);
  byte *get_value(Item *item);
};

/* 
   cmp_item for optimized IN with row (right part string, which never
   be changed)
*/

class cmp_item_sort_string_in_static :public cmp_item_string
{
 protected:
  String value;
public:
  cmp_item_sort_string_in_static(CHARSET_INFO *cs):
    cmp_item_string(cs) {}
  void store_value(Item *item)
  {
    value_res= item->val_str(&value);
  }
  int cmp(Item *item)
  {
    // Should never be called
    DBUG_ASSERT(0);
    return 1;
  }
  int compare(cmp_item *c)
  {
    cmp_item_string *cmp= (cmp_item_string *)c;
    return sortcmp(value_res, cmp->value_res, cmp_charset);
  }
  cmp_item * make_same()
  {
    return new cmp_item_sort_string_in_static(cmp_charset);
  }
};

class Item_func_in :public Item_int_func
{
  Item_result cmp_type;
  in_vector *array;
  cmp_item *in_item;
  bool have_null;
  DTCollation cmp_collation;
 public:
  Item_func_in(List<Item> &list)
    :Item_int_func(list), array(0), in_item(0), have_null(0)
  {
    allowed_arg_cols= args[0]->cols();
  }
  longlong val_int();
  void fix_length_and_dec();
  ~Item_func_in() { delete array; delete in_item; }
  optimize_type select_optimize() const
    { return array ? OPTIMIZE_KEY : OPTIMIZE_NONE; }
  Item *key_item() const { return args[0]; }
  void print(String *str);
  enum Functype functype() const { return IN_FUNC; }
  const char *func_name() const { return " IN "; }
  bool nulls_in_row();
};

/* Functions used by where clause */

class Item_func_isnull :public Item_bool_func
{
protected:
  longlong cached_value;
public:
  Item_func_isnull(Item *a) :Item_bool_func(a) {}
  longlong val_int();
  enum Functype functype() const { return ISNULL_FUNC; }
  void fix_length_and_dec()
  {
    decimals=0; max_length=1; maybe_null=0;
    update_used_tables();
  }
  const char *func_name() const { return "isnull"; }
  /* Optimize case of not_null_column IS NULL */
  virtual void update_used_tables()
  {
    if (!args[0]->maybe_null)
    {
      used_tables_cache= 0;			/* is always false */
      cached_value= (longlong) 0;
    }
    else
    {
      args[0]->update_used_tables();
      if (!(used_tables_cache=args[0]->used_tables()))
      {
	/* Remember if the value is always NULL or never NULL */
	cached_value= (longlong) args[0]->is_null();
      }
    }
  }
  table_map not_null_tables() const { return 0; }
  optimize_type select_optimize() const { return OPTIMIZE_NULL; }
};

/* Functions used by HAVING for rewriting IN subquery */

class Item_in_subselect;
class Item_is_not_null_test :public Item_func_isnull
{
  Item_in_subselect* owner;
public:
  Item_is_not_null_test(Item_in_subselect* ow, Item *a)
    :Item_func_isnull(a), owner(ow)
  {}
  enum Functype functype() const { return ISNOTNULLTEST_FUNC; }
  longlong val_int();
  const char *func_name() const { return "is_not_null_test"; }
  void update_used_tables();
};


class Item_func_isnotnull :public Item_bool_func
{
public:
  Item_func_isnotnull(Item *a) :Item_bool_func(a) {}
  longlong val_int();
  enum Functype functype() const { return ISNOTNULL_FUNC; }
  void fix_length_and_dec()
  {
    decimals=0; max_length=1; maybe_null=0;
  }
  const char *func_name() const { return "isnotnull"; }
  optimize_type select_optimize() const { return OPTIMIZE_NULL; }
  table_map not_null_tables() const { return 0; }
};


class Item_func_like :public Item_bool_func2
{
  char escape;

  // Turbo Boyer-Moore data
  bool        canDoTurboBM;	// pattern is '%abcd%' case
  const char* pattern;
  int         pattern_len;

  // TurboBM buffers, *this is owner
  int* bmGs; //   good suffix shift table, size is pattern_len + 1
  int* bmBc; // bad character shift table, size is alphabet_size

  void turboBM_compute_suffixes(int* suff);
  void turboBM_compute_good_suffix_shifts(int* suff);
  void turboBM_compute_bad_character_shifts();
  bool turboBM_matches(const char* text, int text_len) const;
  enum { alphabet_size = 256 };

public:
  Item_func_like(Item *a,Item *b, char* escape_arg)
    :Item_bool_func2(a,b), escape(*escape_arg), canDoTurboBM(false),
    pattern(0), pattern_len(0), bmGs(0), bmBc(0)
  {}
  longlong val_int();
  enum Functype functype() const { return LIKE_FUNC; }
  optimize_type select_optimize() const;
  cond_result eq_cmp_result() const { return COND_TRUE; }
  const char *func_name() const { return "like"; }
  bool fix_fields(THD *thd, struct st_table_list *tlist, Item **ref);
};

#ifdef USE_REGEX

#include <regex.h>

class Item_func_regex :public Item_bool_func
{
  regex_t preg;
  bool regex_compiled;
  bool regex_is_const;
  String prev_regexp;
  DTCollation cmp_collation;
public:
  Item_func_regex(Item *a,Item *b) :Item_bool_func(a,b),
    regex_compiled(0),regex_is_const(0) {}
  ~Item_func_regex();
  longlong val_int();
  bool fix_fields(THD *thd, struct st_table_list *tlist, Item **ref);
  const char *func_name() const { return "regex"; }
};

#else

class Item_func_regex :public Item_bool_func
{
public:
  Item_func_regex(Item *a,Item *b) :Item_bool_func(a,b) {}
  longlong val_int() { return 0;}
  const char *func_name() const { return "regex"; }
};

#endif /* USE_REGEX */


typedef class Item COND;

class Item_cond :public Item_bool_func
{
protected:
  List<Item> list;
  bool abort_on_null;
  table_map and_tables_cache;

public:
  /* Item_cond() is only used to create top level items */
  Item_cond() : Item_bool_func(), abort_on_null(1) { const_item_cache=0; }
  Item_cond(Item *i1,Item *i2) :Item_bool_func(), abort_on_null(0)
  { list.push_back(i1); list.push_back(i2); }
  ~Item_cond() { list.delete_elements(); }
  bool add(Item *item) { return list.push_back(item); }
  bool fix_fields(THD *, struct st_table_list *, Item **ref);

  enum Type type() const { return COND_ITEM; }
  List<Item>* argument_list() { return &list; }
  table_map used_tables() const;
  void update_used_tables();
  void print(String *str);
  void split_sum_func(Item **ref_pointer_array, List<Item> &fields);
  friend int setup_conds(THD *thd,TABLE_LIST *tables,COND **conds);
  void top_level_item() { abort_on_null=1; }

  bool walk(Item_processor processor, byte *arg);
};


class Item_cond_and :public Item_cond
{
public:
  Item_cond_and() :Item_cond() {}
  Item_cond_and(Item *i1,Item *i2) :Item_cond(i1,i2) {}
  enum Functype functype() const { return COND_AND_FUNC; }
  longlong val_int();
  const char *func_name() const { return "and"; }
};

class Item_cond_or :public Item_cond
{
public:
  Item_cond_or() :Item_cond() {}
  Item_cond_or(Item *i1,Item *i2) :Item_cond(i1,i2) {}
  enum Functype functype() const { return COND_OR_FUNC; }
  longlong val_int();
  const char *func_name() const { return "or"; }
  table_map not_null_tables() const { return and_tables_cache; }
};


/*
  XOR is Item_cond, not an Item_int_func bevause we could like to
  optimize (a XOR b) later on. It's low prio, though
*/

class Item_cond_xor :public Item_cond
{
public:
  Item_cond_xor() :Item_cond() {}
  Item_cond_xor(Item *i1,Item *i2) :Item_cond(i1,i2) {}
  enum Functype functype() const { return COND_XOR_FUNC; }
  /* TODO: remove the next line when implementing XOR optimization */
  enum Type type() const { return FUNC_ITEM; }
  longlong val_int();
  const char *func_name() const { return "xor"; }
};


/* Some usefull inline functions */

inline Item *and_conds(Item *a,Item *b)
{
  if (!b) return a;
  if (!a) return b;
  Item *cond=new Item_cond_and(a,b);
  if (cond)
    cond->update_used_tables();
  return cond;
}

Item *and_expressions(Item *a, Item *b, Item **org_item);<|MERGE_RESOLUTION|>--- conflicted
+++ resolved
@@ -293,11 +293,8 @@
   enum_field_types field_type() const;
   void fix_length_and_dec();
   const char *func_name() const { return "ifnull"; }
-<<<<<<< HEAD
+  Field *tmp_table_field(TABLE *table);
   table_map not_null_tables() const { return 0; }
-=======
-  Field *tmp_table_field(TABLE *table);
->>>>>>> 808e1afc
 };
 
 
