--- conflicted
+++ resolved
@@ -358,7 +358,6 @@
               /* statement id */ 0),
    Open_tables_state(refresh_version), rli_fake(0),
    lock_id(&main_lock_id),
-<<<<<<< HEAD
    user_time(0), in_sub_stmt(0),
    binlog_table_maps(0), binlog_flags(0UL),
    arg_of_last_insert_id_function(FALSE),
@@ -368,6 +367,8 @@
    stmt_depends_on_first_successful_insert_id_in_prev_stmt(FALSE),
    global_read_lock(0),
    is_fatal_error(0),
+   transaction_rollback_request(0),
+   is_fatal_sub_stmt_error(0),
    rand_used(0),
    time_zone_used(0),
    in_lock_tables(0),
@@ -375,14 +376,6 @@
    derived_tables_processing(FALSE),
    spcont(NULL),
    m_lip(NULL)
-=======
-   user_time(0), in_sub_stmt(0), global_read_lock(0), is_fatal_error(0),
-   transaction_rollback_request(0), is_fatal_sub_stmt_error(0),
-   rand_used(0), time_zone_used(0),
-   last_insert_id_used(0), last_insert_id_used_bin_log(0), insert_id_used(0),
-   clear_next_insert_id(0), in_lock_tables(0), bootstrap(0),
-   derived_tables_processing(FALSE), spcont(NULL), m_lip(NULL)
->>>>>>> d66b4bd4
 {
   ulong tmp;
 
