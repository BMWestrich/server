--- conflicted
+++ resolved
@@ -261,14 +261,6 @@
 static void intern_plugin_unlock(LEX *lex, plugin_ref plugin);
 static void reap_plugins(void);
 
-<<<<<<< HEAD
-#ifdef EMBEDDED_LIBRARY
-/* declared in sql_base.cc */
-extern bool check_if_table_exists(THD *thd, TABLE_LIST *table, bool *exists);
-#endif /* EMBEDDED_LIBRARY */
-
-=======
->>>>>>> bf67973d
 static void report_error(int where_to, uint error, ...)
 {
   va_list args;
@@ -1478,15 +1470,8 @@
     When building an embedded library, if the mysql.plugin table
     does not exist, we silently ignore the missing table
   */
-<<<<<<< HEAD
-  mysql_mutex_lock(&LOCK_open);
   if (check_if_table_exists(new_thd, &tables, &table_exists))
     table_exists= FALSE;
-  mysql_mutex_unlock(&LOCK_open);
-=======
-  if (check_if_table_exists(new_thd, &tables, &table_exists))
-    table_exists= FALSE;
->>>>>>> bf67973d
   if (!table_exists)
     goto end;
 #endif /* EMBEDDED_LIBRARY */
