/* Copyright (C) 2000-2003 MySQL AB

   This program is free software; you can redistribute it and/or modify
   it under the terms of the GNU General Public License as published by
   the Free Software Foundation; version 2 of the License.

   This program is distributed in the hope that it will be useful,
   but WITHOUT ANY WARRANTY; without even the implied warranty of
   MERCHANTABILITY or FITNESS FOR A PARTICULAR PURPOSE.  See the
   GNU General Public License for more details.

   You should have received a copy of the GNU General Public License
   along with this program; if not, write to the Free Software
   Foundation, Inc., 59 Temple Place, Suite 330, Boston, MA  02111-1307  USA */

/*
  Handling of MySQL SQL variables

  To add a new variable, one has to do the following:

  - Use one of the 'sys_var... classes from set_var.h or write a specific
    one for the variable type.
  - Define it in the 'variable definition list' in this file.
  - If the variable is thread specific, add it to 'system_variables' struct.
    If not, add it to mysqld.cc and an declaration in 'mysql_priv.h'
  - If the variable should be changed from the command line, add a definition
    of it in the my_option structure list in mysqld.cc
  - Don't forget to initialize new fields in global_system_variables and
    max_system_variables!
  - If the variable should show up in 'show variables' add it to the
    init_vars[] struct in this file

  NOTES:
    - Be careful with var->save_result: sys_var::check() only updates
    ulonglong_value; so other members of the union are garbage then; to use
    them you must first assign a value to them (in specific ::check() for
    example).

  TODO:
    - Add full support for the variable character_set (for 4.1)

    - When updating myisam_delay_key_write, we should do a 'flush tables'
      of all MyISAM tables to ensure that they are reopen with the
      new attribute.
*/

#ifdef USE_PRAGMA_IMPLEMENTATION
#pragma implementation				// gcc: Class implementation
#endif

#include "mysql_priv.h"
#include <mysql.h>
#include "slave.h"
#include <my_getopt.h>
#include <thr_alarm.h>
#include <myisam.h>
#include <my_dir.h>

#include "events.h"

/* WITH_INNOBASE_STORAGE_ENGINE */
extern uint innobase_flush_log_at_trx_commit;
extern ulong innobase_fast_shutdown;
extern long innobase_mirrored_log_groups, innobase_log_files_in_group;
extern longlong innobase_log_file_size;
extern long innobase_log_buffer_size;
extern longlong innobase_buffer_pool_size;
extern long innobase_additional_mem_pool_size;
extern long innobase_file_io_threads, innobase_lock_wait_timeout;
extern long innobase_force_recovery;
extern long innobase_open_files;
extern char *innobase_data_home_dir, *innobase_data_file_path;
extern char *innobase_log_group_home_dir, *innobase_log_arch_dir;
extern char *innobase_unix_file_flush_method;
/* The following variables have to be my_bool for SHOW VARIABLES to work */
extern my_bool innobase_log_archive,
               innobase_use_doublewrite,
               innobase_use_checksums,
               innobase_file_per_table,
               innobase_locks_unsafe_for_binlog,
               innobase_rollback_on_timeout;

extern "C" {
extern ulong srv_max_buf_pool_modified_pct;
extern ulong srv_max_purge_lag;
extern ulong srv_auto_extend_increment;
extern ulong srv_n_spin_wait_rounds;
extern ulong srv_n_free_tickets_to_enter;
extern ulong srv_thread_sleep_delay;
extern ulong srv_thread_concurrency;
extern ulong srv_commit_concurrency;
extern ulong srv_flush_log_at_trx_commit;
}

/* WITH_NDBCLUSTER_STORAGE_ENGINE */
extern ulong ndb_cache_check_time;
extern ulong ndb_extra_logging;
#ifdef HAVE_NDB_BINLOG
extern ulong ndb_report_thresh_binlog_epoch_slip;
extern ulong ndb_report_thresh_binlog_mem_usage;
#endif



static HASH system_variable_hash;
const char *bool_type_names[]= { "OFF", "ON", NullS };
TYPELIB bool_typelib=
{
  array_elements(bool_type_names)-1, "", bool_type_names, NULL
};

const char *delay_key_write_type_names[]= { "OFF", "ON", "ALL", NullS };
TYPELIB delay_key_write_typelib=
{
  array_elements(delay_key_write_type_names)-1, "",
  delay_key_write_type_names, NULL
};

static int  sys_check_ftb_syntax(THD *thd,  set_var *var);
static bool sys_update_ftb_syntax(THD *thd, set_var * var);
static void sys_default_ftb_syntax(THD *thd, enum_var_type type);
static bool sys_update_init_connect(THD*, set_var*);
static void sys_default_init_connect(THD*, enum_var_type type);
static bool sys_update_init_slave(THD*, set_var*);
static void sys_default_init_slave(THD*, enum_var_type type);
static bool set_option_bit(THD *thd, set_var *var);
static bool set_option_autocommit(THD *thd, set_var *var);
static int  check_log_update(THD *thd, set_var *var);
static bool set_log_update(THD *thd, set_var *var);
static int  check_pseudo_thread_id(THD *thd, set_var *var);
void fix_binlog_format_after_update(THD *thd, enum_var_type type);
static void fix_low_priority_updates(THD *thd, enum_var_type type);
static int check_tx_isolation(THD *thd, set_var *var);
static void fix_tx_isolation(THD *thd, enum_var_type type);
static int check_completion_type(THD *thd, set_var *var);
static void fix_completion_type(THD *thd, enum_var_type type);
static void fix_net_read_timeout(THD *thd, enum_var_type type);
static void fix_net_write_timeout(THD *thd, enum_var_type type);
static void fix_net_retry_count(THD *thd, enum_var_type type);
static void fix_max_join_size(THD *thd, enum_var_type type);
static void fix_query_cache_size(THD *thd, enum_var_type type);
static void fix_query_cache_min_res_unit(THD *thd, enum_var_type type);
static void fix_myisam_max_sort_file_size(THD *thd, enum_var_type type);
static void fix_max_binlog_size(THD *thd, enum_var_type type);
static void fix_max_relay_log_size(THD *thd, enum_var_type type);
static void fix_max_connections(THD *thd, enum_var_type type);
static int check_max_delayed_threads(THD *thd, set_var *var);
static void fix_thd_mem_root(THD *thd, enum_var_type type);
static void fix_trans_mem_root(THD *thd, enum_var_type type);
static void fix_server_id(THD *thd, enum_var_type type);
static KEY_CACHE *create_key_cache(const char *name, uint length);
void fix_sql_mode_var(THD *thd, enum_var_type type);
static byte *get_error_count(THD *thd);
static byte *get_warning_count(THD *thd);
static byte *get_tmpdir(THD *thd);
static int  sys_check_log_path(THD *thd,  set_var *var);
static bool sys_update_general_log_path(THD *thd, set_var * var);
static void sys_default_general_log_path(THD *thd, enum_var_type type);
static bool sys_update_slow_log_path(THD *thd, set_var * var);
static void sys_default_slow_log_path(THD *thd, enum_var_type type);

/*
  Variable definition list

  These are variables that can be set from the command line, in
  alphabetic order.

  The variables are linked into the list. A variable is added to
  it in the constructor (see sys_var class for details).
*/

sys_var *sys_var::first= NULL;
uint sys_var::sys_vars= 0;

sys_var_thd_ulong	sys_auto_increment_increment("auto_increment_increment",
                                                     &SV::auto_increment_increment);
sys_var_thd_ulong	sys_auto_increment_offset("auto_increment_offset",
                                                  &SV::auto_increment_offset);

sys_var_bool_ptr	sys_automatic_sp_privileges("automatic_sp_privileges",
					      &sp_automatic_privileges);

sys_var_const_str       sys_basedir("basedir", mysql_home);
sys_var_long_ptr	sys_binlog_cache_size("binlog_cache_size",
					      &binlog_cache_size);
sys_var_thd_binlog_format sys_binlog_format("binlog_format",
                                            &SV::binlog_format);
sys_var_thd_ulong	sys_bulk_insert_buff_size("bulk_insert_buffer_size",
						  &SV::bulk_insert_buff_size);
sys_var_character_set_server	sys_character_set_server("character_set_server");
sys_var_const_str       sys_charset_system("character_set_system",
                                           (char *)my_charset_utf8_general_ci.name);
sys_var_character_set_database	sys_character_set_database("character_set_database");
sys_var_character_set_client  sys_character_set_client("character_set_client");
sys_var_character_set_connection  sys_character_set_connection("character_set_connection");
sys_var_character_set_results sys_character_set_results("character_set_results");
sys_var_character_set_filesystem  sys_character_set_filesystem("character_set_filesystem");
sys_var_thd_ulong	sys_completion_type("completion_type",
					 &SV::completion_type,
					 check_completion_type,
					 fix_completion_type);
sys_var_collation_connection sys_collation_connection("collation_connection");
sys_var_collation_database sys_collation_database("collation_database");
sys_var_collation_server sys_collation_server("collation_server");
sys_var_long_ptr	sys_concurrent_insert("concurrent_insert",
                                              &myisam_concurrent_insert);
sys_var_long_ptr	sys_connect_timeout("connect_timeout",
					    &connect_timeout);
sys_var_const_str       sys_datadir("datadir", mysql_real_data_home);
#ifndef DBUG_OFF
sys_var_thd_dbug        sys_dbug("debug");
#endif
sys_var_enum		sys_delay_key_write("delay_key_write",
					    &delay_key_write_options,
					    &delay_key_write_typelib,
					    fix_delay_key_write);
sys_var_long_ptr	sys_delayed_insert_limit("delayed_insert_limit",
						 &delayed_insert_limit);
sys_var_long_ptr	sys_delayed_insert_timeout("delayed_insert_timeout",
						   &delayed_insert_timeout);
sys_var_long_ptr	sys_delayed_queue_size("delayed_queue_size",
					       &delayed_queue_size);

sys_var_event_scheduler sys_event_scheduler("event_scheduler");
sys_var_long_ptr	sys_expire_logs_days("expire_logs_days",
					     &expire_logs_days);
sys_var_bool_ptr	sys_flush("flush", &myisam_flush);
sys_var_long_ptr	sys_flush_time("flush_time", &flush_time);
sys_var_str             sys_ft_boolean_syntax("ft_boolean_syntax",
                                         sys_check_ftb_syntax,
                                         sys_update_ftb_syntax,
                                         sys_default_ftb_syntax,
                                         ft_boolean_syntax);
sys_var_str             sys_init_connect("init_connect", 0,
                                         sys_update_init_connect,
                                         sys_default_init_connect,0);
sys_var_str             sys_init_slave("init_slave", 0,
                                       sys_update_init_slave,
                                       sys_default_init_slave,0);
sys_var_thd_ulong	sys_interactive_timeout("interactive_timeout",
						&SV::net_interactive_timeout);
sys_var_thd_ulong	sys_join_buffer_size("join_buffer_size",
					     &SV::join_buff_size);
sys_var_key_buffer_size	sys_key_buffer_size("key_buffer_size");
sys_var_key_cache_long  sys_key_cache_block_size("key_cache_block_size",
						 offsetof(KEY_CACHE,
							  param_block_size));
sys_var_key_cache_long	sys_key_cache_division_limit("key_cache_division_limit",
						     offsetof(KEY_CACHE,
							      param_division_limit));
sys_var_key_cache_long  sys_key_cache_age_threshold("key_cache_age_threshold",
						     offsetof(KEY_CACHE,
							      param_age_threshold));
sys_var_bool_ptr	sys_local_infile("local_infile",
					 &opt_local_infile);
sys_var_trust_routine_creators
sys_trust_routine_creators("log_bin_trust_routine_creators",
                           &trust_function_creators);
sys_var_bool_ptr       
sys_trust_function_creators("log_bin_trust_function_creators",
                            &trust_function_creators);
sys_var_bool_ptr
  sys_log_queries_not_using_indexes("log_queries_not_using_indexes",
                                    &opt_log_queries_not_using_indexes);
sys_var_thd_ulong	sys_log_warnings("log_warnings", &SV::log_warnings);
sys_var_thd_ulong	sys_long_query_time("long_query_time",
					     &SV::long_query_time);
sys_var_thd_bool	sys_low_priority_updates("low_priority_updates",
						 &SV::low_priority_updates,
						 fix_low_priority_updates);
#ifndef TO_BE_DELETED	/* Alias for the low_priority_updates */
sys_var_thd_bool	sys_sql_low_priority_updates("sql_low_priority_updates",
						     &SV::low_priority_updates,
						     fix_low_priority_updates);
#endif
sys_var_thd_ulong	sys_max_allowed_packet("max_allowed_packet",
					       &SV::max_allowed_packet);
sys_var_long_ptr	sys_max_binlog_cache_size("max_binlog_cache_size",
						  &max_binlog_cache_size);
sys_var_long_ptr	sys_max_binlog_size("max_binlog_size",
					    &max_binlog_size,
                                            fix_max_binlog_size);
sys_var_long_ptr	sys_max_connections("max_connections",
					    &max_connections,
                                            fix_max_connections);
sys_var_long_ptr	sys_max_connect_errors("max_connect_errors",
					       &max_connect_errors);
sys_var_thd_ulong       sys_max_insert_delayed_threads("max_insert_delayed_threads",
						       &SV::max_insert_delayed_threads,
                                                       check_max_delayed_threads,
                                                       fix_max_connections);
sys_var_thd_ulong	sys_max_delayed_threads("max_delayed_threads",
						&SV::max_insert_delayed_threads,
                                                check_max_delayed_threads,
                                                fix_max_connections);
sys_var_thd_ulong	sys_max_error_count("max_error_count",
					    &SV::max_error_count);
sys_var_thd_ulonglong	sys_max_heap_table_size("max_heap_table_size",
						&SV::max_heap_table_size);
sys_var_thd_ulong       sys_pseudo_thread_id("pseudo_thread_id",
					     &SV::pseudo_thread_id,
                                             check_pseudo_thread_id, 0);
sys_var_thd_ha_rows	sys_max_join_size("max_join_size",
					  &SV::max_join_size,
					  fix_max_join_size);
sys_var_thd_ulong	sys_max_seeks_for_key("max_seeks_for_key",
					      &SV::max_seeks_for_key);
sys_var_thd_ulong   sys_max_length_for_sort_data("max_length_for_sort_data",
                                                 &SV::max_length_for_sort_data);
#ifndef TO_BE_DELETED	/* Alias for max_join_size */
sys_var_thd_ha_rows	sys_sql_max_join_size("sql_max_join_size",
					      &SV::max_join_size,
					      fix_max_join_size);
#endif
static sys_var_long_ptr_global
sys_max_prepared_stmt_count("max_prepared_stmt_count",
                            &max_prepared_stmt_count,
                            &LOCK_prepared_stmt_count);
sys_var_long_ptr	sys_max_relay_log_size("max_relay_log_size",
                                               &max_relay_log_size,
                                               fix_max_relay_log_size);
sys_var_thd_ulong	sys_max_sort_length("max_sort_length",
					    &SV::max_sort_length);
sys_var_thd_ulong	sys_max_sp_recursion_depth("max_sp_recursion_depth",
                                                   &SV::max_sp_recursion_depth);
sys_var_max_user_conn   sys_max_user_connections("max_user_connections");
sys_var_thd_ulong	sys_max_tmp_tables("max_tmp_tables",
					   &SV::max_tmp_tables);
sys_var_long_ptr	sys_max_write_lock_count("max_write_lock_count",
						 &max_write_lock_count);
sys_var_thd_ulong       sys_multi_range_count("multi_range_count",
                                              &SV::multi_range_count);
sys_var_long_ptr	sys_myisam_data_pointer_size("myisam_data_pointer_size",
                                                    &myisam_data_pointer_size);
sys_var_thd_ulonglong	sys_myisam_max_sort_file_size("myisam_max_sort_file_size", &SV::myisam_max_sort_file_size, fix_myisam_max_sort_file_size, 1);
sys_var_thd_ulong       sys_myisam_repair_threads("myisam_repair_threads", &SV::myisam_repair_threads);
sys_var_thd_ulong	sys_myisam_sort_buffer_size("myisam_sort_buffer_size", &SV::myisam_sort_buff_size);
sys_var_bool_ptr	sys_myisam_use_mmap("myisam_use_mmap", 
                                            &opt_myisam_use_mmap);

sys_var_thd_enum        sys_myisam_stats_method("myisam_stats_method",
                                                &SV::myisam_stats_method,
                                                &myisam_stats_method_typelib,
                                                NULL);

sys_var_thd_ulong	sys_net_buffer_length("net_buffer_length",
					      &SV::net_buffer_length);
sys_var_thd_ulong	sys_net_read_timeout("net_read_timeout",
					     &SV::net_read_timeout,
					     0, fix_net_read_timeout);
sys_var_thd_ulong	sys_net_write_timeout("net_write_timeout",
					      &SV::net_write_timeout,
					      0, fix_net_write_timeout);
sys_var_thd_ulong	sys_net_retry_count("net_retry_count",
					    &SV::net_retry_count,
					    0, fix_net_retry_count);
sys_var_thd_bool	sys_new_mode("new", &SV::new_mode);
sys_var_thd_bool	sys_old_alter_table("old_alter_table",
					    &SV::old_alter_table);
sys_var_thd_bool	sys_old_passwords("old_passwords", &SV::old_passwords);
sys_var_thd_ulong       sys_optimizer_prune_level("optimizer_prune_level",
                                                  &SV::optimizer_prune_level);
sys_var_thd_ulong       sys_optimizer_search_depth("optimizer_search_depth",
                                                   &SV::optimizer_search_depth);
sys_var_thd_ulong       sys_preload_buff_size("preload_buffer_size",
                                              &SV::preload_buff_size);
sys_var_thd_ulong	sys_read_buff_size("read_buffer_size",
					   &SV::read_buff_size);
sys_var_opt_readonly    sys_readonly("read_only", &opt_readonly);
sys_var_thd_ulong	sys_read_rnd_buff_size("read_rnd_buffer_size",
					       &SV::read_rnd_buff_size);
sys_var_thd_ulong	sys_div_precincrement("div_precision_increment",
                                              &SV::div_precincrement);
#ifdef HAVE_REPLICATION
sys_var_bool_ptr	sys_relay_log_purge("relay_log_purge",
                                            &relay_log_purge);
#endif
sys_var_long_ptr	sys_rpl_recovery_rank("rpl_recovery_rank",
					      &rpl_recovery_rank);
sys_var_long_ptr	sys_query_cache_size("query_cache_size",
					     &query_cache_size,
					     fix_query_cache_size);

sys_var_thd_ulong	sys_range_alloc_block_size("range_alloc_block_size",
						   &SV::range_alloc_block_size);
sys_var_thd_ulong	sys_query_alloc_block_size("query_alloc_block_size",
						   &SV::query_alloc_block_size,
						   0, fix_thd_mem_root);
sys_var_thd_ulong	sys_query_prealloc_size("query_prealloc_size",
						&SV::query_prealloc_size,
						0, fix_thd_mem_root);
sys_var_readonly        sys_tmpdir("tmpdir", OPT_GLOBAL, SHOW_CHAR, get_tmpdir);
sys_var_thd_ulong	sys_trans_alloc_block_size("transaction_alloc_block_size",
						   &SV::trans_alloc_block_size,
						   0, fix_trans_mem_root);
sys_var_thd_ulong	sys_trans_prealloc_size("transaction_prealloc_size",
						&SV::trans_prealloc_size,
						0, fix_trans_mem_root);
sys_var_thd_enum        sys_thread_handling("thread_handling",
                                            &SV::thread_handling,
                                            &thread_handling_typelib,
                                            NULL);

#ifdef HAVE_QUERY_CACHE
sys_var_long_ptr	sys_query_cache_limit("query_cache_limit",
					      &query_cache.query_cache_limit);
sys_var_long_ptr        sys_query_cache_min_res_unit("query_cache_min_res_unit",
						     &query_cache_min_res_unit,
						     fix_query_cache_min_res_unit);
sys_var_thd_enum	sys_query_cache_type("query_cache_type",
					     &SV::query_cache_type,
					     &query_cache_type_typelib);
sys_var_thd_bool
sys_query_cache_wlock_invalidate("query_cache_wlock_invalidate",
				 &SV::query_cache_wlock_invalidate);
#endif /* HAVE_QUERY_CACHE */
sys_var_bool_ptr	sys_secure_auth("secure_auth", &opt_secure_auth);
sys_var_const_str_ptr   sys_secure_file_priv("secure_file_priv",
                                             &opt_secure_file_priv);
sys_var_long_ptr	sys_server_id("server_id", &server_id, fix_server_id);
sys_var_bool_ptr	sys_slave_compressed_protocol("slave_compressed_protocol",
						      &opt_slave_compressed_protocol);
#ifdef HAVE_REPLICATION
sys_var_long_ptr	sys_slave_net_timeout("slave_net_timeout",
					      &slave_net_timeout);
sys_var_long_ptr	sys_slave_trans_retries("slave_transaction_retries",
                                                &slave_trans_retries);
#endif
sys_var_long_ptr	sys_slow_launch_time("slow_launch_time",
					     &slow_launch_time);
sys_var_thd_ulong	sys_sort_buffer("sort_buffer_size",
					&SV::sortbuff_size);
sys_var_thd_sql_mode    sys_sql_mode("sql_mode",
                                     &SV::sql_mode);
#ifdef HAVE_OPENSSL
extern char *opt_ssl_ca, *opt_ssl_capath, *opt_ssl_cert, *opt_ssl_cipher,
            *opt_ssl_key;
sys_var_const_str_ptr	sys_ssl_ca("ssl_ca", &opt_ssl_ca);
sys_var_const_str_ptr	sys_ssl_capath("ssl_capath", &opt_ssl_capath);
sys_var_const_str_ptr	sys_ssl_cert("ssl_cert", &opt_ssl_cert);
sys_var_const_str_ptr	sys_ssl_cipher("ssl_cipher", &opt_ssl_cipher);
sys_var_const_str_ptr	sys_ssl_key("ssl_key", &opt_ssl_key);
#else
sys_var_const_str	sys_ssl_ca("ssl_ca", NULL);
sys_var_const_str	sys_ssl_capath("ssl_capath", NULL);
sys_var_const_str	sys_ssl_cert("ssl_cert", NULL);
sys_var_const_str	sys_ssl_cipher("ssl_cipher", NULL);
sys_var_const_str	sys_ssl_key("ssl_key", NULL);
#endif
sys_var_thd_enum
sys_updatable_views_with_limit("updatable_views_with_limit",
                               &SV::updatable_views_with_limit,
                               &updatable_views_with_limit_typelib);

sys_var_thd_table_type  sys_table_type("table_type",
				       &SV::table_type);
sys_var_thd_storage_engine sys_storage_engine("storage_engine",
				       &SV::table_type);
#ifdef HAVE_REPLICATION
sys_var_sync_binlog_period sys_sync_binlog_period("sync_binlog", &sync_binlog_period);
#endif
sys_var_bool_ptr	sys_sync_frm("sync_frm", &opt_sync_frm);
sys_var_const_str	sys_system_time_zone("system_time_zone",
                                             system_time_zone);
sys_var_long_ptr	sys_table_def_size("table_definition_cache",
                                           &table_def_size);
sys_var_long_ptr	sys_table_cache_size("table_open_cache",
					     &table_cache_size);
sys_var_long_ptr	sys_table_lock_wait_timeout("table_lock_wait_timeout",
                                                    &table_lock_wait_timeout);
sys_var_long_ptr	sys_thread_cache_size("thread_cache_size",
					      &thread_cache_size);
#if HAVE_POOL_OF_THREADS == 1
sys_var_long_ptr	sys_thread_pool_size("thread_pool_size",
					      &thread_pool_size);
#endif
sys_var_thd_enum	sys_tx_isolation("tx_isolation",
					 &SV::tx_isolation,
					 &tx_isolation_typelib,
					 fix_tx_isolation,
					 check_tx_isolation);
sys_var_thd_ulonglong	sys_tmp_table_size("tmp_table_size",
					   &SV::tmp_table_size);
sys_var_bool_ptr  sys_timed_mutexes("timed_mutexes",
                                    &timed_mutexes);
sys_var_const_str	sys_version("version", server_version);
sys_var_const_str	sys_version_comment("version_comment",
                                            MYSQL_COMPILATION_COMMENT);
sys_var_const_str	sys_version_compile_machine("version_compile_machine",
                                                    MACHINE_TYPE);
sys_var_const_str	sys_version_compile_os("version_compile_os",
                                               SYSTEM_TYPE);
sys_var_thd_ulong	sys_net_wait_timeout("wait_timeout",
					     &SV::net_wait_timeout);
#ifdef WITH_INNOBASE_STORAGE_ENGINE
sys_var_long_ptr	sys_innodb_fast_shutdown("innodb_fast_shutdown",
						 &innobase_fast_shutdown);
sys_var_long_ptr        sys_innodb_max_dirty_pages_pct("innodb_max_dirty_pages_pct",
                                                        &srv_max_buf_pool_modified_pct);
sys_var_long_ptr	sys_innodb_max_purge_lag("innodb_max_purge_lag",
							&srv_max_purge_lag);
sys_var_thd_bool	sys_innodb_table_locks("innodb_table_locks",
                                               &SV::innodb_table_locks);
sys_var_thd_bool	sys_innodb_support_xa("innodb_support_xa",
                                               &SV::innodb_support_xa);
sys_var_long_ptr	sys_innodb_autoextend_increment("innodb_autoextend_increment",
							&srv_auto_extend_increment);
sys_var_long_ptr	sys_innodb_sync_spin_loops("innodb_sync_spin_loops",
                                             &srv_n_spin_wait_rounds);
sys_var_long_ptr  sys_innodb_concurrency_tickets("innodb_concurrency_tickets",
                                             &srv_n_free_tickets_to_enter);
sys_var_long_ptr  sys_innodb_thread_sleep_delay("innodb_thread_sleep_delay",
                                                &srv_thread_sleep_delay);
sys_var_long_ptr  sys_innodb_thread_concurrency("innodb_thread_concurrency",
                                                &srv_thread_concurrency);
sys_var_long_ptr  sys_innodb_commit_concurrency("innodb_commit_concurrency",
                                                &srv_commit_concurrency);
sys_var_long_ptr  sys_innodb_flush_log_at_trx_commit(
                                        "innodb_flush_log_at_trx_commit",
                                        &srv_flush_log_at_trx_commit);
#endif
/* Condition pushdown to storage engine */
sys_var_thd_bool
sys_engine_condition_pushdown("engine_condition_pushdown",
			      &SV::engine_condition_pushdown);

/* ndb thread specific variable settings */
sys_var_thd_ulong
sys_ndb_autoincrement_prefetch_sz("ndb_autoincrement_prefetch_sz",
				  &SV::ndb_autoincrement_prefetch_sz);
sys_var_thd_bool
sys_ndb_force_send("ndb_force_send", &SV::ndb_force_send);
#ifdef HAVE_NDB_BINLOG
sys_var_long_ptr
sys_ndb_report_thresh_binlog_epoch_slip("ndb_report_thresh_binlog_epoch_slip",
                                        &ndb_report_thresh_binlog_epoch_slip);
sys_var_long_ptr
sys_ndb_report_thresh_binlog_mem_usage("ndb_report_thresh_binlog_mem_usage",
                                       &ndb_report_thresh_binlog_mem_usage);
#endif
sys_var_thd_bool
sys_ndb_use_exact_count("ndb_use_exact_count", &SV::ndb_use_exact_count);
sys_var_thd_bool
sys_ndb_use_transactions("ndb_use_transactions", &SV::ndb_use_transactions);
sys_var_long_ptr
sys_ndb_cache_check_time("ndb_cache_check_time", &ndb_cache_check_time);
sys_var_thd_bool
sys_ndb_index_stat_enable("ndb_index_stat_enable",
                          &SV::ndb_index_stat_enable);
sys_var_thd_ulong
sys_ndb_index_stat_cache_entries("ndb_index_stat_cache_entries",
                                 &SV::ndb_index_stat_cache_entries);
sys_var_thd_ulong
sys_ndb_index_stat_update_freq("ndb_index_stat_update_freq",
                               &SV::ndb_index_stat_update_freq);
sys_var_long_ptr
sys_ndb_extra_logging("ndb_extra_logging", &ndb_extra_logging);
sys_var_thd_bool
sys_ndb_use_copying_alter_table("ndb_use_copying_alter_table", &SV::ndb_use_copying_alter_table);

/* Time/date/datetime formats */

sys_var_thd_date_time_format sys_time_format("time_format",
					     &SV::time_format,
					     MYSQL_TIMESTAMP_TIME);
sys_var_thd_date_time_format sys_date_format("date_format",
					     &SV::date_format,
					     MYSQL_TIMESTAMP_DATE);
sys_var_thd_date_time_format sys_datetime_format("datetime_format",
						 &SV::datetime_format,
						 MYSQL_TIMESTAMP_DATETIME);

/* Variables that are bits in THD */

sys_var_thd_bit sys_autocommit("autocommit", 0,
                               set_option_autocommit,
                               OPTION_NOT_AUTOCOMMIT,
                               1);
static sys_var_thd_bit	sys_big_tables("big_tables", 0,
				       set_option_bit,
				       OPTION_BIG_TABLES);
#ifndef TO_BE_DELETED	/* Alias for big_tables */
static sys_var_thd_bit	sys_sql_big_tables("sql_big_tables", 0,
					   set_option_bit,
					   OPTION_BIG_TABLES);
#endif
static sys_var_thd_bit	sys_big_selects("sql_big_selects", 0,
					set_option_bit,
					OPTION_BIG_SELECTS);
static sys_var_thd_bit	sys_log_off("sql_log_off",
				    check_log_update,
				    set_option_bit,
				    OPTION_LOG_OFF);
static sys_var_thd_bit	sys_log_update("sql_log_update",
                                       check_log_update,
				       set_log_update,
				       OPTION_BIN_LOG);
static sys_var_thd_bit	sys_log_binlog("sql_log_bin",
                                       check_log_update,
				       set_option_bit,
				       OPTION_BIN_LOG);
static sys_var_thd_bit	sys_sql_warnings("sql_warnings", 0,
					 set_option_bit,
					 OPTION_WARNINGS);
static sys_var_thd_bit	sys_sql_notes("sql_notes", 0,
					 set_option_bit,
					 OPTION_SQL_NOTES);
static sys_var_thd_bit	sys_auto_is_null("sql_auto_is_null", 0,
					 set_option_bit,
					 OPTION_AUTO_IS_NULL);
static sys_var_thd_bit	sys_safe_updates("sql_safe_updates", 0,
					 set_option_bit,
					 OPTION_SAFE_UPDATES);
static sys_var_thd_bit	sys_buffer_results("sql_buffer_result", 0,
					   set_option_bit,
					   OPTION_BUFFER_RESULT);
static sys_var_thd_bit	sys_quote_show_create("sql_quote_show_create", 0,
					      set_option_bit,
					      OPTION_QUOTE_SHOW_CREATE);
static sys_var_thd_bit	sys_foreign_key_checks("foreign_key_checks", 0,
					       set_option_bit,
					       OPTION_NO_FOREIGN_KEY_CHECKS,
					       1);
static sys_var_thd_bit	sys_unique_checks("unique_checks", 0,
					  set_option_bit,
					  OPTION_RELAXED_UNIQUE_CHECKS,
					  1);

/* Local state variables */

static sys_var_thd_ha_rows	sys_select_limit("sql_select_limit",
						 &SV::select_limit);
static sys_var_timestamp	sys_timestamp("timestamp");
static sys_var_last_insert_id	sys_last_insert_id("last_insert_id");
static sys_var_last_insert_id	sys_identity("identity");

static sys_var_thd_lc_time_names       sys_lc_time_names("lc_time_names");

static sys_var_insert_id	sys_insert_id("insert_id");
static sys_var_readonly		sys_error_count("error_count",
						OPT_SESSION,
						SHOW_LONG,
						get_error_count);
static sys_var_readonly		sys_warning_count("warning_count",
						  OPT_SESSION,
						  SHOW_LONG,
						  get_warning_count);

/* alias for last_insert_id() to be compatible with Sybase */
#ifdef HAVE_REPLICATION
static sys_var_slave_skip_counter sys_slave_skip_counter("sql_slave_skip_counter");
#endif
static sys_var_rand_seed1	sys_rand_seed1("rand_seed1");
static sys_var_rand_seed2	sys_rand_seed2("rand_seed2");

static sys_var_thd_ulong        sys_default_week_format("default_week_format",
					                &SV::default_week_format);

sys_var_thd_ulong               sys_group_concat_max_len("group_concat_max_len",
                                                         &SV::group_concat_max_len);

sys_var_thd_time_zone            sys_time_zone("time_zone");

/* Read only variables */

/* Global read-only variable containing hostname */
sys_var_const_str		sys_hostname("hostname", glob_hostname);


sys_var_have_variable sys_have_compress("have_compress", &have_compress);
sys_var_have_variable sys_have_crypt("have_crypt", &have_crypt);
sys_var_have_variable sys_have_csv_db("have_csv", &have_csv_db);
sys_var_have_variable sys_have_dlopen("have_dynamic_loading", &have_dlopen);
sys_var_have_variable sys_have_geometry("have_geometry", &have_geometry);
sys_var_have_variable sys_have_innodb("have_innodb", &have_innodb);
sys_var_have_variable sys_have_ndbcluster("have_ndbcluster", &have_ndbcluster);
sys_var_have_variable sys_have_openssl("have_openssl", &have_openssl);
sys_var_have_variable sys_have_partition_db("have_partitioning",
                                            &have_partition_db);
sys_var_have_variable sys_have_query_cache("have_query_cache",
                                           &have_query_cache);
sys_var_have_variable sys_have_rtree_keys("have_rtree_keys", &have_rtree_keys);
sys_var_have_variable sys_have_symlink("have_symlink", &have_symlink);
/* Global read-only variable describing server license */
sys_var_const_str		sys_license("license", STRINGIFY_ARG(LICENSE));
/* Global variables which enable|disable logging */
sys_var_log_state sys_var_general_log("general_log", &opt_log,
                                      QUERY_LOG_GENERAL);
sys_var_log_state sys_var_slow_query_log("slow_query_log", &opt_slow_log,
                                         QUERY_LOG_SLOW);
sys_var_str sys_var_general_log_path("general_log_file", sys_check_log_path,
				     sys_update_general_log_path,
				     sys_default_general_log_path,
				     opt_logname);
sys_var_str sys_var_slow_log_path("slow_query_log_file", sys_check_log_path,
				  sys_update_slow_log_path, 
				  sys_default_slow_log_path,
				  opt_slow_logname);
sys_var_log_output sys_var_log_output_state("log_output", &log_output_options,
					    &log_output_typelib, 0);

#ifdef HAVE_REPLICATION
static int show_slave_skip_errors(THD *thd, SHOW_VAR *var, char *buff)
{
  var->type=SHOW_CHAR;
  var->value= buff;
  if (!use_slave_mask || bitmap_is_clear_all(&slave_error_mask))
  {
    var->value= const_cast<char *>("OFF");
  }
  else if (bitmap_is_set_all(&slave_error_mask))
  {
    var->value= const_cast<char *>("ALL");
  }
  else
  {
    /* 10 is enough assuming errors are max 4 digits */
    int i;
    var->value= buff;
    for (i= 1;
         i < MAX_SLAVE_ERROR &&
         (buff - var->value) < SHOW_VAR_FUNC_BUFF_SIZE;
         i++)
    {
      if (bitmap_is_set(&slave_error_mask, i))
      {
        buff= int10_to_str(i, buff, 10);
        *buff++= ',';
      }
    }
    if (var->value != buff)
      buff--;				// Remove last ','
    if (i < MAX_SLAVE_ERROR)
      buff= strmov(buff, "...");  // Couldn't show all errors
    *buff=0;
  }
  return 0;
}
#endif /* HAVE_REPLICATION */

/*
  Variables shown by SHOW VARIABLES in alphabetical order
*/

SHOW_VAR init_vars[]= {
  {"auto_increment_increment", (char*) &sys_auto_increment_increment, SHOW_SYS},
  {"auto_increment_offset",   (char*) &sys_auto_increment_offset, SHOW_SYS},
  {sys_automatic_sp_privileges.name,(char*) &sys_automatic_sp_privileges,       SHOW_SYS},
  {"back_log",                (char*) &back_log,                    SHOW_LONG},
  {sys_basedir.name,          (char*) &sys_basedir,                 SHOW_SYS},
  {sys_binlog_cache_size.name,(char*) &sys_binlog_cache_size,	    SHOW_SYS},
  {sys_binlog_format.name,    (char*) &sys_binlog_format,	    SHOW_SYS},
  {sys_bulk_insert_buff_size.name,(char*) &sys_bulk_insert_buff_size,SHOW_SYS},
  {sys_character_set_client.name,(char*) &sys_character_set_client, SHOW_SYS},
  {sys_character_set_connection.name,(char*) &sys_character_set_connection,SHOW_SYS},
  {sys_character_set_database.name, (char*) &sys_character_set_database,SHOW_SYS},
  {sys_character_set_filesystem.name,(char*) &sys_character_set_filesystem, SHOW_SYS},
  {sys_character_set_results.name,(char*) &sys_character_set_results, SHOW_SYS},
  {sys_character_set_server.name, (char*) &sys_character_set_server,SHOW_SYS},
  {sys_charset_system.name,   (char*) &sys_charset_system,          SHOW_SYS},
  {"character_sets_dir",      mysql_charsets_dir,                   SHOW_CHAR},
  {sys_collation_connection.name,(char*) &sys_collation_connection, SHOW_SYS},
  {sys_collation_database.name,(char*) &sys_collation_database,     SHOW_SYS},
  {sys_collation_server.name,(char*) &sys_collation_server,         SHOW_SYS},
  {sys_completion_type.name,  (char*) &sys_completion_type,	    SHOW_SYS},
  {sys_concurrent_insert.name,(char*) &sys_concurrent_insert,       SHOW_SYS},
  {sys_connect_timeout.name,  (char*) &sys_connect_timeout,         SHOW_SYS},
  {sys_datadir.name,          (char*) &sys_datadir,                 SHOW_SYS},
  {sys_date_format.name,      (char*) &sys_date_format,		    SHOW_SYS},
  {sys_datetime_format.name,  (char*) &sys_datetime_format,	    SHOW_SYS},
#ifndef DBUG_OFF
  {sys_dbug.name,             (char*) &sys_dbug,                    SHOW_SYS},
#endif
  {sys_default_week_format.name, (char*) &sys_default_week_format,  SHOW_SYS},
  {sys_delay_key_write.name,  (char*) &sys_delay_key_write,         SHOW_SYS},
  {sys_delayed_insert_limit.name, (char*) &sys_delayed_insert_limit,SHOW_SYS},
  {sys_delayed_insert_timeout.name, (char*) &sys_delayed_insert_timeout, SHOW_SYS},
  {sys_delayed_queue_size.name,(char*) &sys_delayed_queue_size,     SHOW_SYS},
  {sys_div_precincrement.name,(char*) &sys_div_precincrement,SHOW_SYS},
  {sys_engine_condition_pushdown.name,
   (char*) &sys_engine_condition_pushdown,                          SHOW_SYS},
  {sys_event_scheduler.name,  (char*) &sys_event_scheduler,         SHOW_SYS},
  {sys_expire_logs_days.name, (char*) &sys_expire_logs_days,        SHOW_SYS},
  {sys_flush.name,             (char*) &sys_flush,                  SHOW_SYS},
  {sys_flush_time.name,        (char*) &sys_flush_time,             SHOW_SYS},
  {sys_ft_boolean_syntax.name,(char*) &ft_boolean_syntax,	    SHOW_CHAR},
  {"ft_max_word_len",         (char*) &ft_max_word_len,             SHOW_LONG},
  {"ft_min_word_len",         (char*) &ft_min_word_len,             SHOW_LONG},
  {"ft_query_expansion_limit",(char*) &ft_query_expansion_limit,    SHOW_LONG},
  {"ft_stopword_file",        (char*) &ft_stopword_file,            SHOW_CHAR_PTR},
  {sys_var_general_log.name, (char*) &opt_log,                      SHOW_MY_BOOL},
  {sys_var_general_log_path.name, (char*) &sys_var_general_log_path,  SHOW_SYS},
  {sys_group_concat_max_len.name, (char*) &sys_group_concat_max_len,  SHOW_SYS},
<<<<<<< HEAD
=======
  {"have_archive",	      (char*) &have_archive_db,	            SHOW_HAVE},
  {"have_bdb",		      (char*) &have_berkeley_db,	    SHOW_HAVE},
  {"have_blackhole_engine",   (char*) &have_blackhole_db,	    SHOW_HAVE},
  {"have_compress",	      (char*) &have_compress,		    SHOW_HAVE},
  {"have_crypt",	      (char*) &have_crypt,		    SHOW_HAVE},
  {"have_csv",	              (char*) &have_csv_db,	            SHOW_HAVE},
  {"have_dynamic_loading",    (char*) &have_dlopen,	            SHOW_HAVE},
  {"have_example_engine",     (char*) &have_example_db,	            SHOW_HAVE},
  {"have_federated_engine",   (char*) &have_federated_db,           SHOW_HAVE},
  {"have_geometry",           (char*) &have_geometry,               SHOW_HAVE},
  {"have_innodb",	      (char*) &have_innodb,		    SHOW_HAVE},
  {"have_isam",		      (char*) &have_isam,		    SHOW_HAVE},
  {"have_merge_engine",       (char*) &have_merge_db,               SHOW_HAVE},
  {"have_ndbcluster",         (char*) &have_ndbcluster,             SHOW_HAVE},
  /* have_openssl is just and alias for have_ssl */
  {"have_openssl",	      (char*) &have_ssl,		    SHOW_HAVE},
  {"have_ssl",	              (char*) &have_ssl,		    SHOW_HAVE},
  {"have_query_cache",        (char*) &have_query_cache,            SHOW_HAVE},
  {"have_raid",		      (char*) &have_raid,		    SHOW_HAVE},
  {"have_rtree_keys",         (char*) &have_rtree_keys,             SHOW_HAVE},
  {"have_symlink",            (char*) &have_symlink,                SHOW_HAVE},
>>>>>>> deb1b35c
  {sys_hostname.name,         (char*) &sys_hostname,                SHOW_SYS},
  {sys_have_compress.name,    (char*) &have_compress,               SHOW_HAVE},
  {sys_have_crypt.name,       (char*) &have_crypt,                  SHOW_HAVE},
  {sys_have_csv_db.name,      (char*) &have_csv_db,                 SHOW_HAVE},
  {sys_have_dlopen.name,      (char*) &have_dlopen,                 SHOW_HAVE},
  {sys_have_geometry.name,    (char*) &have_geometry,               SHOW_HAVE},
  {sys_have_innodb.name,      (char*) &have_innodb,                 SHOW_HAVE},
  {sys_have_ndbcluster.name,  (char*) &have_ndbcluster,             SHOW_HAVE},
  {sys_have_openssl.name,     (char*) &have_openssl,                SHOW_HAVE},
  {sys_have_partition_db.name,(char*) &have_partition_db,           SHOW_HAVE},
  {sys_have_query_cache.name, (char*) &have_query_cache,            SHOW_HAVE},
  {sys_have_rtree_keys.name,  (char*) &have_rtree_keys,             SHOW_HAVE},
  {sys_have_symlink.name,     (char*) &have_symlink,                SHOW_HAVE},
  {"init_connect",            (char*) &sys_init_connect,            SHOW_SYS},
  {"init_file",               (char*) &opt_init_file,               SHOW_CHAR_PTR},
  {"init_slave",              (char*) &sys_init_slave,              SHOW_SYS},
#ifdef WITH_INNOBASE_STORAGE_ENGINE
  {"innodb_additional_mem_pool_size", (char*) &innobase_additional_mem_pool_size, SHOW_LONG },
  {sys_innodb_autoextend_increment.name, (char*) &sys_innodb_autoextend_increment, SHOW_SYS},
  {"innodb_buffer_pool_size", (char*) &innobase_buffer_pool_size, SHOW_LONGLONG },
  {"innodb_checksums", (char*) &innobase_use_checksums, SHOW_MY_BOOL},
  {sys_innodb_commit_concurrency.name, (char*) &sys_innodb_commit_concurrency, SHOW_SYS},
  {sys_innodb_concurrency_tickets.name, (char*) &sys_innodb_concurrency_tickets, SHOW_SYS},
  {"innodb_data_file_path", (char*) &innobase_data_file_path,	    SHOW_CHAR_PTR},
  {"innodb_data_home_dir",  (char*) &innobase_data_home_dir,	    SHOW_CHAR_PTR},
  {"innodb_doublewrite", (char*) &innobase_use_doublewrite, SHOW_MY_BOOL},
  {sys_innodb_fast_shutdown.name,(char*) &sys_innodb_fast_shutdown, SHOW_SYS},
  {"innodb_file_io_threads", (char*) &innobase_file_io_threads, SHOW_LONG },
  {"innodb_file_per_table", (char*) &innobase_file_per_table, SHOW_MY_BOOL},
  {"innodb_flush_method",    (char*) &innobase_unix_file_flush_method, SHOW_CHAR_PTR},
  {"innodb_force_recovery", (char*) &innobase_force_recovery, SHOW_LONG },
  {"innodb_lock_wait_timeout", (char*) &innobase_lock_wait_timeout, SHOW_LONG },
  {"innodb_locks_unsafe_for_binlog", (char*) &innobase_locks_unsafe_for_binlog, SHOW_MY_BOOL},
  {"innodb_log_arch_dir",   (char*) &innobase_log_arch_dir, 	    SHOW_CHAR_PTR},
  {"innodb_log_archive",    (char*) &innobase_log_archive, 	    SHOW_MY_BOOL},
  {"innodb_log_buffer_size", (char*) &innobase_log_buffer_size, SHOW_LONG },
  {"innodb_log_file_size", (char*) &innobase_log_file_size, SHOW_LONGLONG},
  {"innodb_log_files_in_group", (char*) &innobase_log_files_in_group,	SHOW_LONG},
  {"innodb_log_group_home_dir", (char*) &innobase_log_group_home_dir, SHOW_CHAR_PTR},
  {sys_innodb_max_dirty_pages_pct.name, (char*) &sys_innodb_max_dirty_pages_pct, SHOW_SYS},
  {sys_innodb_max_purge_lag.name, (char*) &sys_innodb_max_purge_lag, SHOW_SYS},
  {"innodb_mirrored_log_groups", (char*) &innobase_mirrored_log_groups, SHOW_LONG},
  {"innodb_open_files", (char*) &innobase_open_files, SHOW_LONG },
  {"innodb_rollback_on_timeout", (char*) &innobase_rollback_on_timeout, SHOW_MY_BOOL},
  {sys_innodb_support_xa.name, (char*) &sys_innodb_support_xa, SHOW_SYS},
  {sys_innodb_sync_spin_loops.name, (char*) &sys_innodb_sync_spin_loops, SHOW_SYS},
  {sys_innodb_table_locks.name, (char*) &sys_innodb_table_locks, SHOW_SYS},
  {sys_innodb_thread_concurrency.name, (char*) &sys_innodb_thread_concurrency, SHOW_SYS},
  {sys_innodb_thread_sleep_delay.name, (char*) &sys_innodb_thread_sleep_delay, SHOW_SYS},
  {sys_innodb_flush_log_at_trx_commit.name, (char*) &sys_innodb_flush_log_at_trx_commit, SHOW_SYS},
#endif
  {sys_interactive_timeout.name,(char*) &sys_interactive_timeout,   SHOW_SYS},
  {sys_join_buffer_size.name,   (char*) &sys_join_buffer_size,	    SHOW_SYS},
  {sys_key_buffer_size.name,	(char*) &sys_key_buffer_size,	    SHOW_SYS},
  {sys_key_cache_age_threshold.name,   (char*) &sys_key_cache_age_threshold,
                                                                    SHOW_SYS},
  {sys_key_cache_block_size.name,   (char*) &sys_key_cache_block_size,
                                                                    SHOW_SYS},
  {sys_key_cache_division_limit.name,   (char*) &sys_key_cache_division_limit,
                                                                    SHOW_SYS},
  {"language",                language,                             SHOW_CHAR},
  {"large_files_support",     (char*) &opt_large_files,             SHOW_BOOL},
  {"large_page_size",         (char*) &opt_large_page_size,         SHOW_INT},
  {"large_pages",             (char*) &opt_large_pages,             SHOW_MY_BOOL},
  {sys_lc_time_names.name,    (char*) &sys_lc_time_names,           SHOW_SYS},
  {sys_license.name,	      (char*) &sys_license,                 SHOW_SYS},
  {sys_local_infile.name,     (char*) &sys_local_infile,	    SHOW_SYS},
#ifdef HAVE_MLOCKALL
  {"locked_in_memory",	      (char*) &locked_in_memory,	    SHOW_BOOL},
#endif
  {"log",                     (char*) &opt_log,                     SHOW_BOOL},
  {"log_bin",                 (char*) &opt_bin_log,                 SHOW_BOOL},
  {sys_trust_function_creators.name,(char*) &sys_trust_function_creators, SHOW_SYS},
  {"log_error",               (char*) log_error_file,               SHOW_CHAR},
  {sys_var_log_output_state.name, (char*) &sys_var_log_output_state, SHOW_SYS},
  {sys_log_queries_not_using_indexes.name,
    (char*) &sys_log_queries_not_using_indexes, SHOW_SYS},
#ifdef HAVE_REPLICATION
  {"log_slave_updates",       (char*) &opt_log_slave_updates,       SHOW_MY_BOOL},
#endif
  {"log_slow_queries",        (char*) &opt_slow_log,                SHOW_BOOL},
  {sys_log_warnings.name,     (char*) &sys_log_warnings,	    SHOW_SYS},
  {sys_long_query_time.name,  (char*) &sys_long_query_time, 	    SHOW_SYS},
  {sys_low_priority_updates.name, (char*) &sys_low_priority_updates, SHOW_SYS},
  {"lower_case_file_system",  (char*) &lower_case_file_system,      SHOW_MY_BOOL},
  {"lower_case_table_names",  (char*) &lower_case_table_names,      SHOW_INT},
  {sys_max_allowed_packet.name,(char*) &sys_max_allowed_packet,	    SHOW_SYS},
  {sys_max_binlog_cache_size.name,(char*) &sys_max_binlog_cache_size, SHOW_SYS},
  {sys_max_binlog_size.name,    (char*) &sys_max_binlog_size,	    SHOW_SYS},
  {sys_max_connect_errors.name, (char*) &sys_max_connect_errors,    SHOW_SYS},
  {sys_max_connections.name,    (char*) &sys_max_connections,	    SHOW_SYS},
  {sys_max_delayed_threads.name,(char*) &sys_max_delayed_threads,   SHOW_SYS},
  {sys_max_error_count.name,	(char*) &sys_max_error_count,	    SHOW_SYS},
  {sys_max_heap_table_size.name,(char*) &sys_max_heap_table_size,   SHOW_SYS},
  {sys_max_insert_delayed_threads.name,
   (char*) &sys_max_insert_delayed_threads,   SHOW_SYS},
  {sys_max_join_size.name,	(char*) &sys_max_join_size,	    SHOW_SYS},
  {sys_max_length_for_sort_data.name, (char*) &sys_max_length_for_sort_data,
   SHOW_SYS},
  {sys_max_prepared_stmt_count.name, (char*) &sys_max_prepared_stmt_count,
    SHOW_SYS},
  {sys_max_relay_log_size.name, (char*) &sys_max_relay_log_size,    SHOW_SYS},
  {sys_max_seeks_for_key.name,  (char*) &sys_max_seeks_for_key,	    SHOW_SYS},
  {sys_max_sort_length.name,	(char*) &sys_max_sort_length,	    SHOW_SYS},
  {sys_max_sp_recursion_depth.name,
    (char*) &sys_max_sp_recursion_depth, SHOW_SYS},
  {sys_max_tmp_tables.name,	(char*) &sys_max_tmp_tables,	    SHOW_SYS},
  {sys_max_user_connections.name,(char*) &sys_max_user_connections, SHOW_SYS},
  {sys_max_write_lock_count.name, (char*) &sys_max_write_lock_count,SHOW_SYS},
  {sys_multi_range_count.name,  (char*) &sys_multi_range_count,     SHOW_SYS},
  {sys_myisam_data_pointer_size.name, (char*) &sys_myisam_data_pointer_size, SHOW_SYS},
  {sys_myisam_max_sort_file_size.name, (char*) &sys_myisam_max_sort_file_size,
   SHOW_SYS},
  {"myisam_recover_options",  (char*) &myisam_recover_options_str,  SHOW_CHAR_PTR},
  {sys_myisam_repair_threads.name, (char*) &sys_myisam_repair_threads,
   SHOW_SYS},
  {sys_myisam_sort_buffer_size.name, (char*) &sys_myisam_sort_buffer_size, SHOW_SYS},
  
  {sys_myisam_stats_method.name, (char*) &sys_myisam_stats_method, SHOW_SYS},
  {sys_myisam_use_mmap.name, (char*) &sys_myisam_use_mmap, SHOW_SYS},
  
#ifdef __NT__
  {"named_pipe",	      (char*) &opt_enable_named_pipe,       SHOW_MY_BOOL},
#endif
  {sys_ndb_autoincrement_prefetch_sz.name,
   (char*) &sys_ndb_autoincrement_prefetch_sz,                      SHOW_SYS},
  {sys_ndb_cache_check_time.name,(char*) &sys_ndb_cache_check_time, SHOW_SYS},
  {sys_ndb_extra_logging.name,(char*) &sys_ndb_extra_logging,       SHOW_SYS},
  {sys_ndb_force_send.name,   (char*) &sys_ndb_force_send,          SHOW_SYS},
  {sys_ndb_index_stat_cache_entries.name, (char*) &sys_ndb_index_stat_cache_entries, SHOW_SYS},
  {sys_ndb_index_stat_enable.name, (char*) &sys_ndb_index_stat_enable, SHOW_SYS},
  {sys_ndb_index_stat_update_freq.name, (char*) &sys_ndb_index_stat_update_freq, SHOW_SYS},
#ifdef HAVE_NDB_BINLOG
  {sys_ndb_report_thresh_binlog_epoch_slip.name,
   (char*) &sys_ndb_report_thresh_binlog_epoch_slip,                SHOW_SYS},
  {sys_ndb_report_thresh_binlog_mem_usage.name,
   (char*) &sys_ndb_report_thresh_binlog_mem_usage,                 SHOW_SYS},
#endif
  {sys_ndb_use_copying_alter_table.name,
   (char*) &sys_ndb_use_copying_alter_table,                        SHOW_SYS},
  {sys_ndb_use_exact_count.name,(char*) &sys_ndb_use_exact_count,   SHOW_SYS},
  {sys_ndb_use_transactions.name,(char*) &sys_ndb_use_transactions, SHOW_SYS},
  {sys_net_buffer_length.name,(char*) &sys_net_buffer_length,       SHOW_SYS},
  {sys_net_read_timeout.name, (char*) &sys_net_read_timeout,        SHOW_SYS},
  {sys_net_retry_count.name,  (char*) &sys_net_retry_count,	    SHOW_SYS},
  {sys_net_write_timeout.name,(char*) &sys_net_write_timeout,       SHOW_SYS},
  {sys_new_mode.name,         (char*) &sys_new_mode,                SHOW_SYS},
  {sys_old_alter_table.name,  (char*) &sys_old_alter_table,         SHOW_SYS},
  {sys_old_passwords.name,    (char*) &sys_old_passwords,           SHOW_SYS},
  {"open_files_limit",	      (char*) &open_files_limit,	    SHOW_LONG},
  {sys_optimizer_prune_level.name, (char*) &sys_optimizer_prune_level,
   SHOW_SYS},
  {sys_optimizer_search_depth.name,(char*) &sys_optimizer_search_depth,
   SHOW_SYS},
  {"pid_file",                (char*) pidfile_name,                 SHOW_CHAR},
  {"plugin_dir",              (char*) opt_plugin_dir,               SHOW_CHAR},
  {"port",                    (char*) &mysqld_port,                  SHOW_INT},
  {sys_preload_buff_size.name, (char*) &sys_preload_buff_size,      SHOW_SYS},
  {"protocol_version",        (char*) &protocol_version,            SHOW_INT},
  {sys_query_alloc_block_size.name, (char*) &sys_query_alloc_block_size,
   SHOW_SYS},
#ifdef HAVE_QUERY_CACHE
  {sys_query_cache_limit.name,(char*) &sys_query_cache_limit,	    SHOW_SYS},
  {sys_query_cache_min_res_unit.name, (char*) &sys_query_cache_min_res_unit,
   SHOW_SYS},
  {sys_query_cache_size.name, (char*) &sys_query_cache_size,	    SHOW_SYS},
  {sys_query_cache_type.name, (char*) &sys_query_cache_type,        SHOW_SYS},
  {sys_query_cache_wlock_invalidate.name,
   (char *) &sys_query_cache_wlock_invalidate, SHOW_SYS},
#endif /* HAVE_QUERY_CACHE */
  {sys_query_prealloc_size.name, (char*) &sys_query_prealloc_size,  SHOW_SYS},
  {sys_range_alloc_block_size.name, (char*) &sys_range_alloc_block_size,
   SHOW_SYS},
  {sys_read_buff_size.name,   (char*) &sys_read_buff_size,	    SHOW_SYS},
  {sys_readonly.name,         (char*) &sys_readonly,                SHOW_SYS},
  {sys_read_rnd_buff_size.name,(char*) &sys_read_rnd_buff_size,	    SHOW_SYS},
#ifdef HAVE_REPLICATION
  {sys_relay_log_purge.name,  (char*) &sys_relay_log_purge,         SHOW_SYS},
  {"relay_log_space_limit",  (char*) &relay_log_space_limit,        SHOW_LONGLONG},
#endif
  {sys_rpl_recovery_rank.name,(char*) &sys_rpl_recovery_rank,       SHOW_SYS},
  {"secure_auth",             (char*) &sys_secure_auth,             SHOW_SYS},
  {"secure_file_priv",        (char*) &sys_secure_file_priv,        SHOW_SYS},
#ifdef HAVE_SMEM
  {"shared_memory",           (char*) &opt_enable_shared_memory,    SHOW_MY_BOOL},
  {"shared_memory_base_name", (char*) &shared_memory_base_name,     SHOW_CHAR_PTR},
#endif
  {sys_server_id.name,	      (char*) &sys_server_id,		    SHOW_SYS},
  {"skip_external_locking",   (char*) &my_disable_locking,          SHOW_MY_BOOL},
  {"skip_networking",         (char*) &opt_disable_networking,      SHOW_BOOL},
  {"skip_show_database",      (char*) &opt_skip_show_db,            SHOW_BOOL},
#ifdef HAVE_REPLICATION
  {sys_slave_compressed_protocol.name,
    (char*) &sys_slave_compressed_protocol,           SHOW_SYS},
  {"slave_load_tmpdir",       (char*) &slave_load_tmpdir,           SHOW_CHAR_PTR},
  {sys_slave_net_timeout.name,(char*) &sys_slave_net_timeout,	    SHOW_SYS},
  {"slave_skip_errors",       (char*) &show_slave_skip_errors,      SHOW_FUNC},
  {sys_slave_trans_retries.name,(char*) &sys_slave_trans_retries,   SHOW_SYS},
#endif
  {sys_slow_launch_time.name, (char*) &sys_slow_launch_time,        SHOW_SYS},
  {sys_var_slow_query_log.name, (char*) &opt_slow_log,              SHOW_MY_BOOL},
  {sys_var_slow_log_path.name, (char*) &sys_var_slow_log_path,      SHOW_SYS},
#ifdef HAVE_SYS_UN_H
  {"socket",                  (char*) &mysqld_unix_port,             SHOW_CHAR_PTR},
#endif
  {sys_sort_buffer.name,      (char*) &sys_sort_buffer,             SHOW_SYS},
  {sys_big_selects.name,      (char*) &sys_big_selects,             SHOW_SYS},
  {sys_sql_mode.name,         (char*) &sys_sql_mode,                SHOW_SYS},
  {"sql_notes",               (char*) &sys_sql_notes,               SHOW_SYS},
  {"sql_warnings",            (char*) &sys_sql_warnings,            SHOW_SYS},
  {sys_ssl_ca.name,           (char*) &sys_ssl_ca,                  SHOW_SYS},
  {sys_ssl_capath.name,       (char*) &sys_ssl_capath,              SHOW_SYS},
  {sys_ssl_cert.name,         (char*) &sys_ssl_cert,                SHOW_SYS},
  {sys_ssl_cipher.name,       (char*) &sys_ssl_cipher,              SHOW_SYS},
  {sys_ssl_key.name,          (char*) &sys_ssl_key,                 SHOW_SYS},
  {sys_storage_engine.name,   (char*) &sys_storage_engine,          SHOW_SYS},
#ifdef HAVE_REPLICATION
  {sys_sync_binlog_period.name,(char*) &sys_sync_binlog_period,     SHOW_SYS},
#endif
  {sys_sync_frm.name,         (char*) &sys_sync_frm,               SHOW_SYS},
#ifdef HAVE_TZNAME
  {"system_time_zone",        system_time_zone,                     SHOW_CHAR},
#endif
  {"table_definition_cache",  (char*) &table_def_size,              SHOW_LONG},
  {"table_lock_wait_timeout", (char*) &table_lock_wait_timeout,     SHOW_LONG },
  {"table_open_cache",        (char*) &table_cache_size,            SHOW_LONG},
  {sys_table_type.name,	      (char*) &sys_table_type,	            SHOW_SYS},
  {sys_thread_cache_size.name,(char*) &sys_thread_cache_size,       SHOW_SYS},
#ifdef HAVE_THR_SETCONCURRENCY
  {"thread_concurrency",      (char*) &concurrency,                 SHOW_LONG},
#endif
  {sys_thread_handling.name,  (char*) &sys_thread_handling,         SHOW_SYS},
#if HAVE_POOL_OF_THREADS == 1
  {sys_thread_pool_size.name, (char*) &sys_thread_pool_size,        SHOW_SYS},
#endif
  {"thread_stack",            (char*) &thread_stack,                SHOW_LONG},
  {sys_time_format.name,      (char*) &sys_time_format,		    SHOW_SYS},
  {"time_zone",               (char*) &sys_time_zone,               SHOW_SYS},
  {sys_timed_mutexes.name,    (char*) &sys_timed_mutexes,       SHOW_SYS},
  {sys_tmp_table_size.name,   (char*) &sys_tmp_table_size,	    SHOW_SYS},
  {sys_tmpdir.name,           (char*) &sys_tmpdir,	            SHOW_SYS},
  {sys_trans_alloc_block_size.name, (char*) &sys_trans_alloc_block_size,
   SHOW_SYS},
  {sys_trans_prealloc_size.name, (char*) &sys_trans_prealloc_size,  SHOW_SYS},
  {sys_tx_isolation.name,     (char*) &sys_tx_isolation,	    SHOW_SYS},
  {sys_updatable_views_with_limit.name,
                              (char*) &sys_updatable_views_with_limit,SHOW_SYS},
  {sys_version.name,          (char*) &sys_version,                 SHOW_SYS},
  {sys_version_comment.name,  (char*) &sys_version_comment,         SHOW_SYS},
  {sys_version_compile_machine.name, (char*) &sys_version_compile_machine,
   SHOW_SYS},
  {sys_version_compile_os.name,	(char*) &sys_version_compile_os,    SHOW_SYS},
  {sys_net_wait_timeout.name, (char*) &sys_net_wait_timeout,	    SHOW_SYS},
  {NullS, NullS, SHOW_LONG}
};


bool sys_var::check(THD *thd, set_var *var)
{
  var->save_result.ulonglong_value= var->value->val_int();
  return 0;
}

bool sys_var_str::check(THD *thd, set_var *var)
{
  int res;
  if (!check_func)
    return 0;

  if ((res=(*check_func)(thd, var)) < 0)
    my_error(ER_WRONG_VALUE_FOR_VAR, MYF(0),
             name, var->value->str_value.ptr());
  return res;
}

/*
  Functions to check and update variables
*/


/*
  Update variables 'init_connect, init_slave'.

  In case of 'DEFAULT' value
  (for example: 'set GLOBAL init_connect=DEFAULT')
  'var' parameter is NULL pointer.
*/

bool update_sys_var_str(sys_var_str *var_str, rw_lock_t *var_mutex,
			set_var *var)
{
  char *res= 0, *old_value=(char *)(var ? var->value->str_value.ptr() : 0);
  uint new_length= (var ? var->value->str_value.length() : 0);
  if (!old_value)
    old_value= (char*) "";
  if (!(res= my_strndup(old_value, new_length, MYF(0))))
    return 1;
  /*
    Replace the old value in such a way that the any thread using
    the value will work.
  */
  rw_wrlock(var_mutex);
  old_value= var_str->value;
  var_str->value= res;
  var_str->value_length= new_length;
  rw_unlock(var_mutex);
  my_free(old_value, MYF(MY_ALLOW_ZERO_PTR));
  return 0;
}


static bool sys_update_init_connect(THD *thd, set_var *var)
{
  return update_sys_var_str(&sys_init_connect, &LOCK_sys_init_connect, var);
}


static void sys_default_init_connect(THD* thd, enum_var_type type)
{
  update_sys_var_str(&sys_init_connect, &LOCK_sys_init_connect, 0);
}


static bool sys_update_init_slave(THD *thd, set_var *var)
{
  return update_sys_var_str(&sys_init_slave, &LOCK_sys_init_slave, var);
}


static void sys_default_init_slave(THD* thd, enum_var_type type)
{
  update_sys_var_str(&sys_init_slave, &LOCK_sys_init_slave, 0);
}

static int sys_check_ftb_syntax(THD *thd,  set_var *var)
{
  if (thd->security_ctx->master_access & SUPER_ACL)
    return (ft_boolean_check_syntax_string((byte*)
                                           var->value->str_value.c_ptr()) ?
            -1 : 0);
  else
  {
    my_error(ER_SPECIFIC_ACCESS_DENIED_ERROR, MYF(0), "SUPER");
    return 1;
  }
}

static bool sys_update_ftb_syntax(THD *thd, set_var * var)
{
  strmake(ft_boolean_syntax, var->value->str_value.c_ptr(),
	  sizeof(ft_boolean_syntax)-1);
  return 0;
}

static void sys_default_ftb_syntax(THD *thd, enum_var_type type)
{
  strmake(ft_boolean_syntax, def_ft_boolean_syntax,
	  sizeof(ft_boolean_syntax)-1);
}


/*
  If one sets the LOW_PRIORIY UPDATES flag, we also must change the
  used lock type
*/

static void fix_low_priority_updates(THD *thd, enum_var_type type)
{
  if (type != OPT_GLOBAL)
    thd->update_lock_default= (thd->variables.low_priority_updates ?
			       TL_WRITE_LOW_PRIORITY : TL_WRITE);
}


static void
fix_myisam_max_sort_file_size(THD *thd, enum_var_type type)
{
  myisam_max_temp_length=
    (my_off_t) global_system_variables.myisam_max_sort_file_size;
}

/*
  Set the OPTION_BIG_SELECTS flag if max_join_size == HA_POS_ERROR
*/

static void fix_max_join_size(THD *thd, enum_var_type type)
{
  if (type != OPT_GLOBAL)
  {
    if (thd->variables.max_join_size == HA_POS_ERROR)
      thd->options|= OPTION_BIG_SELECTS;
    else
      thd->options&= ~OPTION_BIG_SELECTS;
  }
}


/*
  Can't change the 'next' tx_isolation while we are already in
  a transaction
*/
static int check_tx_isolation(THD *thd, set_var *var)
{
  if (var->type == OPT_DEFAULT && (thd->server_status & SERVER_STATUS_IN_TRANS))
  {
    my_error(ER_CANT_CHANGE_TX_ISOLATION, MYF(0));
    return 1;
  }
  return 0;
}

/*
  If one doesn't use the SESSION modifier, the isolation level
  is only active for the next command
*/
static void fix_tx_isolation(THD *thd, enum_var_type type)
{
  if (type == OPT_SESSION)
    thd->session_tx_isolation= ((enum_tx_isolation)
				thd->variables.tx_isolation);
}

static void fix_completion_type(THD *thd __attribute__((unused)),
				enum_var_type type __attribute__((unused))) {}

static int check_completion_type(THD *thd, set_var *var)
{
  longlong val= var->value->val_int();
  if (val < 0 || val > 2)
  {
    char buf[64];
    my_error(ER_WRONG_VALUE_FOR_VAR, MYF(0), var->var->name, llstr(val, buf));
    return 1;
  }
  return 0;
}


/*
  If we are changing the thread variable, we have to copy it to NET too
*/

#ifdef HAVE_REPLICATION
static void fix_net_read_timeout(THD *thd, enum_var_type type)
{
  if (type != OPT_GLOBAL)
    net_set_read_timeout(&thd->net, thd->variables.net_read_timeout);
}


static void fix_net_write_timeout(THD *thd, enum_var_type type)
{
  if (type != OPT_GLOBAL)
    net_set_write_timeout(&thd->net, thd->variables.net_write_timeout);
}

static void fix_net_retry_count(THD *thd, enum_var_type type)
{
  if (type != OPT_GLOBAL)
    thd->net.retry_count=thd->variables.net_retry_count;
}
#else /* HAVE_REPLICATION */
static void fix_net_read_timeout(THD *thd __attribute__((unused)),
				 enum_var_type type __attribute__((unused)))
{}
static void fix_net_write_timeout(THD *thd __attribute__((unused)),
				  enum_var_type type __attribute__((unused)))
{}
static void fix_net_retry_count(THD *thd __attribute__((unused)),
				enum_var_type type __attribute__((unused)))
{}
#endif /* HAVE_REPLICATION */


static void fix_query_cache_size(THD *thd, enum_var_type type)
{
#ifdef HAVE_QUERY_CACHE
  ulong requested= query_cache_size;
  query_cache.resize(query_cache_size);
  if (requested != query_cache_size)
    push_warning_printf(current_thd, MYSQL_ERROR::WARN_LEVEL_WARN,
			ER_WARN_QC_RESIZE, ER(ER_WARN_QC_RESIZE),
			requested, query_cache_size);
#endif
}


#ifdef HAVE_QUERY_CACHE
static void fix_query_cache_min_res_unit(THD *thd, enum_var_type type)
{
  query_cache_min_res_unit= 
    query_cache.set_min_res_unit(query_cache_min_res_unit);
}
#endif


extern void fix_delay_key_write(THD *thd, enum_var_type type)
{
  switch ((enum_delay_key_write) delay_key_write_options) {
  case DELAY_KEY_WRITE_NONE:
    myisam_delay_key_write=0;
    break;
  case DELAY_KEY_WRITE_ON:
    myisam_delay_key_write=1;
    break;
  case DELAY_KEY_WRITE_ALL:
    myisam_delay_key_write=1;
    ha_open_options|= HA_OPEN_DELAY_KEY_WRITE;
    break;
  }
}


bool sys_var_thd_binlog_format::is_readonly() const
{
  /*
    Under certain circumstances, the variable is read-only (unchangeable):
  */
  THD *thd= current_thd;
  /*
    If RBR and open temporary tables, their CREATE TABLE may not be in the
    binlog, so we can't toggle to SBR in this connection.
    The test below will also prevent SET GLOBAL, well it was not easy to test
    if global or not here.
    And this test will also prevent switching from RBR to RBR (a no-op which
    should not happen too often).

    If we don't have row-based replication compiled in, the variable
    is always read-only.
  */
  if ((thd->variables.binlog_format == BINLOG_FORMAT_ROW) &&
      thd->temporary_tables)
  {
    my_error(ER_TEMP_TABLE_PREVENTS_SWITCH_OUT_OF_RBR, MYF(0));
    return 1;
  }
  /*
    if in a stored function/trigger, it's too late to change mode
  */
  if (thd->in_sub_stmt)
  {
    my_error(ER_STORED_FUNCTION_PREVENTS_SWITCH_BINLOG_FORMAT, MYF(0));
    return 1;    
  }
#ifdef HAVE_NDB_BINLOG
  /*
    Cluster does not support changing the binlog format on the fly yet.
  */
  if (opt_bin_log && (have_ndbcluster == SHOW_OPTION_YES))
  {
    my_error(ER_NDB_CANT_SWITCH_BINLOG_FORMAT, MYF(0));
    return 1;
  }
#endif /* HAVE_NDB_BINLOG */
  return sys_var_thd_enum::is_readonly();
}


void fix_binlog_format_after_update(THD *thd, enum_var_type type)
{
  thd->reset_current_stmt_binlog_row_based();
}


static void fix_max_binlog_size(THD *thd, enum_var_type type)
{
  DBUG_ENTER("fix_max_binlog_size");
  DBUG_PRINT("info",("max_binlog_size=%lu max_relay_log_size=%lu",
                     max_binlog_size, max_relay_log_size));
  mysql_bin_log.set_max_size(max_binlog_size);
#ifdef HAVE_REPLICATION
  if (!max_relay_log_size)
    active_mi->rli.relay_log.set_max_size(max_binlog_size);
#endif
  DBUG_VOID_RETURN;
}

static void fix_max_relay_log_size(THD *thd, enum_var_type type)
{
  DBUG_ENTER("fix_max_relay_log_size");
  DBUG_PRINT("info",("max_binlog_size=%lu max_relay_log_size=%lu",
                     max_binlog_size, max_relay_log_size));
#ifdef HAVE_REPLICATION
  active_mi->rli.relay_log.set_max_size(max_relay_log_size ?
                                        max_relay_log_size: max_binlog_size);
#endif
  DBUG_VOID_RETURN;
}


static int check_max_delayed_threads(THD *thd, set_var *var)
{
  longlong val= var->value->val_int();
  if (var->type != OPT_GLOBAL && val != 0 &&
      val != (longlong) global_system_variables.max_insert_delayed_threads)
  {
    char buf[64];
    my_error(ER_WRONG_VALUE_FOR_VAR, MYF(0), var->var->name, llstr(val, buf));
    return 1;
  }
  return 0;
}

static void fix_max_connections(THD *thd, enum_var_type type)
{
#ifndef EMBEDDED_LIBRARY
  resize_thr_alarm(max_connections + 
		   global_system_variables.max_insert_delayed_threads + 10);
#endif
}


static void fix_thd_mem_root(THD *thd, enum_var_type type)
{
  if (type != OPT_GLOBAL)
    reset_root_defaults(thd->mem_root,
                        thd->variables.query_alloc_block_size,
                        thd->variables.query_prealloc_size);
}


static void fix_trans_mem_root(THD *thd, enum_var_type type)
{
#ifdef USING_TRANSACTIONS
  if (type != OPT_GLOBAL)
    reset_root_defaults(&thd->transaction.mem_root,
                        thd->variables.trans_alloc_block_size,
                        thd->variables.trans_prealloc_size);
#endif
}


static void fix_server_id(THD *thd, enum_var_type type)
{
  server_id_supplied = 1;
}


sys_var_long_ptr::
sys_var_long_ptr(const char *name_arg, ulong *value_ptr_arg,
                 sys_after_update_func after_update_arg)
  :sys_var_long_ptr_global(name_arg, value_ptr_arg,
                           &LOCK_global_system_variables, after_update_arg)
{}


bool sys_var_long_ptr_global::check(THD *thd, set_var *var)
{
  longlong v= var->value->val_int();
  var->save_result.ulonglong_value= v < 0 ? 0 : v;
  return 0;
}

bool sys_var_long_ptr_global::update(THD *thd, set_var *var)
{
  ulonglong tmp= var->save_result.ulonglong_value;
  pthread_mutex_lock(guard);
  if (option_limits)
    *value= (ulong) getopt_ull_limit_value(tmp, option_limits);
  else
    *value= (ulong) tmp;
  pthread_mutex_unlock(guard);
  return 0;
}


void sys_var_long_ptr_global::set_default(THD *thd, enum_var_type type)
{
  pthread_mutex_lock(guard);
  *value= (ulong) option_limits->def_value;
  pthread_mutex_unlock(guard);
}


bool sys_var_ulonglong_ptr::update(THD *thd, set_var *var)
{
  ulonglong tmp= var->save_result.ulonglong_value;
  pthread_mutex_lock(&LOCK_global_system_variables);
  if (option_limits)
    *value= (ulonglong) getopt_ull_limit_value(tmp, option_limits);
  else
    *value= (ulonglong) tmp;
  pthread_mutex_unlock(&LOCK_global_system_variables);
  return 0;
}


void sys_var_ulonglong_ptr::set_default(THD *thd, enum_var_type type)
{
  pthread_mutex_lock(&LOCK_global_system_variables);
  *value= (ulonglong) option_limits->def_value;
  pthread_mutex_unlock(&LOCK_global_system_variables);
}


bool sys_var_bool_ptr::update(THD *thd, set_var *var)
{
  *value= (my_bool) var->save_result.ulong_value;
  return 0;
}


void sys_var_bool_ptr::set_default(THD *thd, enum_var_type type)
{
  *value= (my_bool) option_limits->def_value;
}


bool sys_var_enum::update(THD *thd, set_var *var)
{
  *value= (uint) var->save_result.ulong_value;
  return 0;
}


byte *sys_var_enum::value_ptr(THD *thd, enum_var_type type, LEX_STRING *base)
{
  return (byte*) enum_names->type_names[*value];
}

bool sys_var_thd_ulong::check(THD *thd, set_var *var)
{
  return (sys_var_thd::check(thd, var) ||
          (check_func && (*check_func)(thd, var)));
}

bool sys_var_thd_ulong::update(THD *thd, set_var *var)
{
  ulonglong tmp= var->save_result.ulonglong_value;

  /* Don't use bigger value than given with --maximum-variable-name=.. */
  if ((ulong) tmp > max_system_variables.*offset)
    tmp= max_system_variables.*offset;

#if SIZEOF_LONG == 4
  /* Avoid overflows on 32 bit systems */
  if (tmp > (ulonglong) ~(ulong) 0)
    tmp= ((ulonglong) ~(ulong) 0);
#endif

  if (option_limits)
    tmp= (ulong) getopt_ull_limit_value(tmp, option_limits);
  if (var->type == OPT_GLOBAL)
    global_system_variables.*offset= (ulong) tmp;
  else
    thd->variables.*offset= (ulong) tmp;
  return 0;
}


void sys_var_thd_ulong::set_default(THD *thd, enum_var_type type)
{
  if (type == OPT_GLOBAL)
  {
    /* We will not come here if option_limits is not set */
    global_system_variables.*offset= (ulong) option_limits->def_value;
  }
  else
    thd->variables.*offset= global_system_variables.*offset;
}


byte *sys_var_thd_ulong::value_ptr(THD *thd, enum_var_type type,
				   LEX_STRING *base)
{
  if (type == OPT_GLOBAL)
    return (byte*) &(global_system_variables.*offset);
  return (byte*) &(thd->variables.*offset);
}


bool sys_var_thd_ha_rows::update(THD *thd, set_var *var)
{
  ulonglong tmp= var->save_result.ulonglong_value;

  /* Don't use bigger value than given with --maximum-variable-name=.. */
  if ((ha_rows) tmp > max_system_variables.*offset)
    tmp= max_system_variables.*offset;

  if (option_limits)
    tmp= (ha_rows) getopt_ull_limit_value(tmp, option_limits);
  if (var->type == OPT_GLOBAL)
  {
    /* Lock is needed to make things safe on 32 bit systems */
    pthread_mutex_lock(&LOCK_global_system_variables);    
    global_system_variables.*offset= (ha_rows) tmp;
    pthread_mutex_unlock(&LOCK_global_system_variables);
  }
  else
    thd->variables.*offset= (ha_rows) tmp;
  return 0;
}


void sys_var_thd_ha_rows::set_default(THD *thd, enum_var_type type)
{
  if (type == OPT_GLOBAL)
  {
    /* We will not come here if option_limits is not set */
    pthread_mutex_lock(&LOCK_global_system_variables);
    global_system_variables.*offset= (ha_rows) option_limits->def_value;
    pthread_mutex_unlock(&LOCK_global_system_variables);
  }
  else
    thd->variables.*offset= global_system_variables.*offset;
}


byte *sys_var_thd_ha_rows::value_ptr(THD *thd, enum_var_type type,
				     LEX_STRING *base)
{
  if (type == OPT_GLOBAL)
    return (byte*) &(global_system_variables.*offset);
  return (byte*) &(thd->variables.*offset);
}

bool sys_var_thd_ulonglong::update(THD *thd,  set_var *var)
{
  ulonglong tmp= var->save_result.ulonglong_value;

  if (tmp > max_system_variables.*offset)
    tmp= max_system_variables.*offset;

  if (option_limits)
    tmp= getopt_ull_limit_value(tmp, option_limits);
  if (var->type == OPT_GLOBAL)
  {
    /* Lock is needed to make things safe on 32 bit systems */
    pthread_mutex_lock(&LOCK_global_system_variables);
    global_system_variables.*offset= (ulonglong) tmp;
    pthread_mutex_unlock(&LOCK_global_system_variables);
  }
  else
    thd->variables.*offset= (ulonglong) tmp;
  return 0;
}


void sys_var_thd_ulonglong::set_default(THD *thd, enum_var_type type)
{
  if (type == OPT_GLOBAL)
  {
    pthread_mutex_lock(&LOCK_global_system_variables);
    global_system_variables.*offset= (ulonglong) option_limits->def_value;
    pthread_mutex_unlock(&LOCK_global_system_variables);
  }
  else
    thd->variables.*offset= global_system_variables.*offset;
}


byte *sys_var_thd_ulonglong::value_ptr(THD *thd, enum_var_type type,
				       LEX_STRING *base)
{
  if (type == OPT_GLOBAL)
    return (byte*) &(global_system_variables.*offset);
  return (byte*) &(thd->variables.*offset);
}


bool sys_var_thd_bool::update(THD *thd,  set_var *var)
{
  if (var->type == OPT_GLOBAL)
    global_system_variables.*offset= (my_bool) var->save_result.ulong_value;
  else
    thd->variables.*offset= (my_bool) var->save_result.ulong_value;
  return 0;
}


void sys_var_thd_bool::set_default(THD *thd,  enum_var_type type)
{
  if (type == OPT_GLOBAL)
    global_system_variables.*offset= (my_bool) option_limits->def_value;
  else
    thd->variables.*offset= global_system_variables.*offset;
}


byte *sys_var_thd_bool::value_ptr(THD *thd, enum_var_type type,
				  LEX_STRING *base)
{
  if (type == OPT_GLOBAL)
    return (byte*) &(global_system_variables.*offset);
  return (byte*) &(thd->variables.*offset);
}


bool sys_var::check_enum(THD *thd, set_var *var, TYPELIB *enum_names)
{
  char buff[STRING_BUFFER_USUAL_SIZE];
  const char *value;
  String str(buff, sizeof(buff), system_charset_info), *res;

  if (var->value->result_type() == STRING_RESULT)
  {
    if (!(res=var->value->val_str(&str)) ||
	((long) (var->save_result.ulong_value=
		 (ulong) find_type(enum_names, res->ptr(),
				   res->length(),1)-1)) < 0)
    {
      value= res ? res->c_ptr() : "NULL";
      goto err;
    }
  }
  else
  {
    ulonglong tmp=var->value->val_int();
    if (tmp >= enum_names->count)
    {
      llstr(tmp,buff);
      value=buff;				// Wrong value is here
      goto err;
    }
    var->save_result.ulong_value= (ulong) tmp;	// Save for update
  }
  return 0;

err:
  my_error(ER_WRONG_VALUE_FOR_VAR, MYF(0), name, value);
  return 1;
}


bool sys_var::check_set(THD *thd, set_var *var, TYPELIB *enum_names)
{
  bool not_used;
  char buff[STRING_BUFFER_USUAL_SIZE], *error= 0;
  uint error_len= 0;
  String str(buff, sizeof(buff), system_charset_info), *res;

  if (var->value->result_type() == STRING_RESULT)
  {
    if (!(res= var->value->val_str(&str)))
    {
      strmov(buff, "NULL");
      goto err;
    }
    var->save_result.ulong_value= ((ulong)
				   find_set(enum_names, res->c_ptr(),
					    res->length(),
                                            NULL,
                                            &error, &error_len,
					    &not_used));
    if (error_len)
    {
      strmake(buff, error, min(sizeof(buff), error_len));
      goto err;
    }
  }
  else
  {
    ulonglong tmp= var->value->val_int();
   /*
     For when the enum is made to contain 64 elements, as 1ULL<<64 is
     undefined, we guard with a "count<64" test.
   */
    if (unlikely((tmp >= ((ULL(1)) << enum_names->count)) &&
                 (enum_names->count < 64)))
    {
      llstr(tmp, buff);
      goto err;
    }
    var->save_result.ulong_value= (ulong) tmp;  // Save for update
  }
  return 0;

err:
  my_error(ER_WRONG_VALUE_FOR_VAR, MYF(0), name, buff);
  return 1;
}


/*
  Return an Item for a variable.  Used with @@[global.]variable_name
  If type is not given, return local value if exists, else global
*/

Item *sys_var::item(THD *thd, enum_var_type var_type, LEX_STRING *base)
{
  if (check_type(var_type))
  {
    if (var_type != OPT_DEFAULT)
    {
      my_error(ER_INCORRECT_GLOBAL_LOCAL_VAR, MYF(0),
               name, var_type == OPT_GLOBAL ? "SESSION" : "GLOBAL");
      return 0;
    }
    /* As there was no local variable, return the global value */
    var_type= OPT_GLOBAL;
  }
  switch (show_type()) {
  case SHOW_INT:
  {
    uint value;
    pthread_mutex_lock(&LOCK_global_system_variables);
    value= *(uint*) value_ptr(thd, var_type, base);
    pthread_mutex_unlock(&LOCK_global_system_variables);
    return new Item_uint((ulonglong) value);
  }
  case SHOW_LONG:
  {
    ulong value;
    pthread_mutex_lock(&LOCK_global_system_variables);
    value= *(ulong*) value_ptr(thd, var_type, base);
    pthread_mutex_unlock(&LOCK_global_system_variables);
    return new Item_uint((ulonglong) value);
  }
  case SHOW_LONGLONG:
  {
    longlong value;
    pthread_mutex_lock(&LOCK_global_system_variables);
    value= *(longlong*) value_ptr(thd, var_type, base);
    pthread_mutex_unlock(&LOCK_global_system_variables);
    return new Item_int(value);
  }
  case SHOW_HA_ROWS:
  {
    ha_rows value;
    pthread_mutex_lock(&LOCK_global_system_variables);
    value= *(ha_rows*) value_ptr(thd, var_type, base);
    pthread_mutex_unlock(&LOCK_global_system_variables);
    return new Item_int((longlong) value);
  }
  case SHOW_MY_BOOL:
    return new Item_int((int32) *(my_bool*) value_ptr(thd, var_type, base),1);
  case SHOW_CHAR:
  {
    Item *tmp;
    pthread_mutex_lock(&LOCK_global_system_variables);
    char *str= (char*) value_ptr(thd, var_type, base);
    if (str)
      tmp= new Item_string(str, strlen(str),
                           system_charset_info, DERIVATION_SYSCONST);
    else
    {
      tmp= new Item_null();
      tmp->collation.set(system_charset_info, DERIVATION_SYSCONST);
    }
    pthread_mutex_unlock(&LOCK_global_system_variables);
    return tmp;
  }
  default:
    my_error(ER_VAR_CANT_BE_READ, MYF(0), name);
  }
  return 0;
}


bool sys_var_thd_enum::update(THD *thd, set_var *var)
{
  if (var->type == OPT_GLOBAL)
    global_system_variables.*offset= var->save_result.ulong_value;
  else
    thd->variables.*offset= var->save_result.ulong_value;
  return 0;
}


void sys_var_thd_enum::set_default(THD *thd, enum_var_type type)
{
  if (type == OPT_GLOBAL)
    global_system_variables.*offset= (ulong) option_limits->def_value;
  else
    thd->variables.*offset= global_system_variables.*offset;
}


byte *sys_var_thd_enum::value_ptr(THD *thd, enum_var_type type,
				  LEX_STRING *base)
{
  ulong tmp= ((type == OPT_GLOBAL) ?
	      global_system_variables.*offset :
	      thd->variables.*offset);
  return (byte*) enum_names->type_names[tmp];
}

bool sys_var_thd_bit::check(THD *thd, set_var *var)
{
  return (check_enum(thd, var, &bool_typelib) ||
          (check_func && (*check_func)(thd, var)));
}

bool sys_var_thd_bit::update(THD *thd, set_var *var)
{
  int res= (*update_func)(thd, var);
  return res;
}


byte *sys_var_thd_bit::value_ptr(THD *thd, enum_var_type type,
				 LEX_STRING *base)
{
  /*
    If reverse is 0 (default) return 1 if bit is set.
    If reverse is 1, return 0 if bit is set
  */
  thd->sys_var_tmp.my_bool_value= ((thd->options & bit_flag) ?
				   !reverse : reverse);
  return (byte*) &thd->sys_var_tmp.my_bool_value;
}


/* Update a date_time format variable based on given value */

void sys_var_thd_date_time_format::update2(THD *thd, enum_var_type type,
					   DATE_TIME_FORMAT *new_value)
{
  DATE_TIME_FORMAT *old;
  DBUG_ENTER("sys_var_date_time_format::update2");
  DBUG_DUMP("positions",(char*) new_value->positions,
	    sizeof(new_value->positions));

  if (type == OPT_GLOBAL)
  {
    pthread_mutex_lock(&LOCK_global_system_variables);
    old= (global_system_variables.*offset);
    (global_system_variables.*offset)= new_value;
    pthread_mutex_unlock(&LOCK_global_system_variables);
  }
  else
  {
    old= (thd->variables.*offset);
    (thd->variables.*offset)= new_value;
  }
  my_free((char*) old, MYF(MY_ALLOW_ZERO_PTR));
  DBUG_VOID_RETURN;
}


bool sys_var_thd_date_time_format::update(THD *thd, set_var *var)
{
  DATE_TIME_FORMAT *new_value;
  /* We must make a copy of the last value to get it into normal memory */
  new_value= date_time_format_copy((THD*) 0,
				   var->save_result.date_time_format);
  if (!new_value)
    return 1;					// Out of memory
  update2(thd, var->type, new_value);		// Can't fail
  return 0;
}


bool sys_var_thd_date_time_format::check(THD *thd, set_var *var)
{
  char buff[STRING_BUFFER_USUAL_SIZE];
  String str(buff,sizeof(buff), system_charset_info), *res;
  DATE_TIME_FORMAT *format;

  if (!(res=var->value->val_str(&str)))
    res= &my_empty_string;

  if (!(format= date_time_format_make(date_time_type,
				      res->ptr(), res->length())))
  {
    my_error(ER_WRONG_VALUE_FOR_VAR, MYF(0), name, res->c_ptr());
    return 1;
  }
  
  /*
    We must copy result to thread space to not get a memory leak if
    update is aborted
  */
  var->save_result.date_time_format= date_time_format_copy(thd, format);
  my_free((char*) format, MYF(0));
  return var->save_result.date_time_format == 0;
}


void sys_var_thd_date_time_format::set_default(THD *thd, enum_var_type type)
{
  DATE_TIME_FORMAT *res= 0;

  if (type == OPT_GLOBAL)
  {
    const char *format;
    if ((format= opt_date_time_formats[date_time_type]))
      res= date_time_format_make(date_time_type, format, strlen(format));
  }
  else
  {
    /* Make copy with malloc */
    res= date_time_format_copy((THD *) 0, global_system_variables.*offset);
  }

  if (res)					// Should always be true
    update2(thd, type, res);
}


byte *sys_var_thd_date_time_format::value_ptr(THD *thd, enum_var_type type,
					      LEX_STRING *base)
{
  if (type == OPT_GLOBAL)
  {
    char *res;
    /*
      We do a copy here just to be sure things will work even if someone
      is modifying the original string while the copy is accessed
      (Can't happen now in SQL SHOW, but this is a good safety for the future)
    */
    res= thd->strmake((global_system_variables.*offset)->format.str,
		      (global_system_variables.*offset)->format.length);
    return (byte*) res;
  }
  return (byte*) (thd->variables.*offset)->format.str;
}


typedef struct old_names_map_st
{
  const char *old_name;
  const char *new_name;
} my_old_conv;

static my_old_conv old_conv[]= 
{
  {	"cp1251_koi8"		,	"cp1251"	},
  {	"cp1250_latin2"		,	"cp1250"	},
  {	"kam_latin2"		,	"keybcs2"	},
  {	"mac_latin2"		,	"MacRoman"	},
  {	"macce_latin2"		,	"MacCE"		},
  {	"pc2_latin2"		,	"pclatin2"	},
  {	"vga_latin2"		,	"pclatin1"	},
  {	"koi8_cp1251"		,	"koi8r"		},
  {	"win1251ukr_koi8_ukr"	,	"win1251ukr"	},
  {	"koi8_ukr_win1251ukr"	,	"koi8u"		},
  {	NULL			,	NULL		}
};

CHARSET_INFO *get_old_charset_by_name(const char *name)
{
  my_old_conv *conv;
 
  for (conv= old_conv; conv->old_name; conv++)
  {
    if (!my_strcasecmp(&my_charset_latin1, name, conv->old_name))
      return get_charset_by_csname(conv->new_name, MY_CS_PRIMARY, MYF(0));
  }
  return NULL;
}


bool sys_var_collation::check(THD *thd, set_var *var)
{
  CHARSET_INFO *tmp;
  LINT_INIT(tmp);

  if (var->value->result_type() == STRING_RESULT)
  {
    char buff[STRING_BUFFER_USUAL_SIZE];
    String str(buff,sizeof(buff), system_charset_info), *res;
    if (!(res=var->value->val_str(&str)))
    {
      my_error(ER_WRONG_VALUE_FOR_VAR, MYF(0), name, "NULL");
      return 1;
    }
    if (!(tmp=get_charset_by_name(res->c_ptr(),MYF(0))))
    {
      my_error(ER_UNKNOWN_COLLATION, MYF(0), res->c_ptr());
      return 1;
    }
  }
  else // INT_RESULT
  {
    if (!(tmp=get_charset((int) var->value->val_int(),MYF(0))))
    {
      char buf[20];
      int10_to_str((int) var->value->val_int(), buf, -10);
      my_error(ER_UNKNOWN_COLLATION, MYF(0), buf);
      return 1;
    }
  }
  var->save_result.charset= tmp;	// Save for update
  return 0;
}


bool sys_var_character_set::check(THD *thd, set_var *var)
{
  CHARSET_INFO *tmp;
  LINT_INIT(tmp);

  if (var->value->result_type() == STRING_RESULT)
  {
    char buff[STRING_BUFFER_USUAL_SIZE];
    String str(buff,sizeof(buff), system_charset_info), *res;
    if (!(res=var->value->val_str(&str)))
    {
      if (!nullable)
      {
        my_error(ER_WRONG_VALUE_FOR_VAR, MYF(0), name, "NULL");
        return 1;
      }
      tmp= NULL;
    }
    else if (!(tmp=get_charset_by_csname(res->c_ptr(),MY_CS_PRIMARY,MYF(0))) &&
             !(tmp=get_old_charset_by_name(res->c_ptr())))
    {
      my_error(ER_UNKNOWN_CHARACTER_SET, MYF(0), res->c_ptr());
      return 1;
    }
  }
  else // INT_RESULT
  {
    if (!(tmp=get_charset((int) var->value->val_int(),MYF(0))))
    {
      char buf[20];
      int10_to_str((int) var->value->val_int(), buf, -10);
      my_error(ER_UNKNOWN_CHARACTER_SET, MYF(0), buf);
      return 1;
    }
  }
  var->save_result.charset= tmp;	// Save for update
  return 0;
}


bool sys_var_character_set::update(THD *thd, set_var *var)
{
  ci_ptr(thd,var->type)[0]= var->save_result.charset;
  thd->update_charset();
  return 0;
}


byte *sys_var_character_set::value_ptr(THD *thd, enum_var_type type,
				       LEX_STRING *base)
{
  CHARSET_INFO *cs= ci_ptr(thd,type)[0];
  return cs ? (byte*) cs->csname : (byte*) NULL;
}


CHARSET_INFO ** sys_var_character_set_connection::ci_ptr(THD *thd,
							 enum_var_type type)
{
  if (type == OPT_GLOBAL)
    return &global_system_variables.collation_connection;
  else
    return &thd->variables.collation_connection;
}


void sys_var_character_set_connection::set_default(THD *thd,
						   enum_var_type type)
{
 if (type == OPT_GLOBAL)
   global_system_variables.collation_connection= default_charset_info;
 else
 {
   thd->variables.collation_connection= global_system_variables.collation_connection;
   thd->update_charset();
 }
}


CHARSET_INFO ** sys_var_character_set_client::ci_ptr(THD *thd,
						     enum_var_type type)
{
  if (type == OPT_GLOBAL)
    return &global_system_variables.character_set_client;
  else
    return &thd->variables.character_set_client;
}


void sys_var_character_set_client::set_default(THD *thd, enum_var_type type)
{
 if (type == OPT_GLOBAL)
   global_system_variables.character_set_client= default_charset_info;
 else
 {
   thd->variables.character_set_client= (global_system_variables.
					 character_set_client);
   thd->update_charset();
 }
}


CHARSET_INFO **
sys_var_character_set_filesystem::ci_ptr(THD *thd, enum_var_type type)
{
  if (type == OPT_GLOBAL)
    return &global_system_variables.character_set_filesystem;
  else
    return &thd->variables.character_set_filesystem;
}


extern CHARSET_INFO *character_set_filesystem;

void
sys_var_character_set_filesystem::set_default(THD *thd, enum_var_type type)
{
 if (type == OPT_GLOBAL)
   global_system_variables.character_set_filesystem= character_set_filesystem;
 else
 {
   thd->variables.character_set_filesystem= (global_system_variables.
					     character_set_filesystem);
   thd->update_charset();
 }
}


CHARSET_INFO **
sys_var_character_set_results::ci_ptr(THD *thd, enum_var_type type)
{
  if (type == OPT_GLOBAL)
    return &global_system_variables.character_set_results;
  else
    return &thd->variables.character_set_results;
}


void sys_var_character_set_results::set_default(THD *thd, enum_var_type type)
{
 if (type == OPT_GLOBAL)
   global_system_variables.character_set_results= default_charset_info;
 else
 {
   thd->variables.character_set_results= (global_system_variables.
					  character_set_results);
   thd->update_charset();
 }
}


CHARSET_INFO **
sys_var_character_set_server::ci_ptr(THD *thd, enum_var_type type)
{
  if (type == OPT_GLOBAL)
    return &global_system_variables.collation_server;
  else
    return &thd->variables.collation_server;
}


void sys_var_character_set_server::set_default(THD *thd, enum_var_type type)
{
 if (type == OPT_GLOBAL)
   global_system_variables.collation_server= default_charset_info;
 else
 {
   thd->variables.collation_server= global_system_variables.collation_server;
   thd->update_charset();
 }
}

CHARSET_INFO ** sys_var_character_set_database::ci_ptr(THD *thd,
						       enum_var_type type)
{
  if (type == OPT_GLOBAL)
    return &global_system_variables.collation_database;
  else
    return &thd->variables.collation_database;
}


void sys_var_character_set_database::set_default(THD *thd, enum_var_type type)
{
 if (type == OPT_GLOBAL)
    global_system_variables.collation_database= default_charset_info;
  else
  {
    thd->variables.collation_database= thd->db_charset;
    thd->update_charset();
  }
}


bool sys_var_collation_connection::update(THD *thd, set_var *var)
{
  if (var->type == OPT_GLOBAL)
    global_system_variables.collation_connection= var->save_result.charset;
  else
  {
    thd->variables.collation_connection= var->save_result.charset;
    thd->update_charset();
  }
  return 0;
}


byte *sys_var_collation_connection::value_ptr(THD *thd, enum_var_type type,
					      LEX_STRING *base)
{
  CHARSET_INFO *cs= ((type == OPT_GLOBAL) ?
		  global_system_variables.collation_connection :
		  thd->variables.collation_connection);
  return cs ? (byte*) cs->name : (byte*) "NULL";
}


void sys_var_collation_connection::set_default(THD *thd, enum_var_type type)
{
 if (type == OPT_GLOBAL)
   global_system_variables.collation_connection= default_charset_info;
 else
 {
   thd->variables.collation_connection= (global_system_variables.
					 collation_connection);
   thd->update_charset();
 }
}

bool sys_var_collation_database::update(THD *thd, set_var *var)
{
  if (var->type == OPT_GLOBAL)
    global_system_variables.collation_database= var->save_result.charset;
  else
  {
    thd->variables.collation_database= var->save_result.charset;
    thd->update_charset();
  }
  return 0;
}


byte *sys_var_collation_database::value_ptr(THD *thd, enum_var_type type,
					      LEX_STRING *base)
{
  CHARSET_INFO *cs= ((type == OPT_GLOBAL) ?
		  global_system_variables.collation_database :
		  thd->variables.collation_database);
  return cs ? (byte*) cs->name : (byte*) "NULL";
}


void sys_var_collation_database::set_default(THD *thd, enum_var_type type)
{
 if (type == OPT_GLOBAL)
   global_system_variables.collation_database= default_charset_info;
 else
 {
   thd->variables.collation_database= (global_system_variables.
					 collation_database);
   thd->update_charset();
 }
}


bool sys_var_collation_server::update(THD *thd, set_var *var)
{
  if (var->type == OPT_GLOBAL)
    global_system_variables.collation_server= var->save_result.charset;
  else
  {
    thd->variables.collation_server= var->save_result.charset;
    thd->update_charset();
  }
  return 0;
}


byte *sys_var_collation_server::value_ptr(THD *thd, enum_var_type type,
					      LEX_STRING *base)
{
  CHARSET_INFO *cs= ((type == OPT_GLOBAL) ?
		  global_system_variables.collation_server :
		  thd->variables.collation_server);
  return cs ? (byte*) cs->name : (byte*) "NULL";
}


void sys_var_collation_server::set_default(THD *thd, enum_var_type type)
{
 if (type == OPT_GLOBAL)
   global_system_variables.collation_server= default_charset_info;
 else
 {
   thd->variables.collation_server= (global_system_variables.
					 collation_server);
   thd->update_charset();
 }
}


LEX_STRING default_key_cache_base= {(char *) "default", 7 };

static KEY_CACHE zero_key_cache;

KEY_CACHE *get_key_cache(LEX_STRING *cache_name)
{
  safe_mutex_assert_owner(&LOCK_global_system_variables);
  if (!cache_name || ! cache_name->length)
    cache_name= &default_key_cache_base;
  return ((KEY_CACHE*) find_named(&key_caches,
                                      cache_name->str, cache_name->length, 0));
}


byte *sys_var_key_cache_param::value_ptr(THD *thd, enum_var_type type,
					 LEX_STRING *base)
{
  KEY_CACHE *key_cache= get_key_cache(base);
  if (!key_cache)
    key_cache= &zero_key_cache;
  return (byte*) key_cache + offset ;
}


bool sys_var_key_buffer_size::update(THD *thd, set_var *var)
{
  ulonglong tmp= var->save_result.ulonglong_value;
  LEX_STRING *base_name= &var->base;
  KEY_CACHE *key_cache;
  bool error= 0;

  /* If no basename, assume it's for the key cache named 'default' */
  if (!base_name->length)
    base_name= &default_key_cache_base;

  pthread_mutex_lock(&LOCK_global_system_variables);
  key_cache= get_key_cache(base_name);
                            
  if (!key_cache)
  {
    /* Key cache didn't exists */
    if (!tmp)					// Tried to delete cache
      goto end;					// Ok, nothing to do
    if (!(key_cache= create_key_cache(base_name->str, base_name->length)))
    {
      error= 1;
      goto end;
    }
  }

  /*
    Abort if some other thread is changing the key cache
    TODO: This should be changed so that we wait until the previous
    assignment is done and then do the new assign
  */
  if (key_cache->in_init)
    goto end;

  if (!tmp)					// Zero size means delete
  {
    if (key_cache == dflt_key_cache)
    {
      push_warning_printf(thd, MYSQL_ERROR::WARN_LEVEL_WARN,
                          ER_WARN_CANT_DROP_DEFAULT_KEYCACHE,
                          ER(ER_WARN_CANT_DROP_DEFAULT_KEYCACHE));
      goto end;					// Ignore default key cache
    }

    if (key_cache->key_cache_inited)		// If initied
    {
      /*
	Move tables using this key cache to the default key cache
	and clear the old key cache.
      */
      NAMED_LIST *list; 
      key_cache= (KEY_CACHE *) find_named(&key_caches, base_name->str,
					      base_name->length, &list);
      key_cache->in_init= 1;
      pthread_mutex_unlock(&LOCK_global_system_variables);
      error= reassign_keycache_tables(thd, key_cache, dflt_key_cache);
      pthread_mutex_lock(&LOCK_global_system_variables);
      key_cache->in_init= 0;
    }
    /*
      We don't delete the key cache as some running threads my still be
      in the key cache code with a pointer to the deleted (empty) key cache
    */
    goto end;
  }

  key_cache->param_buff_size=
    (ulonglong) getopt_ull_limit_value(tmp, option_limits);

  /* If key cache didn't existed initialize it, else resize it */
  key_cache->in_init= 1;
  pthread_mutex_unlock(&LOCK_global_system_variables);

  if (!key_cache->key_cache_inited)
    error= (bool) (ha_init_key_cache("", key_cache));
  else
    error= (bool)(ha_resize_key_cache(key_cache));

  pthread_mutex_lock(&LOCK_global_system_variables);
  key_cache->in_init= 0;  

end:
  pthread_mutex_unlock(&LOCK_global_system_variables);
  return error;
}


bool sys_var_key_cache_long::update(THD *thd, set_var *var)
{
  ulong tmp= (ulong) var->value->val_int();
  LEX_STRING *base_name= &var->base;
  bool error= 0;

  if (!base_name->length)
    base_name= &default_key_cache_base;

  pthread_mutex_lock(&LOCK_global_system_variables);
  KEY_CACHE *key_cache= get_key_cache(base_name);

  if (!key_cache && !(key_cache= create_key_cache(base_name->str,
				                  base_name->length)))
  {
    error= 1;
    goto end;
  }

  /*
    Abort if some other thread is changing the key cache
    TODO: This should be changed so that we wait until the previous
    assignment is done and then do the new assign
  */
  if (key_cache->in_init)
    goto end;

  *((ulong*) (((char*) key_cache) + offset))=
    (ulong) getopt_ull_limit_value(tmp, option_limits);

  /*
    Don't create a new key cache if it didn't exist
    (key_caches are created only when the user sets block_size)
  */
  key_cache->in_init= 1;

  pthread_mutex_unlock(&LOCK_global_system_variables);

  error= (bool) (ha_resize_key_cache(key_cache));

  pthread_mutex_lock(&LOCK_global_system_variables);
  key_cache->in_init= 0;  

end:
  pthread_mutex_unlock(&LOCK_global_system_variables);
  return error;
}


bool sys_var_log_state::update(THD *thd, set_var *var)
{
  bool res= 0;
  pthread_mutex_lock(&LOCK_global_system_variables);
  if (!var->save_result.ulong_value)
    logger.deactivate_log_handler(thd, log_type);
  else
  {
    if ((res= logger.activate_log_handler(thd, log_type)))
    {
      my_error(ER_CANT_ACTIVATE_LOG, MYF(0),
               log_type == QUERY_LOG_GENERAL ? "general" :
               "slow query");
      goto err;
    }
  }
err:
  pthread_mutex_unlock(&LOCK_global_system_variables);
  return res;
}

void sys_var_log_state::set_default(THD *thd, enum_var_type type)
{
  pthread_mutex_lock(&LOCK_global_system_variables);
  logger.deactivate_log_handler(thd, log_type);
  pthread_mutex_unlock(&LOCK_global_system_variables);
}


static int  sys_check_log_path(THD *thd,  set_var *var)
{
  char path[FN_REFLEN];
  MY_STAT f_stat;
  const char *var_path= var->value->str_value.ptr();
  bzero(&f_stat, sizeof(MY_STAT));

  (void) unpack_filename(path, var_path);
  if (my_stat(path, &f_stat, MYF(0)))
  {
    /* Check if argument is a file and we have 'write' permission */
    if (!MY_S_ISREG(f_stat.st_mode) ||
        !(f_stat.st_mode & MY_S_IWRITE))
      return -1;
  }
  else
  {
    /*
      Check if directory exists and 
      we have permission to create file & write to file
    */
    (void) dirname_part(path, var_path);
    if (my_access(path, (F_OK|W_OK)))
      return -1;
  }
  return 0;
}


bool update_sys_var_str_path(THD *thd, sys_var_str *var_str,
			     set_var *var, const char *log_ext,
			     bool log_state, uint log_type)
{
  MYSQL_QUERY_LOG *file_log;
  char buff[FN_REFLEN];
  char *res= 0, *old_value=(char *)(var ? var->value->str_value.ptr() : 0);
  bool result= 0;
  uint str_length= (var ? var->value->str_value.length() : 0);

  switch (log_type) {
  case QUERY_LOG_SLOW:
    file_log= logger.get_slow_log_file_handler();
    break;
  case QUERY_LOG_GENERAL:
    file_log= logger.get_log_file_handler();
    break;
  default:
    assert(0);                                  // Impossible
  }

  if (!old_value)
  {
    old_value= make_default_log_name(buff, log_ext);
    str_length= strlen(old_value);
  }
  if (!(res= my_strndup(old_value, str_length, MYF(MY_FAE+MY_WME))))
  {
    result= 1;
    goto err;
  }

  pthread_mutex_lock(&LOCK_global_system_variables);
  logger.lock();

  if (file_log && log_state)
    file_log->close(0);
  old_value= var_str->value;
  var_str->value= res;
  var_str->value_length= str_length;
  my_free(old_value, MYF(MY_ALLOW_ZERO_PTR));
  if (file_log && log_state)
  {
    switch (log_type) {
    case QUERY_LOG_SLOW:
      file_log->open_slow_log(sys_var_general_log_path.value);
      break;
    case QUERY_LOG_GENERAL:
      file_log->open_query_log(sys_var_general_log_path.value);
      break;
    default:
      DBUG_ASSERT(0);
    }
  }

  logger.unlock();
  pthread_mutex_unlock(&LOCK_global_system_variables);

err:
  return result;
}


static bool sys_update_general_log_path(THD *thd, set_var * var)
{
  return update_sys_var_str_path(thd, &sys_var_general_log_path, 
				 var, ".log", opt_log, QUERY_LOG_GENERAL);
}


static void sys_default_general_log_path(THD *thd, enum_var_type type)
{
  (void) update_sys_var_str_path(thd, &sys_var_general_log_path,
				 0, ".log", opt_log, QUERY_LOG_GENERAL);
}


static bool sys_update_slow_log_path(THD *thd, set_var * var)
{
  return update_sys_var_str_path(thd, &sys_var_slow_log_path,
				 var, "-slow.log", opt_slow_log,
                                 QUERY_LOG_SLOW);
}


static void sys_default_slow_log_path(THD *thd, enum_var_type type)
{
  (void) update_sys_var_str_path(thd, &sys_var_slow_log_path,
				 0, "-slow.log", opt_slow_log,
                                 QUERY_LOG_SLOW);
}


bool sys_var_log_output::update(THD *thd, set_var *var)
{
  pthread_mutex_lock(&LOCK_global_system_variables);
  logger.lock();
  logger.init_slow_log(var->save_result.ulong_value);
  logger.init_general_log(var->save_result.ulong_value);
  *value= var->save_result.ulong_value;
  logger.unlock();
  pthread_mutex_unlock(&LOCK_global_system_variables);
  return 0;
}


void sys_var_log_output::set_default(THD *thd, enum_var_type type)
{
  pthread_mutex_lock(&LOCK_global_system_variables);
  logger.lock();
  logger.init_slow_log(LOG_TABLE);
  logger.init_general_log(LOG_TABLE);
  *value= LOG_TABLE;
  logger.unlock();
  pthread_mutex_unlock(&LOCK_global_system_variables);
}


byte *sys_var_log_output::value_ptr(THD *thd, enum_var_type type,
                                    LEX_STRING *base)
{
  char buff[256];
  String tmp(buff, sizeof(buff), &my_charset_latin1);
  ulong length;
  ulong val= *value;

  tmp.length(0);
  for (uint i= 0; val; val>>= 1, i++)
  {
    if (val & 1)
    {
      tmp.append(log_output_typelib.type_names[i],
                 log_output_typelib.type_lengths[i]);
      tmp.append(',');
    }
  }

  if ((length= tmp.length()))
    length--;
  return (byte*) thd->strmake(tmp.ptr(), length);
}


/*****************************************************************************
  Functions to handle SET NAMES and SET CHARACTER SET
*****************************************************************************/

int set_var_collation_client::check(THD *thd)
{
  return 0;
}

int set_var_collation_client::update(THD *thd)
{
  thd->variables.character_set_client= character_set_client;
  thd->variables.character_set_results= character_set_results;
  thd->variables.collation_connection= collation_connection;
  thd->update_charset();
  thd->protocol_simple.init(thd);
  thd->protocol_prep.init(thd);
  return 0;
}

/****************************************************************************/

bool sys_var_timestamp::update(THD *thd,  set_var *var)
{
  thd->set_time((time_t) var->save_result.ulonglong_value);
  return 0;
}


void sys_var_timestamp::set_default(THD *thd, enum_var_type type)
{
  thd->user_time=0;
}


byte *sys_var_timestamp::value_ptr(THD *thd, enum_var_type type,
				   LEX_STRING *base)
{
  thd->sys_var_tmp.long_value= (long) thd->start_time;
  return (byte*) &thd->sys_var_tmp.long_value;
}


bool sys_var_last_insert_id::update(THD *thd, set_var *var)
{
  thd->first_successful_insert_id_in_prev_stmt= 
    var->save_result.ulonglong_value;
  return 0;
}


byte *sys_var_last_insert_id::value_ptr(THD *thd, enum_var_type type,
					LEX_STRING *base)
{
  /*
    this tmp var makes it robust againt change of type of 
    read_first_successful_insert_id_in_prev_stmt().
  */
  thd->sys_var_tmp.ulonglong_value= 
    thd->read_first_successful_insert_id_in_prev_stmt();
  return (byte*) &thd->sys_var_tmp.ulonglong_value;
}


bool sys_var_insert_id::update(THD *thd, set_var *var)
{
  thd->force_one_auto_inc_interval(var->save_result.ulonglong_value);
  return 0;
}


byte *sys_var_insert_id::value_ptr(THD *thd, enum_var_type type,
				   LEX_STRING *base)
{
  thd->sys_var_tmp.ulonglong_value= 
    thd->auto_inc_intervals_forced.minimum();
  return (byte*) &thd->sys_var_tmp.ulonglong_value;
}


#ifdef HAVE_REPLICATION
bool sys_var_slave_skip_counter::check(THD *thd, set_var *var)
{
  int result= 0;
  pthread_mutex_lock(&LOCK_active_mi);
  pthread_mutex_lock(&active_mi->rli.run_lock);
  if (active_mi->rli.slave_running)
  {
    my_message(ER_SLAVE_MUST_STOP, ER(ER_SLAVE_MUST_STOP), MYF(0));
    result=1;
  }
  pthread_mutex_unlock(&active_mi->rli.run_lock);
  pthread_mutex_unlock(&LOCK_active_mi);
  var->save_result.ulong_value= (ulong) var->value->val_int();
  return result;
}


bool sys_var_slave_skip_counter::update(THD *thd, set_var *var)
{
  pthread_mutex_lock(&LOCK_active_mi);
  pthread_mutex_lock(&active_mi->rli.run_lock);
  /*
    The following test should normally never be true as we test this
    in the check function;  To be safe against multiple
    SQL_SLAVE_SKIP_COUNTER request, we do the check anyway
  */
  if (!active_mi->rli.slave_running)
  {
    pthread_mutex_lock(&active_mi->rli.data_lock);
    active_mi->rli.slave_skip_counter= var->save_result.ulong_value;
    pthread_mutex_unlock(&active_mi->rli.data_lock);
  }
  pthread_mutex_unlock(&active_mi->rli.run_lock);
  pthread_mutex_unlock(&LOCK_active_mi);
  return 0;
}


bool sys_var_sync_binlog_period::update(THD *thd, set_var *var)
{
  sync_binlog_period= (ulong) var->save_result.ulonglong_value;
  return 0;
}
#endif /* HAVE_REPLICATION */

bool sys_var_rand_seed1::update(THD *thd, set_var *var)
{
  thd->rand.seed1= (ulong) var->save_result.ulonglong_value;
  return 0;
}

bool sys_var_rand_seed2::update(THD *thd, set_var *var)
{
  thd->rand.seed2= (ulong) var->save_result.ulonglong_value;
  return 0;
}


bool sys_var_thd_time_zone::check(THD *thd, set_var *var)
{
  char buff[MAX_TIME_ZONE_NAME_LENGTH];
  String str(buff, sizeof(buff), &my_charset_latin1);
  String *res= var->value->val_str(&str);

  if (!(var->save_result.time_zone=
        my_tz_find(res, thd->lex->time_zone_tables_used)))
  {
    my_error(ER_UNKNOWN_TIME_ZONE, MYF(0), res ? res->c_ptr() : "NULL");
    return 1;
  }
  return 0;
}


bool sys_var_thd_time_zone::update(THD *thd, set_var *var)
{
  /* We are using Time_zone object found during check() phase. */
  if (var->type == OPT_GLOBAL)
  {
    pthread_mutex_lock(&LOCK_global_system_variables);
    global_system_variables.time_zone= var->save_result.time_zone;
    pthread_mutex_unlock(&LOCK_global_system_variables);
  }
  else
    thd->variables.time_zone= var->save_result.time_zone;
  return 0;
}


byte *sys_var_thd_time_zone::value_ptr(THD *thd, enum_var_type type,
				       LEX_STRING *base)
{
  /* 
    We can use ptr() instead of c_ptr() here because String contaning
    time zone name is guaranteed to be zero ended.
  */
  if (type == OPT_GLOBAL)
    return (byte *)(global_system_variables.time_zone->get_name()->ptr());
  else
  {
    /*
      This is an ugly fix for replication: we don't replicate properly queries
      invoking system variables' values to update tables; but
      CONVERT_TZ(,,@@session.time_zone) is so popular that we make it
      replicable (i.e. we tell the binlog code to store the session
      timezone). If it's the global value which was used we can't replicate
      (binlog code stores session value only).
    */
    thd->time_zone_used= 1;
    return (byte *)(thd->variables.time_zone->get_name()->ptr());
  }
}


void sys_var_thd_time_zone::set_default(THD *thd, enum_var_type type)
{
 pthread_mutex_lock(&LOCK_global_system_variables);
 if (type == OPT_GLOBAL)
 {
   if (default_tz_name)
   {
     String str(default_tz_name, &my_charset_latin1);
     /*
       We are guaranteed to find this time zone since its existence
       is checked during start-up.
     */
     global_system_variables.time_zone=
       my_tz_find(&str, thd->lex->time_zone_tables_used);
   }
   else
     global_system_variables.time_zone= my_tz_SYSTEM;
 }
 else
   thd->variables.time_zone= global_system_variables.time_zone;
 pthread_mutex_unlock(&LOCK_global_system_variables);
}


bool sys_var_max_user_conn::check(THD *thd, set_var *var)
{
  if (var->type == OPT_GLOBAL)
    return sys_var_thd::check(thd, var);
  else
  {
    /*
      Per-session values of max_user_connections can't be set directly.
      May be we should have a separate error message for this?
    */
    my_error(ER_GLOBAL_VARIABLE, MYF(0), name);
    return TRUE;
  }
}

bool sys_var_max_user_conn::update(THD *thd, set_var *var)
{
  DBUG_ASSERT(var->type == OPT_GLOBAL);
  pthread_mutex_lock(&LOCK_global_system_variables);
  max_user_connections= (uint)var->save_result.ulonglong_value;
  pthread_mutex_unlock(&LOCK_global_system_variables);
  return 0;
}


void sys_var_max_user_conn::set_default(THD *thd, enum_var_type type)
{
  DBUG_ASSERT(type == OPT_GLOBAL);
  pthread_mutex_lock(&LOCK_global_system_variables);
  max_user_connections= (ulong) option_limits->def_value;
  pthread_mutex_unlock(&LOCK_global_system_variables);
}


byte *sys_var_max_user_conn::value_ptr(THD *thd, enum_var_type type,
                                       LEX_STRING *base)
{
  if (type != OPT_GLOBAL &&
      thd->user_connect && thd->user_connect->user_resources.user_conn)
    return (byte*) &(thd->user_connect->user_resources.user_conn);
  return (byte*) &(max_user_connections);
}


bool sys_var_thd_lc_time_names::check(THD *thd, set_var *var)
{
  MY_LOCALE *locale_match;

  if (var->value->result_type() == INT_RESULT)
  {
    if (!(locale_match= my_locale_by_number((uint) var->value->val_int())))
    {
      char buf[20];
      int10_to_str((int) var->value->val_int(), buf, -10);
      my_printf_error(ER_UNKNOWN_ERROR, "Unknown locale: '%s'", MYF(0), buf);
      return 1;
    }
  }
  else // STRING_RESULT
  {
    char buff[6]; 
    String str(buff, sizeof(buff), &my_charset_latin1), *res;
    if (!(res=var->value->val_str(&str)))
    {
      my_error(ER_WRONG_VALUE_FOR_VAR, MYF(0), name, "NULL");
      return 1;
    }
    const char *locale_str= res->c_ptr();
    if (!(locale_match= my_locale_by_name(locale_str)))
    {
      my_printf_error(ER_UNKNOWN_ERROR,
                      "Unknown locale: '%s'", MYF(0), locale_str);
      return 1;
    }
  }

  var->save_result.locale_value= locale_match;
  return 0;
}


bool sys_var_thd_lc_time_names::update(THD *thd, set_var *var)
{
  thd->variables.lc_time_names= var->save_result.locale_value;
  return 0;
}


byte *sys_var_thd_lc_time_names::value_ptr(THD *thd, enum_var_type type,
					  LEX_STRING *base)
{
  return (byte *)(thd->variables.lc_time_names->name);
}


void sys_var_thd_lc_time_names::set_default(THD *thd, enum_var_type type)
{
  thd->variables.lc_time_names = &my_locale_en_US;
}

/*
  Functions to update thd->options bits
*/

static bool set_option_bit(THD *thd, set_var *var)
{
  sys_var_thd_bit *sys_var= ((sys_var_thd_bit*) var->var);
  if ((var->save_result.ulong_value != 0) == sys_var->reverse)
    thd->options&= ~sys_var->bit_flag;
  else
    thd->options|= sys_var->bit_flag;
  return 0;
}


static bool set_option_autocommit(THD *thd, set_var *var)
{
  /* The test is negative as the flag we use is NOT autocommit */

  ulonglong org_options= thd->options;

  if (var->save_result.ulong_value != 0)
    thd->options&= ~((sys_var_thd_bit*) var->var)->bit_flag;
  else
    thd->options|= ((sys_var_thd_bit*) var->var)->bit_flag;

  if ((org_options ^ thd->options) & OPTION_NOT_AUTOCOMMIT)
  {
    if ((org_options & OPTION_NOT_AUTOCOMMIT))
    {
      /* We changed to auto_commit mode */
      thd->options&= ~(ulonglong) (OPTION_BEGIN |
                                   OPTION_STATUS_NO_TRANS_UPDATE |
                                   OPTION_KEEP_LOG);
      thd->server_status|= SERVER_STATUS_AUTOCOMMIT;
      if (ha_commit(thd))
	return 1;
    }
    else
    {
      thd->options&= ~(ulonglong) (OPTION_STATUS_NO_TRANS_UPDATE);
      thd->server_status&= ~SERVER_STATUS_AUTOCOMMIT;
    }
  }
  return 0;
}

static int check_log_update(THD *thd, set_var *var)
{
#ifndef NO_EMBEDDED_ACCESS_CHECKS
  if (!(thd->security_ctx->master_access & SUPER_ACL))
  {
    my_error(ER_SPECIFIC_ACCESS_DENIED_ERROR, MYF(0), "SUPER");
    return 1;
  }
#endif
  return 0;
}

static bool set_log_update(THD *thd, set_var *var)
{
  /*
    The update log is not supported anymore since 5.0.
    See sql/mysqld.cc/, comments in function init_server_components() for an
    explaination of the different warnings we send below
  */

  if (opt_sql_bin_update)
  {
    push_warning(thd, MYSQL_ERROR::WARN_LEVEL_NOTE,
                 ER_UPDATE_LOG_DEPRECATED_TRANSLATED,
                 ER(ER_UPDATE_LOG_DEPRECATED_TRANSLATED));
  }
  else
    push_warning(thd, MYSQL_ERROR::WARN_LEVEL_NOTE,
                 ER_UPDATE_LOG_DEPRECATED_IGNORED,
                 ER(ER_UPDATE_LOG_DEPRECATED_IGNORED));
  set_option_bit(thd, var);
  return 0;
}


static int check_pseudo_thread_id(THD *thd, set_var *var)
{
  var->save_result.ulonglong_value= var->value->val_int();
#ifndef NO_EMBEDDED_ACCESS_CHECKS
  if (thd->security_ctx->master_access & SUPER_ACL)
    return 0;
  else
  {
    my_error(ER_SPECIFIC_ACCESS_DENIED_ERROR, MYF(0), "SUPER");
    return 1;
  }
#else
  return 0;
#endif
}

static byte *get_warning_count(THD *thd)
{
  thd->sys_var_tmp.long_value=
    (thd->warn_count[(uint) MYSQL_ERROR::WARN_LEVEL_NOTE] +
     thd->warn_count[(uint) MYSQL_ERROR::WARN_LEVEL_ERROR] +
     thd->warn_count[(uint) MYSQL_ERROR::WARN_LEVEL_WARN]);
  return (byte*) &thd->sys_var_tmp.long_value;
}

static byte *get_error_count(THD *thd)
{
  thd->sys_var_tmp.long_value= 
    thd->warn_count[(uint) MYSQL_ERROR::WARN_LEVEL_ERROR];
  return (byte*) &thd->sys_var_tmp.long_value;
}


/*
  Get the tmpdir that was specified or chosen by default

  SYNOPSIS
    get_tmpdir()
    thd		thread handle

  DESCRIPTION
    This is necessary because if the user does not specify a temporary
    directory via the command line, one is chosen based on the environment
    or system defaults.  But we can't just always use mysql_tmpdir, because
    that is actually a call to my_tmpdir() which cycles among possible
    temporary directories.

  RETURN VALUES
    ptr		pointer to NUL-terminated string
 */
static byte *get_tmpdir(THD *thd)
{
  if (opt_mysql_tmpdir)
    return (byte *)opt_mysql_tmpdir;
  return (byte*)mysql_tmpdir;
}

/****************************************************************************
  Main handling of variables:
  - Initialisation
  - Searching during parsing
  - Update loop
****************************************************************************/

/*
  Find variable name in option my_getopt structure used for command line args

  SYNOPSIS
    find_option()
    opt		option structure array to search in
    name	variable name

  RETURN VALUES
    0		Error
    ptr		pointer to option structure
*/

static struct my_option *find_option(struct my_option *opt, const char *name) 
{
  uint length=strlen(name);
  for (; opt->name; opt++)
  {
    if (!getopt_compare_strings(opt->name, name, length) &&
	!opt->name[length])
    {
      /*
	Only accept the option if one can set values through it.
	If not, there is no default value or limits in the option.
      */
      return (opt->value) ? opt : 0;
    }
  }
  return 0;
}


/*
  Return variable name and length for hashing of variables
*/

static byte *get_sys_var_length(const sys_var *var, uint *length,
				my_bool first)
{
  *length= var->name_length;
  return (byte*) var->name;
}


/*
  Initialises sys variables and put them in system_variable_hash
*/


void set_var_init()
{
  sys_var *var;

  hash_init(&system_variable_hash, system_charset_info, sys_var::sys_vars, 0,
	    0, (hash_get_key) get_sys_var_length, 0, 0);
  for (var= sys_var::first; var; var= var->next)
  {
    var->name_length= strlen(var->name);
    var->option_limits= find_option(my_long_options, var->name);
    my_hash_insert(&system_variable_hash, (byte*) var);
  }
  /*
    Special cases
    Needed because MySQL can't find the limits for a variable it it has
    a different name than the command line option.
    As these variables are deprecated, this code will disappear soon...
  */
  sys_sql_max_join_size.option_limits= sys_max_join_size.option_limits;
}


void set_var_free()
{
  hash_free(&system_variable_hash);
}


/*
  Find a user set-table variable

  SYNOPSIS
    find_sys_var()
    str		Name of system variable to find
    length	Length of variable.  zero means that we should use strlen()
		on the variable

  RETURN VALUES
    pointer	pointer to variable definitions
    0		Unknown variable (error message is given)
*/

sys_var *find_sys_var(const char *str, uint length)
{
  sys_var *var= (sys_var*) hash_search(&system_variable_hash,
				       (byte*) str,
				       length ? length :
				       strlen(str));
  if (!var)
    my_error(ER_UNKNOWN_SYSTEM_VARIABLE, MYF(0), (char*) str);
  return var;
}


/*
  Execute update of all variables

  SYNOPSIS

  sql_set
    THD		Thread id
    set_var	List of variables to update

  DESCRIPTION
    First run a check of all variables that all updates will go ok.
    If yes, then execute all updates, returning an error if any one failed.

    This should ensure that in all normal cases none all or variables are
    updated

    RETURN VALUE
    0	ok
    1	ERROR, message sent (normally no variables was updated)
    -1  ERROR, message not sent
*/

int sql_set_variables(THD *thd, List<set_var_base> *var_list)
{
  int error;
  List_iterator_fast<set_var_base> it(*var_list);
  DBUG_ENTER("sql_set_variables");

  set_var_base *var;
  while ((var=it++))
  {
    if ((error= var->check(thd)))
      goto err;
  }
  if (!(error= test(thd->net.report_error)))
  {
    it.rewind();
    while ((var= it++))
      error|= var->update(thd);         // Returns 0, -1 or 1
  }

err:
  free_underlaid_joins(thd, &thd->lex->select_lex);
  DBUG_RETURN(error);
}


/*
  Say if all variables set by a SET support the ONE_SHOT keyword (currently,
  only character set and collation do; later timezones will).

  SYNOPSIS

  not_all_support_one_shot
    set_var	List of variables to update

  NOTES
    It has a "not_" because it makes faster tests (no need to "!")

    RETURN VALUE
    0	all variables of the list support ONE_SHOT
    1	at least one does not support ONE_SHOT
*/

bool not_all_support_one_shot(List<set_var_base> *var_list)
{
  List_iterator_fast<set_var_base> it(*var_list);
  set_var_base *var;
  while ((var= it++))
  {
    if (var->no_support_one_shot())
      return 1;
  }
  return 0;
}


/*****************************************************************************
  Functions to handle SET mysql_internal_variable=const_expr
*****************************************************************************/

int set_var::check(THD *thd)
{
  if (var->is_readonly())
  {
    my_error(ER_INCORRECT_GLOBAL_LOCAL_VAR, MYF(0), var->name, "read only");
    return -1;
  }
  if (var->check_type(type))
  {
    int err= type == OPT_GLOBAL ? ER_LOCAL_VARIABLE : ER_GLOBAL_VARIABLE;
    my_error(err, MYF(0), var->name);
    return -1;
  }
  if ((type == OPT_GLOBAL && check_global_access(thd, SUPER_ACL)))
    return 1;
  /* value is a NULL pointer if we are using SET ... = DEFAULT */
  if (!value)
  {
    if (var->check_default(type))
    {
      my_error(ER_NO_DEFAULT, MYF(0), var->name);
      return -1;
    }
    return 0;
  }

  if ((!value->fixed &&
       value->fix_fields(thd, &value)) || value->check_cols(1))
    return -1;
  if (var->check_update_type(value->result_type()))
  {
    my_error(ER_WRONG_TYPE_FOR_VAR, MYF(0), var->name);
    return -1;
  }
  return var->check(thd, this) ? -1 : 0;
}


/*
  Check variable, but without assigning value (used by PS)

  SYNOPSIS
    set_var::light_check()
    thd		thread handler

  RETURN VALUE
    0	ok
    1	ERROR, message sent (normally no variables was updated)
    -1  ERROR, message not sent
*/
int set_var::light_check(THD *thd)
{
  if (var->check_type(type))
  {
    int err= type == OPT_GLOBAL ? ER_LOCAL_VARIABLE : ER_GLOBAL_VARIABLE;
    my_error(err, MYF(0), var->name);
    return -1;
  }
  if (type == OPT_GLOBAL && check_global_access(thd, SUPER_ACL))
    return 1;

  if (value && ((!value->fixed && value->fix_fields(thd, &value)) ||
                value->check_cols(1)))
    return -1;
  return 0;
}


int set_var::update(THD *thd)
{
  if (!value)
    var->set_default(thd, type);
  else if (var->update(thd, this))
    return -1;				// should never happen
  if (var->after_update)
    (*var->after_update)(thd, type);
  return 0;
}


/*****************************************************************************
  Functions to handle SET @user_variable=const_expr
*****************************************************************************/

int set_var_user::check(THD *thd)
{
  /*
    Item_func_set_user_var can't substitute something else on its place =>
    0 can be passed as last argument (reference on item)
  */
  return (user_var_item->fix_fields(thd, (Item**) 0) ||
	  user_var_item->check(0)) ? -1 : 0;
}


/*
  Check variable, but without assigning value (used by PS)

  SYNOPSIS
    set_var_user::light_check()
    thd		thread handler

  RETURN VALUE
    0	ok
    1	ERROR, message sent (normally no variables was updated)
    -1  ERROR, message not sent
*/
int set_var_user::light_check(THD *thd)
{
  /*
    Item_func_set_user_var can't substitute something else on its place =>
    0 can be passed as last argument (reference on item)
  */
  return (user_var_item->fix_fields(thd, (Item**) 0));
}


int set_var_user::update(THD *thd)
{
  if (user_var_item->update())
  {
    /* Give an error if it's not given already */
    my_message(ER_SET_CONSTANTS_ONLY, ER(ER_SET_CONSTANTS_ONLY), MYF(0));
    return -1;
  }
  return 0;
}


/*****************************************************************************
  Functions to handle SET PASSWORD
*****************************************************************************/

int set_var_password::check(THD *thd)
{
#ifndef NO_EMBEDDED_ACCESS_CHECKS
  if (!user->host.str)
  {
    if (*thd->security_ctx->priv_host != 0)
    {
      user->host.str= (char *) thd->security_ctx->priv_host;
      user->host.length= strlen(thd->security_ctx->priv_host);
    }
    else
    {
      user->host.str= (char *)"%";
      user->host.length= 1;
    }
  }
  /* Returns 1 as the function sends error to client */
  return check_change_password(thd, user->host.str, user->user.str,
                               password, strlen(password)) ? 1 : 0;
#else
  return 0;
#endif
}

int set_var_password::update(THD *thd)
{
#ifndef NO_EMBEDDED_ACCESS_CHECKS
  /* Returns 1 as the function sends error to client */
  return change_password(thd, user->host.str, user->user.str, password) ?
	  1 : 0;
#else
  return 0;
#endif
}

/****************************************************************************
 Functions to handle table_type
****************************************************************************/

/* Based upon sys_var::check_enum() */

bool sys_var_thd_storage_engine::check(THD *thd, set_var *var)
{
  char buff[STRING_BUFFER_USUAL_SIZE];
  const char *value;
  String str(buff, sizeof(buff), &my_charset_latin1), *res;

  if (var->value->result_type() == STRING_RESULT)
  {
    LEX_STRING name;
    handlerton *db_type;
    if (!(res=var->value->val_str(&str)) ||
        !(name.str= (char *)res->ptr()) || !(name.length= res->length()) ||
	!(var->save_result.hton= db_type= ha_resolve_by_name(thd, &name)) ||
        ha_checktype(thd, ha_legacy_type(db_type), 1, 0) != db_type)
    {
      value= res ? res->c_ptr() : "NULL";
      goto err;
    }
    return 0;
  }
  value= "unknown";

err:
  my_error(ER_UNKNOWN_STORAGE_ENGINE, MYF(0), value);
  return 1;
}


byte *sys_var_thd_storage_engine::value_ptr(THD *thd, enum_var_type type,
					    LEX_STRING *base)
{
  handlerton *val;
  val= (type == OPT_GLOBAL) ? global_system_variables.*offset :
        thd->variables.*offset;
  return (byte *) hton2plugin[val->slot]->name.str;
}


void sys_var_thd_storage_engine::set_default(THD *thd, enum_var_type type)
{
  if (type == OPT_GLOBAL)
    global_system_variables.*offset= myisam_hton;
  else
    thd->variables.*offset= global_system_variables.*offset;
}


bool sys_var_thd_storage_engine::update(THD *thd, set_var *var)
{
  handlerton **value= &(global_system_variables.*offset);
  if (var->type != OPT_GLOBAL)
    value= &(thd->variables.*offset);
  *value= var->save_result.hton;
  return 0;
}

void sys_var_thd_table_type::warn_deprecated(THD *thd)
{
  WARN_DEPRECATED(thd, "5.2", "table_type", "'storage_engine'");
}

void sys_var_thd_table_type::set_default(THD *thd, enum_var_type type)
{
  warn_deprecated(thd);
  sys_var_thd_storage_engine::set_default(thd, type);
}

bool sys_var_thd_table_type::update(THD *thd, set_var *var)
{
  warn_deprecated(thd);
  return sys_var_thd_storage_engine::update(thd, var);
}


/****************************************************************************
 Functions to handle sql_mode
****************************************************************************/

/*
  Make string representation of mode

  SYNOPSIS
    thd   in  thread handler
    val   in  sql_mode value
    len   out pointer on length of string

  RETURN
    pointer to string with sql_mode representation
*/

byte *sys_var_thd_sql_mode::symbolic_mode_representation(THD *thd,
                                                         ulonglong val,
                                                         ulong *len)
{
  char buff[256];
  String tmp(buff, sizeof(buff), &my_charset_latin1);
  ulong length;

  tmp.length(0);
  for (uint i= 0; val; val>>= 1, i++)
  {
    if (val & 1)
    {
      tmp.append(sql_mode_typelib.type_names[i],
                 sql_mode_typelib.type_lengths[i]);
      tmp.append(',');
    }
  }

  if ((length= tmp.length()))
    length--;
  *len= length;
  return (byte*) thd->strmake(tmp.ptr(), length);
}


byte *sys_var_thd_sql_mode::value_ptr(THD *thd, enum_var_type type,
				      LEX_STRING *base)
{
  ulonglong val= ((type == OPT_GLOBAL) ? global_system_variables.*offset :
                  thd->variables.*offset);
  ulong length_unused;
  return symbolic_mode_representation(thd, val, &length_unused);
}


void sys_var_thd_sql_mode::set_default(THD *thd, enum_var_type type)
{
  if (type == OPT_GLOBAL)
    global_system_variables.*offset= 0;
  else
    thd->variables.*offset= global_system_variables.*offset;
}


void fix_sql_mode_var(THD *thd, enum_var_type type)
{
  if (type == OPT_GLOBAL)
    global_system_variables.sql_mode=
      fix_sql_mode(global_system_variables.sql_mode);
  else
  {
    thd->variables.sql_mode= fix_sql_mode(thd->variables.sql_mode);
    /*
      Update thd->server_status
     */
    if (thd->variables.sql_mode & MODE_NO_BACKSLASH_ESCAPES)
      thd->server_status|= SERVER_STATUS_NO_BACKSLASH_ESCAPES;
    else
      thd->server_status&= ~SERVER_STATUS_NO_BACKSLASH_ESCAPES;
  }
}

/* Map database specific bits to function bits */

ulong fix_sql_mode(ulong sql_mode)
{
  /*
    Note that we dont set 
    MODE_NO_KEY_OPTIONS | MODE_NO_TABLE_OPTIONS | MODE_NO_FIELD_OPTIONS
    to allow one to get full use of MySQL in this mode.
  */

  if (sql_mode & MODE_ANSI)
  {
    sql_mode|= (MODE_REAL_AS_FLOAT | MODE_PIPES_AS_CONCAT | MODE_ANSI_QUOTES |
		MODE_IGNORE_SPACE);
    /* 
      MODE_ONLY_FULL_GROUP_BY removed from ANSI mode because it is currently
      overly restrictive (see BUG#8510).
    */
  }
  if (sql_mode & MODE_ORACLE)
    sql_mode|= (MODE_PIPES_AS_CONCAT | MODE_ANSI_QUOTES |
		MODE_IGNORE_SPACE |
		MODE_NO_KEY_OPTIONS | MODE_NO_TABLE_OPTIONS |
		MODE_NO_FIELD_OPTIONS | MODE_NO_AUTO_CREATE_USER);
  if (sql_mode & MODE_MSSQL)
    sql_mode|= (MODE_PIPES_AS_CONCAT | MODE_ANSI_QUOTES |
		MODE_IGNORE_SPACE |
		MODE_NO_KEY_OPTIONS | MODE_NO_TABLE_OPTIONS |
		MODE_NO_FIELD_OPTIONS);
  if (sql_mode & MODE_POSTGRESQL)
    sql_mode|= (MODE_PIPES_AS_CONCAT | MODE_ANSI_QUOTES |
		MODE_IGNORE_SPACE |
		MODE_NO_KEY_OPTIONS | MODE_NO_TABLE_OPTIONS |
		MODE_NO_FIELD_OPTIONS);
  if (sql_mode & MODE_DB2)
    sql_mode|= (MODE_PIPES_AS_CONCAT | MODE_ANSI_QUOTES |
		MODE_IGNORE_SPACE |
		MODE_NO_KEY_OPTIONS | MODE_NO_TABLE_OPTIONS |
		MODE_NO_FIELD_OPTIONS);
  if (sql_mode & MODE_MAXDB)
    sql_mode|= (MODE_PIPES_AS_CONCAT | MODE_ANSI_QUOTES |
		MODE_IGNORE_SPACE |
		MODE_NO_KEY_OPTIONS | MODE_NO_TABLE_OPTIONS |
		MODE_NO_FIELD_OPTIONS | MODE_NO_AUTO_CREATE_USER);
  if (sql_mode & MODE_MYSQL40)
    sql_mode|= MODE_HIGH_NOT_PRECEDENCE;
  if (sql_mode & MODE_MYSQL323)
    sql_mode|= MODE_HIGH_NOT_PRECEDENCE;
  if (sql_mode & MODE_TRADITIONAL)
    sql_mode|= (MODE_STRICT_TRANS_TABLES | MODE_STRICT_ALL_TABLES |
                MODE_NO_ZERO_IN_DATE | MODE_NO_ZERO_DATE |
                MODE_ERROR_FOR_DIVISION_BY_ZERO | MODE_NO_AUTO_CREATE_USER);
  return sql_mode;
}


/****************************************************************************
  Named list handling
****************************************************************************/

gptr find_named(I_List<NAMED_LIST> *list, const char *name, uint length,
		NAMED_LIST **found)
{
  I_List_iterator<NAMED_LIST> it(*list);
  NAMED_LIST *element;
  while ((element= it++))
  {
    if (element->cmp(name, length))
    {
      if (found)
        *found= element;
      return element->data;
    }
  }
  return 0;
}


void delete_elements(I_List<NAMED_LIST> *list,
		     void (*free_element)(const char *name, gptr))
{
  NAMED_LIST *element;
  DBUG_ENTER("delete_elements");
  while ((element= list->get()))
  {
    (*free_element)(element->name, element->data);
    delete element;
  }
  DBUG_VOID_RETURN;
}


/* Key cache functions */

static KEY_CACHE *create_key_cache(const char *name, uint length)
{
  KEY_CACHE *key_cache;
  DBUG_ENTER("create_key_cache");
  DBUG_PRINT("enter",("name: %.*s", length, name));
  
  if ((key_cache= (KEY_CACHE*) my_malloc(sizeof(KEY_CACHE),
					     MYF(MY_ZEROFILL | MY_WME))))
  {
    if (!new NAMED_LIST(&key_caches, name, length, (gptr) key_cache))
    {
      my_free((char*) key_cache, MYF(0));
      key_cache= 0;
    }
    else
    {
      /*
	Set default values for a key cache
	The values in dflt_key_cache_var is set by my_getopt() at startup

	We don't set 'buff_size' as this is used to enable the key cache
      */
      key_cache->param_block_size=     dflt_key_cache_var.param_block_size;
      key_cache->param_division_limit= dflt_key_cache_var.param_division_limit;
      key_cache->param_age_threshold=  dflt_key_cache_var.param_age_threshold;
    }
  }
  DBUG_RETURN(key_cache);
}


KEY_CACHE *get_or_create_key_cache(const char *name, uint length)
{
  LEX_STRING key_cache_name;
  KEY_CACHE *key_cache;

  key_cache_name.str= (char *) name;
  key_cache_name.length= length;
  pthread_mutex_lock(&LOCK_global_system_variables);
  if (!(key_cache= get_key_cache(&key_cache_name)))
    key_cache= create_key_cache(name, length);
  pthread_mutex_unlock(&LOCK_global_system_variables);
  return key_cache;
}


void free_key_cache(const char *name, KEY_CACHE *key_cache)
{
  ha_end_key_cache(key_cache);
  my_free((char*) key_cache, MYF(0));
}


bool process_key_caches(int (* func) (const char *name, KEY_CACHE *))
{
  I_List_iterator<NAMED_LIST> it(key_caches);
  NAMED_LIST *element;

  while ((element= it++))
  {
    KEY_CACHE *key_cache= (KEY_CACHE *) element->data;
    func(element->name, key_cache);
  }
  return 0;
}


void sys_var_trust_routine_creators::warn_deprecated(THD *thd)
{
  WARN_DEPRECATED(thd, "5.2", "log_bin_trust_routine_creators",
                      "'log_bin_trust_function_creators'");
}

void sys_var_trust_routine_creators::set_default(THD *thd, enum_var_type type)
{
  warn_deprecated(thd);
  sys_var_bool_ptr::set_default(thd, type);
}

bool sys_var_trust_routine_creators::update(THD *thd, set_var *var)
{
  warn_deprecated(thd);
  return sys_var_bool_ptr::update(thd, var);
}

bool sys_var_opt_readonly::update(THD *thd, set_var *var)
{
  bool result;

  DBUG_ENTER("sys_var_opt_readonly::update");

  /* Prevent self dead-lock */
  if (thd->locked_tables || thd->active_transaction())
  {
    my_error(ER_LOCK_OR_ACTIVE_TRANSACTION, MYF(0));
    DBUG_RETURN(true);
  }

  if (thd->global_read_lock)
  {
    /*
      This connection already holds the global read lock.
      This can be the case with:
      - FLUSH TABLES WITH READ LOCK
      - SET GLOBAL READ_ONLY = 1
    */
    result= sys_var_bool_ptr::update(thd, var);
    DBUG_RETURN(result);
  }

  /*
    Perform a 'FLUSH TABLES WITH READ LOCK'.
    This is a 3 step process:
    - [1] lock_global_read_lock()
    - [2] close_cached_tables()
    - [3] make_global_read_lock_block_commit()
    [1] prevents new connections from obtaining tables locked for write.
    [2] waits until all existing connections close their tables.
    [3] prevents transactions from being committed.
  */

  if (lock_global_read_lock(thd))
    DBUG_RETURN(true);

  /*
    This call will be blocked by any connection holding a READ or WRITE lock.
    Ideally, we want to wait only for pending WRITE locks, but since:
    con 1> LOCK TABLE T FOR READ;
    con 2> LOCK TABLE T FOR WRITE; (blocked by con 1)
    con 3> SET GLOBAL READ ONLY=1; (blocked by con 2)
    can cause to wait on a read lock, it's required for the client application
    to unlock everything, and acceptable for the server to wait on all locks.
  */
  if (result= close_cached_tables(thd, true, NULL, false))
    goto end_with_read_lock;

  if (result= make_global_read_lock_block_commit(thd))
    goto end_with_read_lock;

  /* Change the opt_readonly system variable, safe because the lock is held */
  result= sys_var_bool_ptr::update(thd, var);

end_with_read_lock:
  /* Release the lock */
  unlock_global_read_lock(thd);
  DBUG_RETURN(result);
}


/* even session variable here requires SUPER, because of -#o,file */
bool sys_var_thd_dbug::check(THD *thd, set_var *var)
{
  return check_global_access(thd, SUPER_ACL);
}

bool sys_var_thd_dbug::update(THD *thd, set_var *var)
{
  if (var->type == OPT_GLOBAL)
    DBUG_SET_INITIAL(var ? var->value->str_value.c_ptr() : "");
  else
  {
    DBUG_POP();
    DBUG_PUSH(var ? var->value->str_value.c_ptr() : "");
  }
  return 0;
}


byte *sys_var_thd_dbug::value_ptr(THD *thd, enum_var_type type, LEX_STRING *b)
{
  char buf[256];
  if (type == OPT_GLOBAL)
    DBUG_EXPLAIN_INITIAL(buf, sizeof(buf));
  else
    DBUG_EXPLAIN(buf, sizeof(buf));
  return (byte*) thd->strdup(buf);
}


bool sys_var_event_scheduler::check(THD *thd, set_var *var)
{
  return check_enum(thd, var, &Events::var_typelib);
}


/*
   The update method of the global variable event_scheduler.
   If event_scheduler is switched from 0 to 1 then the scheduler main
   thread is resumed and if from 1 to 0 the scheduler thread is suspended

   SYNOPSIS
     sys_var_event_scheduler::update()
       thd  Thread context (unused)
       var  The new value

   Returns
     FALSE  OK
     TRUE   Error
*/

bool
sys_var_event_scheduler::update(THD *thd, set_var *var)
{
  int res;
  /* here start the thread if not running. */
  DBUG_ENTER("sys_var_event_scheduler::update");
  if (Events::opt_event_scheduler == Events::EVENTS_DISABLED)
  {
    my_error(ER_OPTION_PREVENTS_STATEMENT, MYF(0), "--event-scheduler=DISABLED");
    DBUG_RETURN(TRUE);
  }

  DBUG_PRINT("info", ("new_value: %d", (int) var->save_result.ulong_value));

  if (var->save_result.ulong_value == Events::EVENTS_ON)
    res= Events::get_instance()->start_execution_of_events();
  else if (var->save_result.ulong_value == Events::EVENTS_OFF)
    res= Events::get_instance()->stop_execution_of_events();
  else
  {
    assert(0);                                  // Impossible
  }
  if (res)
    my_error(ER_EVENT_SET_VAR_ERROR, MYF(0));

  DBUG_RETURN((bool) res);
}


byte *sys_var_event_scheduler::value_ptr(THD *thd, enum_var_type type,
                                         LEX_STRING *base)
{
  int state;
  if (Events::opt_event_scheduler == Events::EVENTS_DISABLED)
    state= Events::EVENTS_DISABLED;              // This should be DISABLED
  else if (Events::get_instance()->is_execution_of_events_started())
    state= Events::EVENTS_ON;                    // This should be ON
  else
    state= Events::EVENTS_OFF;                   // This should be OFF

  return (byte*) Events::opt_typelib.type_names[state];
}


/****************************************************************************
  Used templates
****************************************************************************/

#ifdef HAVE_EXPLICIT_TEMPLATE_INSTANTIATION
template class List<set_var_base>;
template class List_iterator_fast<set_var_base>;
template class I_List_iterator<NAMED_LIST>;
#endif<|MERGE_RESOLUTION|>--- conflicted
+++ resolved
@@ -674,7 +674,8 @@
 sys_var_have_variable sys_have_geometry("have_geometry", &have_geometry);
 sys_var_have_variable sys_have_innodb("have_innodb", &have_innodb);
 sys_var_have_variable sys_have_ndbcluster("have_ndbcluster", &have_ndbcluster);
-sys_var_have_variable sys_have_openssl("have_openssl", &have_openssl);
+sys_var_have_variable sys_have_openssl("have_openssl", &have_ssl);
+sys_var_have_variable sys_have_ssl("have_ssl", &have_ssl);
 sys_var_have_variable sys_have_partition_db("have_partitioning",
                                             &have_partition_db);
 sys_var_have_variable sys_have_query_cache("have_query_cache",
@@ -791,30 +792,6 @@
   {sys_var_general_log.name, (char*) &opt_log,                      SHOW_MY_BOOL},
   {sys_var_general_log_path.name, (char*) &sys_var_general_log_path,  SHOW_SYS},
   {sys_group_concat_max_len.name, (char*) &sys_group_concat_max_len,  SHOW_SYS},
-<<<<<<< HEAD
-=======
-  {"have_archive",	      (char*) &have_archive_db,	            SHOW_HAVE},
-  {"have_bdb",		      (char*) &have_berkeley_db,	    SHOW_HAVE},
-  {"have_blackhole_engine",   (char*) &have_blackhole_db,	    SHOW_HAVE},
-  {"have_compress",	      (char*) &have_compress,		    SHOW_HAVE},
-  {"have_crypt",	      (char*) &have_crypt,		    SHOW_HAVE},
-  {"have_csv",	              (char*) &have_csv_db,	            SHOW_HAVE},
-  {"have_dynamic_loading",    (char*) &have_dlopen,	            SHOW_HAVE},
-  {"have_example_engine",     (char*) &have_example_db,	            SHOW_HAVE},
-  {"have_federated_engine",   (char*) &have_federated_db,           SHOW_HAVE},
-  {"have_geometry",           (char*) &have_geometry,               SHOW_HAVE},
-  {"have_innodb",	      (char*) &have_innodb,		    SHOW_HAVE},
-  {"have_isam",		      (char*) &have_isam,		    SHOW_HAVE},
-  {"have_merge_engine",       (char*) &have_merge_db,               SHOW_HAVE},
-  {"have_ndbcluster",         (char*) &have_ndbcluster,             SHOW_HAVE},
-  /* have_openssl is just and alias for have_ssl */
-  {"have_openssl",	      (char*) &have_ssl,		    SHOW_HAVE},
-  {"have_ssl",	              (char*) &have_ssl,		    SHOW_HAVE},
-  {"have_query_cache",        (char*) &have_query_cache,            SHOW_HAVE},
-  {"have_raid",		      (char*) &have_raid,		    SHOW_HAVE},
-  {"have_rtree_keys",         (char*) &have_rtree_keys,             SHOW_HAVE},
-  {"have_symlink",            (char*) &have_symlink,                SHOW_HAVE},
->>>>>>> deb1b35c
   {sys_hostname.name,         (char*) &sys_hostname,                SHOW_SYS},
   {sys_have_compress.name,    (char*) &have_compress,               SHOW_HAVE},
   {sys_have_crypt.name,       (char*) &have_crypt,                  SHOW_HAVE},
@@ -823,7 +800,8 @@
   {sys_have_geometry.name,    (char*) &have_geometry,               SHOW_HAVE},
   {sys_have_innodb.name,      (char*) &have_innodb,                 SHOW_HAVE},
   {sys_have_ndbcluster.name,  (char*) &have_ndbcluster,             SHOW_HAVE},
-  {sys_have_openssl.name,     (char*) &have_openssl,                SHOW_HAVE},
+  {sys_have_openssl.name,     (char*) &have_ssl,                    SHOW_HAVE},
+  {sys_have_ssl.name,         (char*) &have_ssl,                    SHOW_HAVE},
   {sys_have_partition_db.name,(char*) &have_partition_db,           SHOW_HAVE},
   {sys_have_query_cache.name, (char*) &have_query_cache,            SHOW_HAVE},
   {sys_have_rtree_keys.name,  (char*) &have_rtree_keys,             SHOW_HAVE},
