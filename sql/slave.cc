--- conflicted
+++ resolved
@@ -3218,7 +3218,6 @@
     ev->thd = thd;
     exec_res = ev->exec_event(rli);
     DBUG_ASSERT(rli->sql_thd==thd);
-<<<<<<< HEAD
     /*
        Format_description_log_event should not be deleted because it will be
        used to read info about the relay log's format; it will be deleted when
@@ -3228,8 +3227,7 @@
     {
       DBUG_PRINT("info", ("Deleting the event after it has been executed"));
       delete ev;
-=======
-    delete ev;
+    }
     if (slave_trans_retries)
     {
       if (exec_res &&
@@ -3285,7 +3283,6 @@
           But check repl code in 5.0 for new ha_rollback calls, just in case.
         */
       }
->>>>>>> 91820633
     }
     return exec_res;
   }
