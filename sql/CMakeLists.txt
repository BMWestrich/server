# Copyright (c) 2006, 2010, Oracle and/or its affiliates. All rights reserved.
# 
# This program is free software; you can redistribute it and/or modify
# it under the terms of the GNU General Public License as published by
# the Free Software Foundation; version 2 of the License.
# 
# This program is distributed in the hope that it will be useful,
# but WITHOUT ANY WARRANTY; without even the implied warranty of
# MERCHANTABILITY or FITNESS FOR A PARTICULAR PURPOSE.  See the
# GNU General Public License for more details.
# 
# You should have received a copy of the GNU General Public License
# along with this program; if not, write to the Free Software
<<<<<<< HEAD
# Foundation, Inc., 51 Franklin St, Fifth Floor, Boston, MA  02110-1301  USA

=======
# Foundation, Inc., 51 Franklin St, Fifth Floor, Boston, MA  02110-1301 USA
>>>>>>> 32edab6b

INCLUDE_DIRECTORIES(
${CMAKE_SOURCE_DIR}/include 
${CMAKE_SOURCE_DIR}/sql 
${CMAKE_SOURCE_DIR}/regex 
${ZLIB_INCLUDE_DIR}
${SSL_INCLUDE_DIRS}
${CMAKE_BINARY_DIR}/sql
<<<<<<< HEAD
)

SET(GEN_SOURCES
${CMAKE_CURRENT_BINARY_DIR}/sql_yacc.h 
${CMAKE_CURRENT_BINARY_DIR}/sql_yacc.cc
${CMAKE_CURRENT_BINARY_DIR}/sql_builtin.cc
${CMAKE_CURRENT_BINARY_DIR}/lex_hash.h 
)

SET_SOURCE_FILES_PROPERTIES(${GEN_SOURCES} PROPERTIES GENERATED 1)

=======
)

SET(GEN_SOURCES
${CMAKE_CURRENT_BINARY_DIR}/sql_yacc.h 
${CMAKE_CURRENT_BINARY_DIR}/sql_yacc.cc
${CMAKE_CURRENT_BINARY_DIR}/sql_builtin.cc
${CMAKE_CURRENT_BINARY_DIR}/lex_hash.h 
)

SET_SOURCE_FILES_PROPERTIES(${GEN_SOURCES} PROPERTIES GENERATED 1)

>>>>>>> 32edab6b
ADD_DEFINITIONS(-DMYSQL_SERVER -DHAVE_EVENT_SCHEDULER) 
IF(SSL_DEFINES)
 ADD_DEFINITIONS(${SSL_DEFINES})
ENDIF()


SET (SQL_SOURCE
              ../sql-common/client.c derror.cc des_key_file.cc
               discover.cc ../libmysql/errmsg.c field.cc  field_conv.cc 
               filesort.cc gstream.cc sha2.cc
<<<<<<< HEAD
               ha_partition.cc
=======
>>>>>>> 32edab6b
               handler.cc hash_filo.h sql_plugin_services.h
               hostname.cc init.cc item.cc item_buff.cc item_cmpfunc.cc 
               item_create.cc item_func.cc item_geofunc.cc item_row.cc 
               item_strfunc.cc item_subselect.cc item_sum.cc item_timefunc.cc 
               key.cc log.cc lock.cc
               log_event.cc rpl_record.cc rpl_reporting.cc
               log_event_old.cc rpl_record_old.cc
               message.h mf_iocache.cc my_decimal.cc ../sql-common/my_time.c
               mysqld.cc net_serv.cc  keycaches.cc
               opt_range.cc opt_range.h opt_sum.cc 
               ../sql-common/pack.c parse_file.cc password.c procedure.cc 
               protocol.cc records.cc repl_failsafe.cc rpl_filter.cc set_var.cc 
               slave.cc sp.cc sp_cache.cc sp_head.cc sp_pcontext.cc 
               sp_rcontext.cc spatial.cc sql_acl.cc sql_analyse.cc sql_base.cc 
               sql_cache.cc sql_class.cc sql_client.cc sql_crypt.cc sql_crypt.h 
               sql_cursor.cc sql_db.cc sql_delete.cc sql_derived.cc sql_do.cc 
               sql_error.cc sql_handler.cc sql_help.cc sql_insert.cc sql_lex.cc 
               sql_list.cc sql_load.cc sql_manager.cc sql_parse.cc
               sql_partition.cc sql_plugin.cc sql_prepare.cc sql_rename.cc 
               debug_sync.cc debug_sync.h
               sql_repl.cc sql_select.cc sql_show.cc sql_state.c sql_string.cc 
               sql_table.cc sql_test.cc sql_trigger.cc sql_udf.cc sql_union.cc
               sql_update.cc sql_view.cc strfunc.cc table.cc thr_malloc.cc 
               sql_time.cc tztime.cc uniques.cc unireg.cc item_xmlfunc.cc 
               rpl_tblmap.cc sql_binlog.cc event_scheduler.cc event_data_objects.cc
               event_queue.cc event_db_repository.cc 
               sql_tablespace.cc events.cc ../sql-common/my_user.c 
               partition_info.cc rpl_utility.cc rpl_injector.cc sql_locale.cc
               rpl_rli.cc rpl_mi.cc sql_servers.cc sql_audit.cc
               sql_connect.cc scheduler.cc 
               sql_profile.cc event_parse_data.cc
               sql_signal.cc rpl_handler.cc mdl.cc
               transaction.cc sys_vars.cc sql_truncate.cc datadict.cc
               ${GEN_SOURCES}
               ${MYSYS_LIBWRAP_SOURCE})

MYSQL_ADD_PLUGIN(partition ha_partition.cc STORAGE_ENGINE DEFAULT STATIC_ONLY
RECOMPILE_FOR_EMBEDDED)

ADD_LIBRARY(sql STATIC ${SQL_SOURCE})
<<<<<<< HEAD
=======
ADD_DEPENDENCIES(sql GenServerSource)
>>>>>>> 32edab6b
DTRACE_INSTRUMENT(sql)
TARGET_LINK_LIBRARIES(sql ${MYSQLD_STATIC_PLUGIN_LIBS} 
  mysys dbug strings vio regex   
  ${LIBWRAP} ${LIBCRYPT} ${LIBDL}
  ${SSL_LIBRARIES})

 

IF(WIN32)
  SET(MYSQLD_SOURCE main.cc nt_servc.cc nt_servc.h message.rc)
ELSE()
  SET(MYSQLD_SOURCE main.cc ${DTRACE_PROBES_ALL})
ENDIF()
<<<<<<< HEAD

MYSQL_ADD_EXECUTABLE(mysqld ${MYSQLD_SOURCE} DESTINATION ${INSTALL_SBINDIR} COMPONENT Server)

IF(NOT WITHOUT_DYNAMIC_PLUGINS)
  SET_TARGET_PROPERTIES(mysqld PROPERTIES ENABLE_EXPORTS TRUE)
  GET_TARGET_PROPERTY(mysqld_link_flags mysqld LINK_FLAGS)
  IF(NOT mysqld_link_flags)
    SET(mysqld_link_flags)
  ENDIF()
  IF (MINGW OR CYGWIN)
    SET_TARGET_PROPERTIES(mysqld PROPERTIES LINK_FLAGS "${mysqld_link_flags} -Wl,--export-all-symbols")
  ENDIF()
  IF(MSVC)
    # Set module definition file. Also use non-incremental linker, 
    # incremental appears to crash from time to time,if used with /DEF option
    SET_TARGET_PROPERTIES(mysqld PROPERTIES LINK_FLAGS "${mysqld_link_flags} /DEF:mysqld.def /INCREMENTAL:NO")

    FOREACH (CORELIB sql mysys dbug strings)
      GET_TARGET_PROPERTY(LOC ${CORELIB} LOCATION)
      FILE(TO_NATIVE_PATH ${LOC} LOC)
      SET (LIB_LOCATIONS ${LIB_LOCATIONS} ${LOC}) 
    ENDFOREACH (CORELIB ${MYSQLD_CORE_LIBS})
    SET(_PLATFORM x86)
    IF(CMAKE_SIZEOF_VOID_P EQUAL 8)
      SET(_PLATFORM  x64)
    ENDIF()
    ADD_CUSTOM_COMMAND(TARGET mysqld PRE_LINK
      COMMAND echo ${_PLATFORM} && cscript ARGS //nologo ${PROJECT_SOURCE_DIR}/win/create_def_file.js
                  ${_PLATFORM}  ${LIB_LOCATIONS} > mysqld.def 
      WORKING_DIRECTORY ${CMAKE_CURRENT_BINARY_DIR})
    ADD_DEPENDENCIES(sql GenError)
  ENDIF()
ENDIF()

SET_TARGET_PROPERTIES(mysqld PROPERTIES ENABLE_EXPORTS TRUE) 
TARGET_LINK_LIBRARIES(mysqld sql)

# Provide plugins with minimal set of libraries
SET(INTERFACE_LIBS ${LIBRT})
IF(INTERFACE_LIBS)
 SET_TARGET_PROPERTIES(mysqld PROPERTIES LINK_INTERFACE_LIBRARIES 
  "${INTERFACE_LIBS}")
ENDIF()

# On Solaris, some extra effort is required in order to get dtrace probes
# from static libraries
DTRACE_INSTRUMENT_STATIC_LIBS(mysqld 
 "sql;mysys;${MYSQLD_STATIC_PLUGIN_LIBS}")
 

SET(WITH_MYSQLD_LDFLAGS "" CACHE STRING "Additional linker flags for mysqld")
MARK_AS_ADVANCED(WITH_MYSQLD_LDFLAGS)
IF(WITH_MYSQLD_LDFLAGS)
  GET_TARGET_PROPERTY(mysqld LINK_FLAGS MYSQLD_LINK_FLAGS)
  IF(NOT MYSQLD_LINK_FLAGS)
    SET(MYSQLD_LINK_FLAGS) 
  ENDIF() 
  SET_TARGET_PROPERTIES(mysqld PROPERTIES LINK_FLAGS 
     "${MYSQLD_LINK_FLAGS} ${WITH_MYSQLD_LDFLAGS}")
ENDIF()
INSTALL_DEBUG_TARGET(mysqld 
  DESTINATION ${INSTALL_SBINDIR} 
  PDB_DESTINATION ${INSTALL_SBINDIR}/debug
  RENAME mysqld-debug)

# Handle out-of-source build from source package with possibly broken 
# bison. Copy bison output to from source to build directory, if not already 
# there
IF (NOT ${CMAKE_CURRENT_SOURCE_DIR} STREQUAL ${CMAKE_CURRENT_BINARY_DIR})
  IF(EXISTS ${CMAKE_CURRENT_SOURCE_DIR}/sql_yacc.cc)
    IF(NOT EXISTS ${CMAKE_CURRENT_BINARY_DIR}/sql_yacc.cc)
      CONFIGURE_FILE(${CMAKE_CURRENT_SOURCE_DIR}/sql_yacc.cc 
        ${CMAKE_CURRENT_BINARY_DIR}/sql_yacc.cc COPYONLY)
      CONFIGURE_FILE(${CMAKE_CURRENT_SOURCE_DIR}/sql_yacc.h
        ${CMAKE_CURRENT_BINARY_DIR}/sql_yacc.h COPYONLY)
    ENDIF()
  ENDIF()
ENDIF()


=======

MYSQL_ADD_EXECUTABLE(mysqld ${MYSQLD_SOURCE} DESTINATION ${INSTALL_SBINDIR} COMPONENT Server)

IF(NOT WITHOUT_DYNAMIC_PLUGINS)
  SET_TARGET_PROPERTIES(mysqld PROPERTIES ENABLE_EXPORTS TRUE)
  GET_TARGET_PROPERTY(mysqld_link_flags mysqld LINK_FLAGS)
  IF(NOT mysqld_link_flags)
    SET(mysqld_link_flags)
  ENDIF()
  IF (MINGW OR CYGWIN)
    SET_TARGET_PROPERTIES(mysqld PROPERTIES LINK_FLAGS "${mysqld_link_flags} -Wl,--export-all-symbols")
  ENDIF()
  IF(MSVC)
    # Set module definition file. Also use non-incremental linker, 
    # incremental appears to crash from time to time,if used with /DEF option
    SET_TARGET_PROPERTIES(mysqld PROPERTIES LINK_FLAGS "${mysqld_link_flags} /DEF:mysqld.def /INCREMENTAL:NO")

    FOREACH (CORELIB sql mysys dbug strings)
      GET_TARGET_PROPERTY(LOC ${CORELIB} LOCATION)
      FILE(TO_NATIVE_PATH ${LOC} LOC)
      SET (LIB_LOCATIONS ${LIB_LOCATIONS} ${LOC}) 
    ENDFOREACH (CORELIB ${MYSQLD_CORE_LIBS})
    SET(_PLATFORM x86)
    IF(CMAKE_SIZEOF_VOID_P EQUAL 8)
      SET(_PLATFORM  x64)
    ENDIF()
    ADD_CUSTOM_COMMAND(TARGET mysqld PRE_LINK
      COMMAND echo ${_PLATFORM} && cscript ARGS //nologo ${PROJECT_SOURCE_DIR}/win/create_def_file.js
                  ${_PLATFORM}  ${LIB_LOCATIONS} > mysqld.def 
      WORKING_DIRECTORY ${CMAKE_CURRENT_BINARY_DIR})
    ADD_DEPENDENCIES(sql GenError)
  ENDIF()
ENDIF()

SET_TARGET_PROPERTIES(mysqld PROPERTIES ENABLE_EXPORTS TRUE) 
TARGET_LINK_LIBRARIES(mysqld sql)

# Provide plugins with minimal set of libraries
SET(INTERFACE_LIBS ${LIBRT})
IF(INTERFACE_LIBS)
 SET_TARGET_PROPERTIES(mysqld PROPERTIES LINK_INTERFACE_LIBRARIES 
  "${INTERFACE_LIBS}")
ENDIF()

# On Solaris, some extra effort is required in order to get dtrace probes
# from static libraries
DTRACE_INSTRUMENT_STATIC_LIBS(mysqld 
 "sql;mysys;${MYSQLD_STATIC_PLUGIN_LIBS}")
 

SET(WITH_MYSQLD_LDFLAGS "" CACHE STRING "Additional linker flags for mysqld")
MARK_AS_ADVANCED(WITH_MYSQLD_LDFLAGS)
IF(WITH_MYSQLD_LDFLAGS)
  GET_TARGET_PROPERTY(mysqld LINK_FLAGS MYSQLD_LINK_FLAGS)
  IF(NOT MYSQLD_LINK_FLAGS)
    SET(MYSQLD_LINK_FLAGS) 
  ENDIF() 
  SET_TARGET_PROPERTIES(mysqld PROPERTIES LINK_FLAGS 
     "${MYSQLD_LINK_FLAGS} ${WITH_MYSQLD_LDFLAGS}")
ENDIF()
INSTALL_DEBUG_TARGET(mysqld 
  DESTINATION ${INSTALL_SBINDIR} 
  PDB_DESTINATION ${INSTALL_SBINDIR}/debug
  RENAME mysqld-debug)

# Handle out-of-source build from source package with possibly broken 
# bison. Copy bison output to from source to build directory, if not already 
# there
IF (NOT ${CMAKE_CURRENT_SOURCE_DIR} STREQUAL ${CMAKE_CURRENT_BINARY_DIR})
  IF(EXISTS ${CMAKE_CURRENT_SOURCE_DIR}/sql_yacc.cc)
    IF(NOT EXISTS ${CMAKE_CURRENT_BINARY_DIR}/sql_yacc.cc)
      CONFIGURE_FILE(${CMAKE_CURRENT_SOURCE_DIR}/sql_yacc.cc 
        ${CMAKE_CURRENT_BINARY_DIR}/sql_yacc.cc COPYONLY)
      CONFIGURE_FILE(${CMAKE_CURRENT_SOURCE_DIR}/sql_yacc.h
        ${CMAKE_CURRENT_BINARY_DIR}/sql_yacc.h COPYONLY)
    ENDIF()
  ENDIF()
ENDIF()


>>>>>>> 32edab6b
INCLUDE(${CMAKE_SOURCE_DIR}/cmake/bison.cmake)
RUN_BISON(
  ${CMAKE_CURRENT_SOURCE_DIR}/sql_yacc.yy 
  ${CMAKE_CURRENT_BINARY_DIR}/sql_yacc.cc
  ${CMAKE_CURRENT_BINARY_DIR}/sql_yacc.h
)

# Gen_lex_hash
ADD_EXECUTABLE(gen_lex_hash gen_lex_hash.cc)

ADD_CUSTOM_COMMAND(
  OUTPUT ${CMAKE_CURRENT_BINARY_DIR}/lex_hash.h
  COMMAND gen_lex_hash > lex_hash.h
<<<<<<< HEAD
=======
  DEPENDS gen_lex_hash
>>>>>>> 32edab6b
)

MYSQL_ADD_EXECUTABLE(mysql_tzinfo_to_sql tztime.cc)
SET_TARGET_PROPERTIES(mysql_tzinfo_to_sql PROPERTIES COMPILE_FLAGS "-DTZINFO2SQL")
TARGET_LINK_LIBRARIES(mysql_tzinfo_to_sql mysys)

ADD_CUSTOM_TARGET( 
        GenServerSource
        DEPENDS ${GEN_SOURCES}
)

#Need this only for embedded
SET_TARGET_PROPERTIES(GenServerSource PROPERTIES EXCLUDE_FROM_ALL TRUE)

IF(WIN32 OR HAVE_DLOPEN AND NOT DISABLE_SHARED)
  ADD_LIBRARY(udf_example MODULE udf_example.c)
  SET_TARGET_PROPERTIES(udf_example PROPERTIES PREFIX "")
  # udf_example depends on strings 
  IF(WIN32)
    IF(MSVC)
     SET_TARGET_PROPERTIES(udf_example PROPERTIES LINK_FLAGS "/DEF:${CMAKE_CURRENT_SOURCE_DIR}/udf_example.def")
    ENDIF()
    TARGET_LINK_LIBRARIES(udf_example strings)
  ELSE()
    # udf_example is using safemutex exported by mysqld
    TARGET_LINK_LIBRARIES(udf_example mysqld)
  ENDIF()
ENDIF()

FOREACH(tool glibtoolize libtoolize aclocal autoconf autoheader automake gtar 
 tar bzr)
 STRING(TOUPPER ${tool}  TOOL)
 FIND_PROGRAM(${TOOL}_EXECUTABLE ${tool} DOC "path to the executable")
 MARK_AS_ADVANCED(${TOOL}_EXECUTABLE)
ENDFOREACH()

CONFIGURE_FILE(
  ${CMAKE_SOURCE_DIR}/cmake/make_dist.cmake.in ${CMAKE_BINARY_DIR}/make_dist.cmake @ONLY)

ADD_CUSTOM_TARGET(dist 
  COMMAND ${CMAKE_COMMAND} -P ${CMAKE_BINARY_DIR}/make_dist.cmake
  DEPENDS ${CMAKE_BINARY_DIR}/sql/sql_yacc.cc ${CMAKE_BINARY_DIR}/sql/sql_yacc.h
  WORKING_DIRECTORY ${CMAKE_BINARY_DIR}
)

ADD_CUSTOM_TARGET(distclean
  COMMAND ${CMAKE_COMMAND} -E echo  WARNING: distclean target is not functional
  COMMAND ${CMAKE_COMMAND} -E echo  Use 'bzr clean-tree' with --unknown and/or
    --ignored parameter instead
  VERBATIM
  )

IF(INSTALL_LAYOUT STREQUAL "STANDALONE")

# We need to create empty directories (data/test) the installation.  
# This does not work with current CPack due to http://www.cmake.org/Bug/view.php?id=8767
# Avoid completely empty directories and install dummy file instead.
SET(DUMMY_FILE ${CMAKE_CURRENT_BINARY_DIR}/.empty ) 
FILE(WRITE ${DUMMY_FILE} "")
INSTALL(FILES ${DUMMY_FILE} DESTINATION data/test COMPONENT DataFiles)

# Install initial database on windows
IF(NOT CMAKE_CROSSCOMPILING)
  GET_TARGET_PROPERTY(MYSQLD_EXECUTABLE mysqld LOCATION)
ENDIF()
IF(WIN32 AND MYSQLD_EXECUTABLE)
  CONFIGURE_FILE(
    ${CMAKE_SOURCE_DIR}/cmake/create_initial_db.cmake.in
    ${CMAKE_CURRENT_BINARY_DIR}/create_initial_db.cmake
    @ONLY
  )
  
  IF(MSVC_IDE OR CMAKE_GENERATOR MATCHES "Xcode")
    SET (CONFIG_PARAM -DCONFIG=${CMAKE_CFG_INTDIR})
  ENDIF()
  MAKE_DIRECTORY(${CMAKE_CURRENT_BINARY_DIR}/data)
  ADD_CUSTOM_COMMAND(
<<<<<<< HEAD
     OUTPUT ${CMAKE_CURRENT_BINARY_DIR}/data/mysql/user.frm
     COMMAND ${CMAKE_COMMAND}
     ${CONFIG_PARAM} -P ${CMAKE_CURRENT_BINARY_DIR}/create_initial_db.cmake
     WORKING_DIRECTORY ${CMAKE_CURRENT_BINARY_DIR}/data
=======
     OUTPUT initdb.dep
     COMMAND ${CMAKE_COMMAND}
     ${CONFIG_PARAM} -P ${CMAKE_CURRENT_BINARY_DIR}/create_initial_db.cmake
     WORKING_DIRECTORY ${CMAKE_CURRENT_BINARY_DIR}/data
     COMMAND  ${CMAKE_COMMAND} -E touch initdb.dep
     WORKING_DIRECTORY ${CMAKE_CURRENT_BINARY_DIR}
>>>>>>> 32edab6b
     DEPENDS mysqld
  )
  ADD_CUSTOM_TARGET(initial_database  
    ALL
<<<<<<< HEAD
    DEPENDS  ${CMAKE_CURRENT_BINARY_DIR}/data/mysql/user.frm
  )
  INSTALL(DIRECTORY ${CMAKE_CURRENT_BINARY_DIR}/data DESTINATION . COMPONENT DataFiles
    PATTERN "bootstrap.sql" EXCLUDE)
=======
    DEPENDS  initdb.dep
  )
  INSTALL(DIRECTORY ${CMAKE_CURRENT_BINARY_DIR}/data DESTINATION . 
  COMPONENT DataFiles PATTERN "initdb.dep" EXCLUDE  PATTERN "bootstrap.sql" EXCLUDE)
>>>>>>> 32edab6b
ELSE()
  # Not windows or cross compiling, just install an empty directory
  INSTALL(FILES ${DUMMY_FILE} DESTINATION data/mysql)
ENDIF()
ENDIF()
<|MERGE_RESOLUTION|>--- conflicted
+++ resolved
@@ -11,12 +11,7 @@
 # 
 # You should have received a copy of the GNU General Public License
 # along with this program; if not, write to the Free Software
-<<<<<<< HEAD
-# Foundation, Inc., 51 Franklin St, Fifth Floor, Boston, MA  02110-1301  USA
-
-=======
 # Foundation, Inc., 51 Franklin St, Fifth Floor, Boston, MA  02110-1301 USA
->>>>>>> 32edab6b
 
 INCLUDE_DIRECTORIES(
 ${CMAKE_SOURCE_DIR}/include 
@@ -25,7 +20,6 @@
 ${ZLIB_INCLUDE_DIR}
 ${SSL_INCLUDE_DIRS}
 ${CMAKE_BINARY_DIR}/sql
-<<<<<<< HEAD
 )
 
 SET(GEN_SOURCES
@@ -37,19 +31,6 @@
 
 SET_SOURCE_FILES_PROPERTIES(${GEN_SOURCES} PROPERTIES GENERATED 1)
 
-=======
-)
-
-SET(GEN_SOURCES
-${CMAKE_CURRENT_BINARY_DIR}/sql_yacc.h 
-${CMAKE_CURRENT_BINARY_DIR}/sql_yacc.cc
-${CMAKE_CURRENT_BINARY_DIR}/sql_builtin.cc
-${CMAKE_CURRENT_BINARY_DIR}/lex_hash.h 
-)
-
-SET_SOURCE_FILES_PROPERTIES(${GEN_SOURCES} PROPERTIES GENERATED 1)
-
->>>>>>> 32edab6b
 ADD_DEFINITIONS(-DMYSQL_SERVER -DHAVE_EVENT_SCHEDULER) 
 IF(SSL_DEFINES)
  ADD_DEFINITIONS(${SSL_DEFINES})
@@ -60,10 +41,6 @@
               ../sql-common/client.c derror.cc des_key_file.cc
                discover.cc ../libmysql/errmsg.c field.cc  field_conv.cc 
                filesort.cc gstream.cc sha2.cc
-<<<<<<< HEAD
-               ha_partition.cc
-=======
->>>>>>> 32edab6b
                handler.cc hash_filo.h sql_plugin_services.h
                hostname.cc init.cc item.cc item_buff.cc item_cmpfunc.cc 
                item_create.cc item_func.cc item_geofunc.cc item_row.cc 
@@ -104,10 +81,7 @@
 RECOMPILE_FOR_EMBEDDED)
 
 ADD_LIBRARY(sql STATIC ${SQL_SOURCE})
-<<<<<<< HEAD
-=======
 ADD_DEPENDENCIES(sql GenServerSource)
->>>>>>> 32edab6b
 DTRACE_INSTRUMENT(sql)
 TARGET_LINK_LIBRARIES(sql ${MYSQLD_STATIC_PLUGIN_LIBS} 
   mysys dbug strings vio regex   
@@ -121,7 +95,6 @@
 ELSE()
   SET(MYSQLD_SOURCE main.cc ${DTRACE_PROBES_ALL})
 ENDIF()
-<<<<<<< HEAD
 
 MYSQL_ADD_EXECUTABLE(mysqld ${MYSQLD_SOURCE} DESTINATION ${INSTALL_SBINDIR} COMPONENT Server)
 
@@ -202,88 +175,6 @@
 ENDIF()
 
 
-=======
-
-MYSQL_ADD_EXECUTABLE(mysqld ${MYSQLD_SOURCE} DESTINATION ${INSTALL_SBINDIR} COMPONENT Server)
-
-IF(NOT WITHOUT_DYNAMIC_PLUGINS)
-  SET_TARGET_PROPERTIES(mysqld PROPERTIES ENABLE_EXPORTS TRUE)
-  GET_TARGET_PROPERTY(mysqld_link_flags mysqld LINK_FLAGS)
-  IF(NOT mysqld_link_flags)
-    SET(mysqld_link_flags)
-  ENDIF()
-  IF (MINGW OR CYGWIN)
-    SET_TARGET_PROPERTIES(mysqld PROPERTIES LINK_FLAGS "${mysqld_link_flags} -Wl,--export-all-symbols")
-  ENDIF()
-  IF(MSVC)
-    # Set module definition file. Also use non-incremental linker, 
-    # incremental appears to crash from time to time,if used with /DEF option
-    SET_TARGET_PROPERTIES(mysqld PROPERTIES LINK_FLAGS "${mysqld_link_flags} /DEF:mysqld.def /INCREMENTAL:NO")
-
-    FOREACH (CORELIB sql mysys dbug strings)
-      GET_TARGET_PROPERTY(LOC ${CORELIB} LOCATION)
-      FILE(TO_NATIVE_PATH ${LOC} LOC)
-      SET (LIB_LOCATIONS ${LIB_LOCATIONS} ${LOC}) 
-    ENDFOREACH (CORELIB ${MYSQLD_CORE_LIBS})
-    SET(_PLATFORM x86)
-    IF(CMAKE_SIZEOF_VOID_P EQUAL 8)
-      SET(_PLATFORM  x64)
-    ENDIF()
-    ADD_CUSTOM_COMMAND(TARGET mysqld PRE_LINK
-      COMMAND echo ${_PLATFORM} && cscript ARGS //nologo ${PROJECT_SOURCE_DIR}/win/create_def_file.js
-                  ${_PLATFORM}  ${LIB_LOCATIONS} > mysqld.def 
-      WORKING_DIRECTORY ${CMAKE_CURRENT_BINARY_DIR})
-    ADD_DEPENDENCIES(sql GenError)
-  ENDIF()
-ENDIF()
-
-SET_TARGET_PROPERTIES(mysqld PROPERTIES ENABLE_EXPORTS TRUE) 
-TARGET_LINK_LIBRARIES(mysqld sql)
-
-# Provide plugins with minimal set of libraries
-SET(INTERFACE_LIBS ${LIBRT})
-IF(INTERFACE_LIBS)
- SET_TARGET_PROPERTIES(mysqld PROPERTIES LINK_INTERFACE_LIBRARIES 
-  "${INTERFACE_LIBS}")
-ENDIF()
-
-# On Solaris, some extra effort is required in order to get dtrace probes
-# from static libraries
-DTRACE_INSTRUMENT_STATIC_LIBS(mysqld 
- "sql;mysys;${MYSQLD_STATIC_PLUGIN_LIBS}")
- 
-
-SET(WITH_MYSQLD_LDFLAGS "" CACHE STRING "Additional linker flags for mysqld")
-MARK_AS_ADVANCED(WITH_MYSQLD_LDFLAGS)
-IF(WITH_MYSQLD_LDFLAGS)
-  GET_TARGET_PROPERTY(mysqld LINK_FLAGS MYSQLD_LINK_FLAGS)
-  IF(NOT MYSQLD_LINK_FLAGS)
-    SET(MYSQLD_LINK_FLAGS) 
-  ENDIF() 
-  SET_TARGET_PROPERTIES(mysqld PROPERTIES LINK_FLAGS 
-     "${MYSQLD_LINK_FLAGS} ${WITH_MYSQLD_LDFLAGS}")
-ENDIF()
-INSTALL_DEBUG_TARGET(mysqld 
-  DESTINATION ${INSTALL_SBINDIR} 
-  PDB_DESTINATION ${INSTALL_SBINDIR}/debug
-  RENAME mysqld-debug)
-
-# Handle out-of-source build from source package with possibly broken 
-# bison. Copy bison output to from source to build directory, if not already 
-# there
-IF (NOT ${CMAKE_CURRENT_SOURCE_DIR} STREQUAL ${CMAKE_CURRENT_BINARY_DIR})
-  IF(EXISTS ${CMAKE_CURRENT_SOURCE_DIR}/sql_yacc.cc)
-    IF(NOT EXISTS ${CMAKE_CURRENT_BINARY_DIR}/sql_yacc.cc)
-      CONFIGURE_FILE(${CMAKE_CURRENT_SOURCE_DIR}/sql_yacc.cc 
-        ${CMAKE_CURRENT_BINARY_DIR}/sql_yacc.cc COPYONLY)
-      CONFIGURE_FILE(${CMAKE_CURRENT_SOURCE_DIR}/sql_yacc.h
-        ${CMAKE_CURRENT_BINARY_DIR}/sql_yacc.h COPYONLY)
-    ENDIF()
-  ENDIF()
-ENDIF()
-
-
->>>>>>> 32edab6b
 INCLUDE(${CMAKE_SOURCE_DIR}/cmake/bison.cmake)
 RUN_BISON(
   ${CMAKE_CURRENT_SOURCE_DIR}/sql_yacc.yy 
@@ -297,10 +188,7 @@
 ADD_CUSTOM_COMMAND(
   OUTPUT ${CMAKE_CURRENT_BINARY_DIR}/lex_hash.h
   COMMAND gen_lex_hash > lex_hash.h
-<<<<<<< HEAD
-=======
   DEPENDS gen_lex_hash
->>>>>>> 32edab6b
 )
 
 MYSQL_ADD_EXECUTABLE(mysql_tzinfo_to_sql tztime.cc)
@@ -378,34 +266,20 @@
   ENDIF()
   MAKE_DIRECTORY(${CMAKE_CURRENT_BINARY_DIR}/data)
   ADD_CUSTOM_COMMAND(
-<<<<<<< HEAD
-     OUTPUT ${CMAKE_CURRENT_BINARY_DIR}/data/mysql/user.frm
-     COMMAND ${CMAKE_COMMAND}
-     ${CONFIG_PARAM} -P ${CMAKE_CURRENT_BINARY_DIR}/create_initial_db.cmake
-     WORKING_DIRECTORY ${CMAKE_CURRENT_BINARY_DIR}/data
-=======
      OUTPUT initdb.dep
      COMMAND ${CMAKE_COMMAND}
      ${CONFIG_PARAM} -P ${CMAKE_CURRENT_BINARY_DIR}/create_initial_db.cmake
      WORKING_DIRECTORY ${CMAKE_CURRENT_BINARY_DIR}/data
      COMMAND  ${CMAKE_COMMAND} -E touch initdb.dep
      WORKING_DIRECTORY ${CMAKE_CURRENT_BINARY_DIR}
->>>>>>> 32edab6b
      DEPENDS mysqld
   )
   ADD_CUSTOM_TARGET(initial_database  
     ALL
-<<<<<<< HEAD
-    DEPENDS  ${CMAKE_CURRENT_BINARY_DIR}/data/mysql/user.frm
-  )
-  INSTALL(DIRECTORY ${CMAKE_CURRENT_BINARY_DIR}/data DESTINATION . COMPONENT DataFiles
-    PATTERN "bootstrap.sql" EXCLUDE)
-=======
     DEPENDS  initdb.dep
   )
   INSTALL(DIRECTORY ${CMAKE_CURRENT_BINARY_DIR}/data DESTINATION . 
   COMPONENT DataFiles PATTERN "initdb.dep" EXCLUDE  PATTERN "bootstrap.sql" EXCLUDE)
->>>>>>> 32edab6b
 ELSE()
   # Not windows or cross compiling, just install an empty directory
   INSTALL(FILES ${DUMMY_FILE} DESTINATION data/mysql)
