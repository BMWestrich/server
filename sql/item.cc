--- conflicted
+++ resolved
@@ -1488,20 +1488,13 @@
 		   "forward reference in item list");
 	  return -1;
 	}
-<<<<<<< HEAD
-
 	Item_ref *rf= (place == IN_HAVING ?
                        new Item_ref(last->ref_pointer_array + counter,
                                     (char *)table_name,
-                                    (char *)field_name) :
+                                    (char *)field_name, this) :
                        new Item_direct_ref(last->ref_pointer_array + counter,
                                            (char *)table_name,
-                                           (char *)field_name));
-=======
-	Item_ref *rf= new Item_ref(last->ref_pointer_array + counter,
-                                   (char *)table_name, (char *)field_name,
-                                   this);
->>>>>>> 9ed8cd70
+                                           (char *)field_name, this));
 	if (!rf)
 	  return 1;
         thd->change_item_tree(ref, rf);
