<<<<<<< HEAD
/* Copyright 2000, 2010, Oracle and/or its affiliates. All rights reserved.
=======
/*
   Copyright (c) 2000-2008 MySQL AB, 2008, 2009 Sun Microsystems, Inc.
   Use is subject to license terms.
>>>>>>> 44135d47

   This program is free software; you can redistribute it and/or modify
   it under the terms of the GNU General Public License as published by
   the Free Software Foundation; version 2 of the License.

   This program is distributed in the hope that it will be useful,
   but WITHOUT ANY WARRANTY; without even the implied warranty of
   MERCHANTABILITY or FITNESS FOR A PARTICULAR PURPOSE.  See the
   GNU General Public License for more details.

   You should have received a copy of the GNU General Public License
   along with this program; if not, write to the Free Software
   Foundation, Inc., 51 Franklin St, Fifth Floor, Boston, MA 02110-1301  USA
*/

#define COPYRIGHT_NOTICE "\
Copyright (c) 2000, 2010, Oracle and/or its affiliates. All rights reserved.\n\
This software comes with ABSOLUTELY NO WARRANTY. This is free software,\n\
and you are welcome to modify and redistribute it under the GPL v2 license\n"

/* mysql command tool
 * Commands compatible with mSQL by David J. Hughes
 *
 * Written by:
 *   Michael 'Monty' Widenius
 *   Andi Gutmans  <andi@zend.com>
 *   Zeev Suraski  <zeev@zend.com>
 *   Jani Tolonen  <jani@mysql.com>
 *   Matt Wagner   <matt@mysql.com>
 *   Jeremy Cole   <jcole@mysql.com>
 *   Tonu Samuel   <tonu@mysql.com>
 *   Harrison Fisk <harrison@mysql.com>
 *
 **/

#include "client_priv.h"
#include <m_ctype.h>
#include <stdarg.h>
#include <my_dir.h>
#ifndef __GNU_LIBRARY__
#define __GNU_LIBRARY__		      // Skip warnings in getopt.h
#endif
#include "my_readline.h"
#include <signal.h>
#include <violite.h>

#if defined(USE_LIBEDIT_INTERFACE) && defined(HAVE_LOCALE_H)
#include <locale.h>
#endif

const char *VER= "14.14";

/* Don't try to make a nice table if the data is too big */
#define MAX_COLUMN_LENGTH	     1024

/* Buffer to hold 'version' and 'version_comment' */
static char *server_version= NULL;

/* Array of options to pass to libemysqld */
#define MAX_SERVER_ARGS               64

/* Version numbers for deprecation messages */
#define VER_CELOSIA "5.6"

void* sql_alloc(unsigned size);	     // Don't use mysqld alloc for these
void sql_element_free(void *ptr);
#include "sql_string.h"

extern "C" {
#if defined(HAVE_CURSES_H) && defined(HAVE_TERM_H)
#include <curses.h>
#include <term.h>
#else
#if defined(HAVE_TERMIOS_H)
#include <termios.h>
#include <unistd.h>
#elif defined(HAVE_TERMBITS_H)
#include <termbits.h>
#elif defined(HAVE_ASM_TERMBITS_H) && (!defined __GLIBC__ || !(__GLIBC__ > 2 || __GLIBC__ == 2 && __GLIBC_MINOR__ > 0))
#include <asm/termbits.h>		// Standard linux
#endif
#undef VOID
#if defined(HAVE_TERMCAP_H)
#include <termcap.h>
#else
#ifdef HAVE_CURSES_H
#include <curses.h>
#endif
#undef SYSV				// hack to avoid syntax error
#ifdef HAVE_TERM_H
#include <term.h>
#endif
#endif
#endif

#if defined(__WIN__)
#include <conio.h>
#elif !defined(__NETWARE__)
#include <readline/readline.h>
#define HAVE_READLINE
#endif
  //int vidattr(long unsigned int attrs);	// Was missing in sun curses
}

#if !defined(HAVE_VIDATTR)
#undef vidattr
#define vidattr(A) {}			// Can't get this to work
#endif

#ifdef FN_NO_CASE_SENCE
#define cmp_database(cs,A,B) my_strcasecmp((cs), (A), (B))
#else
#define cmp_database(cs,A,B) strcmp((A),(B))
#endif

#if !defined(__WIN__) && !defined(__NETWARE__) && !defined(THREAD)
#define USE_POPEN
#endif

#include "completion_hash.h"

#define PROMPT_CHAR '\\'
#define DEFAULT_DELIMITER ";"

#define MAX_BATCH_BUFFER_SIZE (1024L * 1024L * 1024L)

typedef struct st_status
{
  int exit_status;
  ulong query_start_line;
  char *file_name;
  LINE_BUFFER *line_buff;
  bool batch,add_to_history;
} STATUS;


static HashTable ht;
static char **defaults_argv;

enum enum_info_type { INFO_INFO,INFO_ERROR,INFO_RESULT};
typedef enum enum_info_type INFO_TYPE;

static MYSQL mysql;			/* The connection */
static my_bool ignore_errors=0,wait_flag=0,quick=0,
               connected=0,opt_raw_data=0,unbuffered=0,output_tables=0,
	       opt_rehash=1,skip_updates=0,safe_updates=0,one_database=0,
	       opt_compress=0, using_opt_local_infile=0,
	       vertical=0, line_numbers=1, column_names=1,opt_html=0,
               opt_xml=0,opt_nopager=1, opt_outfile=0, named_cmds= 0,
	       tty_password= 0, opt_nobeep=0, opt_reconnect=1,
	       default_charset_used= 0, opt_secure_auth= 0,
               default_pager_set= 0, opt_sigint_ignore= 0,
               show_warnings= 0, executing_query= 0, interrupted_query= 0,
               ignore_spaces= 0;
static my_bool debug_info_flag, debug_check_flag;
static my_bool column_types_flag;
static my_bool preserve_comments= 0;
static ulong opt_max_allowed_packet, opt_net_buffer_length;
static uint verbose=0,opt_silent=0,opt_mysql_port=0, opt_local_infile=0;
static uint my_end_arg;
static char * opt_mysql_unix_port=0;
static int connect_flag=CLIENT_INTERACTIVE;
static char *current_host,*current_db,*current_user=0,*opt_password=0,
            *current_prompt=0, *delimiter_str= 0,
            *default_charset= (char*) MYSQL_DEFAULT_CHARSET_NAME;
static char *histfile;
static char *histfile_tmp;
static String glob_buffer,old_buffer;
static String processed_prompt;
static char *full_username=0,*part_username=0,*default_prompt=0;
static int wait_time = 5;
static STATUS status;
static ulong select_limit,max_join_size,opt_connect_timeout=0;
static char mysql_charsets_dir[FN_REFLEN+1];
static const char *xmlmeta[] = {
  "&", "&amp;",
  "<", "&lt;",
  ">", "&gt;",
  "\"", "&quot;",
  /* Turn \0 into a space. Why not &#0;? That's not valid XML or HTML. */
  "\0", " ",
  0, 0
};
static const char *day_names[]={"Sun","Mon","Tue","Wed","Thu","Fri","Sat"};
static const char *month_names[]={"Jan","Feb","Mar","Apr","May","Jun","Jul",
			    "Aug","Sep","Oct","Nov","Dec"};
static char default_pager[FN_REFLEN];
static char pager[FN_REFLEN], outfile[FN_REFLEN];
static FILE *PAGER, *OUTFILE;
static MEM_ROOT hash_mem_root;
static uint prompt_counter;
static char delimiter[16]= DEFAULT_DELIMITER;
static uint delimiter_length= 1;

#ifdef HAVE_SMEM
static char *shared_memory_base_name=0;
#endif
static uint opt_protocol=0;
static CHARSET_INFO *charset_info= &my_charset_latin1;

#include "sslopt-vars.h"

const char *default_dbug_option="d:t:o,/tmp/mysql.trace";

void tee_fprintf(FILE *file, const char *fmt, ...);
void tee_fputs(const char *s, FILE *file);
void tee_puts(const char *s, FILE *file);
void tee_putc(int c, FILE *file);
static void tee_print_sized_data(const char *, unsigned int, unsigned int, bool);
/* The names of functions that actually do the manipulation. */
static int get_options(int argc,char **argv);
extern "C" my_bool get_one_option(int optid, const struct my_option *opt,
                                  char *argument);
static int com_quit(String *str,char*),
	   com_go(String *str,char*), com_ego(String *str,char*),
	   com_print(String *str,char*),
	   com_help(String *str,char*), com_clear(String *str,char*),
	   com_connect(String *str,char*), com_status(String *str,char*),
	   com_use(String *str,char*), com_source(String *str, char*),
	   com_rehash(String *str, char*), com_tee(String *str, char*),
           com_notee(String *str, char*), com_charset(String *str,char*),
           com_prompt(String *str, char*), com_delimiter(String *str, char*),
     com_warnings(String *str, char*), com_nowarnings(String *str, char*);

#ifdef USE_POPEN
static int com_nopager(String *str, char*), com_pager(String *str, char*),
           com_edit(String *str,char*), com_shell(String *str, char *);
#endif

static int read_and_execute(bool interactive);
static int sql_connect(char *host,char *database,char *user,char *password,
		       uint silent);
static const char *server_version_string(MYSQL *mysql);
static int put_info(const char *str,INFO_TYPE info,uint error=0,
		    const char *sql_state=0);
static int put_error(MYSQL *mysql);
static void safe_put_field(const char *pos,ulong length);
static void xmlencode_print(const char *src, uint length);
static void init_pager();
static void end_pager();
static void init_tee(const char *);
static void end_tee();
static const char* construct_prompt();
static char *get_arg(char *line, my_bool get_next_arg);
static void init_username();
static void add_int_to_prompt(int toadd);

/* A structure which contains information on the commands this program
   can understand. */

typedef struct {
  const char *name;		/* User printable name of the function. */
  char cmd_char;		/* msql command character */
  int (*func)(String *str,char *); /* Function to call to do the job. */
  bool takes_params;		/* Max parameters for command */
  const char *doc;		/* Documentation for this function.  */
} COMMANDS;

static COMMANDS commands[] = {
  { "?",      '?', com_help,   1, "Synonym for `help'." },
  { "clear",  'c', com_clear,  0, "Clear the current input statement."},
  { "connect",'r', com_connect,1,
    "Reconnect to the server. Optional arguments are db and host." },
  { "delimiter", 'd', com_delimiter,    1,
    "Set statement delimiter." },
#ifdef USE_POPEN
  { "edit",   'e', com_edit,   0, "Edit command with $EDITOR."},
#endif
  { "ego",    'G', com_ego,    0,
    "Send command to mysql server, display result vertically."},
  { "exit",   'q', com_quit,   0, "Exit mysql. Same as quit."},
  { "go",     'g', com_go,     0, "Send command to mysql server." },
  { "help",   'h', com_help,   1, "Display this help." },
#ifdef USE_POPEN
  { "nopager",'n', com_nopager,0, "Disable pager, print to stdout." },
#endif
  { "notee",  't', com_notee,  0, "Don't write into outfile." },
#ifdef USE_POPEN
  { "pager",  'P', com_pager,  1, 
    "Set PAGER [to_pager]. Print the query results via PAGER." },
#endif
  { "print",  'p', com_print,  0, "Print current command." },
  { "prompt", 'R', com_prompt, 1, "Change your mysql prompt."},
  { "quit",   'q', com_quit,   0, "Quit mysql." },
  { "rehash", '#', com_rehash, 0, "Rebuild completion hash." },
  { "source", '.', com_source, 1,
    "Execute an SQL script file. Takes a file name as an argument."},
  { "status", 's', com_status, 0, "Get status information from the server."},
#ifdef USE_POPEN
  { "system", '!', com_shell,  1, "Execute a system shell command."},
#endif
  { "tee",    'T', com_tee,    1, 
    "Set outfile [to_outfile]. Append everything into given outfile." },
  { "use",    'u', com_use,    1,
    "Use another database. Takes database name as argument." },
  { "charset",    'C', com_charset,    1,
    "Switch to another charset. Might be needed for processing binlog with multi-byte charsets." },
  { "warnings", 'W', com_warnings,  0,
    "Show warnings after every statement." },
  { "nowarning", 'w', com_nowarnings, 0,
    "Don't show warnings after every statement." },
  /* Get bash-like expansion for some commands */
  { "create table",     0, 0, 0, ""},
  { "create database",  0, 0, 0, ""},
  { "show databases",   0, 0, 0, ""},
  { "show fields from", 0, 0, 0, ""},
  { "show keys from",   0, 0, 0, ""},
  { "show tables",      0, 0, 0, ""},
  { "load data from",   0, 0, 0, ""},
  { "alter table",      0, 0, 0, ""},
  { "set option",       0, 0, 0, ""},
  { "lock tables",      0, 0, 0, ""},
  { "unlock tables",    0, 0, 0, ""},
  /* generated 2006-12-28.  Refresh occasionally from lexer. */
  { "ACTION", 0, 0, 0, ""},
  { "ADD", 0, 0, 0, ""},
  { "AFTER", 0, 0, 0, ""},
  { "AGAINST", 0, 0, 0, ""},
  { "AGGREGATE", 0, 0, 0, ""},
  { "ALL", 0, 0, 0, ""},
  { "ALGORITHM", 0, 0, 0, ""},
  { "ALTER", 0, 0, 0, ""},
  { "ANALYZE", 0, 0, 0, ""},
  { "AND", 0, 0, 0, ""},
  { "ANY", 0, 0, 0, ""},
  { "AS", 0, 0, 0, ""},
  { "ASC", 0, 0, 0, ""},
  { "ASCII", 0, 0, 0, ""},
  { "ASENSITIVE", 0, 0, 0, ""},
  { "AUTO_INCREMENT", 0, 0, 0, ""},
  { "AVG", 0, 0, 0, ""},
  { "AVG_ROW_LENGTH", 0, 0, 0, ""},
  { "BACKUP", 0, 0, 0, ""},
  { "BDB", 0, 0, 0, ""},
  { "BEFORE", 0, 0, 0, ""},
  { "BEGIN", 0, 0, 0, ""},
  { "BERKELEYDB", 0, 0, 0, ""},
  { "BETWEEN", 0, 0, 0, ""},
  { "BIGINT", 0, 0, 0, ""},
  { "BINARY", 0, 0, 0, ""},
  { "BINLOG", 0, 0, 0, ""},
  { "BIT", 0, 0, 0, ""},
  { "BLOB", 0, 0, 0, ""},
  { "BOOL", 0, 0, 0, ""},
  { "BOOLEAN", 0, 0, 0, ""},
  { "BOTH", 0, 0, 0, ""},
  { "BTREE", 0, 0, 0, ""},
  { "BY", 0, 0, 0, ""},
  { "BYTE", 0, 0, 0, ""},
  { "CACHE", 0, 0, 0, ""},
  { "CALL", 0, 0, 0, ""},
  { "CASCADE", 0, 0, 0, ""},
  { "CASCADED", 0, 0, 0, ""},
  { "CASE", 0, 0, 0, ""},
  { "CHAIN", 0, 0, 0, ""},
  { "CHANGE", 0, 0, 0, ""},
  { "CHANGED", 0, 0, 0, ""},
  { "CHAR", 0, 0, 0, ""},
  { "CHARACTER", 0, 0, 0, ""},
  { "CHARSET", 0, 0, 0, ""},
  { "CHECK", 0, 0, 0, ""},
  { "CHECKSUM", 0, 0, 0, ""},
  { "CIPHER", 0, 0, 0, ""},
  { "CLIENT", 0, 0, 0, ""},
  { "CLOSE", 0, 0, 0, ""},
  { "CODE", 0, 0, 0, ""},
  { "COLLATE", 0, 0, 0, ""},
  { "COLLATION", 0, 0, 0, ""},
  { "COLUMN", 0, 0, 0, ""},
  { "COLUMNS", 0, 0, 0, ""},
  { "COMMENT", 0, 0, 0, ""},
  { "COMMIT", 0, 0, 0, ""},
  { "COMMITTED", 0, 0, 0, ""},
  { "COMPACT", 0, 0, 0, ""},
  { "COMPRESSED", 0, 0, 0, ""},
  { "CONCURRENT", 0, 0, 0, ""},
  { "CONDITION", 0, 0, 0, ""},
  { "CONNECTION", 0, 0, 0, ""},
  { "CONSISTENT", 0, 0, 0, ""},
  { "CONSTRAINT", 0, 0, 0, ""},
  { "CONTAINS", 0, 0, 0, ""},
  { "CONTINUE", 0, 0, 0, ""},
  { "CONVERT", 0, 0, 0, ""},
  { "CREATE", 0, 0, 0, ""},
  { "CROSS", 0, 0, 0, ""},
  { "CUBE", 0, 0, 0, ""},
  { "CURRENT_DATE", 0, 0, 0, ""},
  { "CURRENT_TIME", 0, 0, 0, ""},
  { "CURRENT_TIMESTAMP", 0, 0, 0, ""},
  { "CURRENT_USER", 0, 0, 0, ""},
  { "CURSOR", 0, 0, 0, ""},
  { "DATA", 0, 0, 0, ""},
  { "DATABASE", 0, 0, 0, ""},
  { "DATABASES", 0, 0, 0, ""},
  { "DATE", 0, 0, 0, ""},
  { "DATETIME", 0, 0, 0, ""},
  { "DAY", 0, 0, 0, ""},
  { "DAY_HOUR", 0, 0, 0, ""},
  { "DAY_MICROSECOND", 0, 0, 0, ""},
  { "DAY_MINUTE", 0, 0, 0, ""},
  { "DAY_SECOND", 0, 0, 0, ""},
  { "DEALLOCATE", 0, 0, 0, ""},     
  { "DEC", 0, 0, 0, ""},
  { "DECIMAL", 0, 0, 0, ""},
  { "DECLARE", 0, 0, 0, ""},
  { "DEFAULT", 0, 0, 0, ""},
  { "DEFINER", 0, 0, 0, ""},
  { "DELAYED", 0, 0, 0, ""},
  { "DELAY_KEY_WRITE", 0, 0, 0, ""},
  { "DELETE", 0, 0, 0, ""},
  { "DESC", 0, 0, 0, ""},
  { "DESCRIBE", 0, 0, 0, ""},
  { "DES_KEY_FILE", 0, 0, 0, ""},
  { "DETERMINISTIC", 0, 0, 0, ""},
  { "DIRECTORY", 0, 0, 0, ""},
  { "DISABLE", 0, 0, 0, ""},
  { "DISCARD", 0, 0, 0, ""},
  { "DISTINCT", 0, 0, 0, ""},
  { "DISTINCTROW", 0, 0, 0, ""},
  { "DIV", 0, 0, 0, ""},
  { "DO", 0, 0, 0, ""},
  { "DOUBLE", 0, 0, 0, ""},
  { "DROP", 0, 0, 0, ""},
  { "DUAL", 0, 0, 0, ""},
  { "DUMPFILE", 0, 0, 0, ""},
  { "DUPLICATE", 0, 0, 0, ""},
  { "DYNAMIC", 0, 0, 0, ""},
  { "EACH", 0, 0, 0, ""},
  { "ELSE", 0, 0, 0, ""},
  { "ELSEIF", 0, 0, 0, ""},
  { "ENABLE", 0, 0, 0, ""},
  { "ENCLOSED", 0, 0, 0, ""},
  { "END", 0, 0, 0, ""},
  { "ENGINE", 0, 0, 0, ""},
  { "ENGINES", 0, 0, 0, ""},
  { "ENUM", 0, 0, 0, ""},
  { "ERRORS", 0, 0, 0, ""},
  { "ESCAPE", 0, 0, 0, ""},
  { "ESCAPED", 0, 0, 0, ""},
  { "EVENTS", 0, 0, 0, ""},
  { "EXECUTE", 0, 0, 0, ""},
  { "EXISTS", 0, 0, 0, ""},
  { "EXIT", 0, 0, 0, ""},
  { "EXPANSION", 0, 0, 0, ""},
  { "EXPLAIN", 0, 0, 0, ""},
  { "EXTENDED", 0, 0, 0, ""},
  { "FALSE", 0, 0, 0, ""},
  { "FAST", 0, 0, 0, ""},
  { "FETCH", 0, 0, 0, ""},
  { "FIELDS", 0, 0, 0, ""},
  { "FILE", 0, 0, 0, ""},
  { "FIRST", 0, 0, 0, ""},
  { "FIXED", 0, 0, 0, ""},
  { "FLOAT", 0, 0, 0, ""},
  { "FLOAT4", 0, 0, 0, ""},
  { "FLOAT8", 0, 0, 0, ""},
  { "FLUSH", 0, 0, 0, ""},
  { "FOR", 0, 0, 0, ""},
  { "FORCE", 0, 0, 0, ""},
  { "FOREIGN", 0, 0, 0, ""},
  { "FOUND", 0, 0, 0, ""},
  { "FRAC_SECOND", 0, 0, 0, ""},
  { "FROM", 0, 0, 0, ""},
  { "FULL", 0, 0, 0, ""},
  { "FULLTEXT", 0, 0, 0, ""},
  { "FUNCTION", 0, 0, 0, ""},
  { "GEOMETRY", 0, 0, 0, ""},
  { "GEOMETRYCOLLECTION", 0, 0, 0, ""},
  { "GET_FORMAT", 0, 0, 0, ""},
  { "GLOBAL", 0, 0, 0, ""},
  { "GRANT", 0, 0, 0, ""},
  { "GRANTS", 0, 0, 0, ""},
  { "GROUP", 0, 0, 0, ""},
  { "HANDLER", 0, 0, 0, ""},
  { "HASH", 0, 0, 0, ""},
  { "HAVING", 0, 0, 0, ""},
  { "HELP", 0, 0, 0, ""},
  { "HIGH_PRIORITY", 0, 0, 0, ""},
  { "HOSTS", 0, 0, 0, ""},
  { "HOUR", 0, 0, 0, ""},
  { "HOUR_MICROSECOND", 0, 0, 0, ""},
  { "HOUR_MINUTE", 0, 0, 0, ""},
  { "HOUR_SECOND", 0, 0, 0, ""},
  { "IDENTIFIED", 0, 0, 0, ""},
  { "IF", 0, 0, 0, ""},
  { "IGNORE", 0, 0, 0, ""},
  { "IMPORT", 0, 0, 0, ""},
  { "IN", 0, 0, 0, ""},
  { "INDEX", 0, 0, 0, ""},
  { "INDEXES", 0, 0, 0, ""},
  { "INFILE", 0, 0, 0, ""},
  { "INNER", 0, 0, 0, ""},
  { "INNOBASE", 0, 0, 0, ""},
  { "INNODB", 0, 0, 0, ""},
  { "INOUT", 0, 0, 0, ""},
  { "INSENSITIVE", 0, 0, 0, ""},
  { "INSERT", 0, 0, 0, ""},
  { "INSERT_METHOD", 0, 0, 0, ""},
  { "INT", 0, 0, 0, ""},
  { "INT1", 0, 0, 0, ""},
  { "INT2", 0, 0, 0, ""},
  { "INT3", 0, 0, 0, ""},
  { "INT4", 0, 0, 0, ""},
  { "INT8", 0, 0, 0, ""},
  { "INTEGER", 0, 0, 0, ""},
  { "INTERVAL", 0, 0, 0, ""},
  { "INTO", 0, 0, 0, ""},
  { "IO_THREAD", 0, 0, 0, ""},
  { "IS", 0, 0, 0, ""},
  { "ISOLATION", 0, 0, 0, ""},
  { "ISSUER", 0, 0, 0, ""},
  { "ITERATE", 0, 0, 0, ""},
  { "INVOKER", 0, 0, 0, ""},
  { "JOIN", 0, 0, 0, ""},
  { "KEY", 0, 0, 0, ""},
  { "KEYS", 0, 0, 0, ""},
  { "KILL", 0, 0, 0, ""},
  { "LANGUAGE", 0, 0, 0, ""},
  { "LAST", 0, 0, 0, ""},
  { "LEADING", 0, 0, 0, ""},
  { "LEAVE", 0, 0, 0, ""},
  { "LEAVES", 0, 0, 0, ""},
  { "LEFT", 0, 0, 0, ""},
  { "LEVEL", 0, 0, 0, ""},
  { "LIKE", 0, 0, 0, ""},
  { "LIMIT", 0, 0, 0, ""},
  { "LINES", 0, 0, 0, ""},
  { "LINESTRING", 0, 0, 0, ""},
  { "LOAD", 0, 0, 0, ""},
  { "LOCAL", 0, 0, 0, ""},
  { "LOCALTIME", 0, 0, 0, ""},
  { "LOCALTIMESTAMP", 0, 0, 0, ""},
  { "LOCK", 0, 0, 0, ""},
  { "LOCKS", 0, 0, 0, ""},
  { "LOGS", 0, 0, 0, ""},
  { "LONG", 0, 0, 0, ""},
  { "LONGBLOB", 0, 0, 0, ""},
  { "LONGTEXT", 0, 0, 0, ""},
  { "LOOP", 0, 0, 0, ""},
  { "LOW_PRIORITY", 0, 0, 0, ""},
  { "MASTER", 0, 0, 0, ""},
  { "MASTER_CONNECT_RETRY", 0, 0, 0, ""},
  { "MASTER_HOST", 0, 0, 0, ""},
  { "MASTER_LOG_FILE", 0, 0, 0, ""},
  { "MASTER_LOG_POS", 0, 0, 0, ""},
  { "MASTER_PASSWORD", 0, 0, 0, ""},
  { "MASTER_PORT", 0, 0, 0, ""},
  { "MASTER_SERVER_ID", 0, 0, 0, ""},
  { "MASTER_SSL", 0, 0, 0, ""},
  { "MASTER_SSL_CA", 0, 0, 0, ""},
  { "MASTER_SSL_CAPATH", 0, 0, 0, ""},
  { "MASTER_SSL_CERT", 0, 0, 0, ""},
  { "MASTER_SSL_CIPHER", 0, 0, 0, ""},
  { "MASTER_SSL_KEY", 0, 0, 0, ""},
  { "MASTER_USER", 0, 0, 0, ""},
  { "MATCH", 0, 0, 0, ""},
  { "MAX_CONNECTIONS_PER_HOUR", 0, 0, 0, ""},
  { "MAX_QUERIES_PER_HOUR", 0, 0, 0, ""},
  { "MAX_ROWS", 0, 0, 0, ""},
  { "MAX_UPDATES_PER_HOUR", 0, 0, 0, ""},
  { "MAX_USER_CONNECTIONS", 0, 0, 0, ""},
  { "MEDIUM", 0, 0, 0, ""},
  { "MEDIUMBLOB", 0, 0, 0, ""},
  { "MEDIUMINT", 0, 0, 0, ""},
  { "MEDIUMTEXT", 0, 0, 0, ""},
  { "MERGE", 0, 0, 0, ""},
  { "MICROSECOND", 0, 0, 0, ""},
  { "MIDDLEINT", 0, 0, 0, ""},
  { "MIGRATE", 0, 0, 0, ""},
  { "MINUTE", 0, 0, 0, ""},
  { "MINUTE_MICROSECOND", 0, 0, 0, ""},
  { "MINUTE_SECOND", 0, 0, 0, ""},
  { "MIN_ROWS", 0, 0, 0, ""},
  { "MOD", 0, 0, 0, ""},
  { "MODE", 0, 0, 0, ""},
  { "MODIFIES", 0, 0, 0, ""},
  { "MODIFY", 0, 0, 0, ""},
  { "MONTH", 0, 0, 0, ""},
  { "MULTILINESTRING", 0, 0, 0, ""},
  { "MULTIPOINT", 0, 0, 0, ""},
  { "MULTIPOLYGON", 0, 0, 0, ""},
  { "MUTEX", 0, 0, 0, ""},
  { "NAME", 0, 0, 0, ""},
  { "NAMES", 0, 0, 0, ""},
  { "NATIONAL", 0, 0, 0, ""},
  { "NATURAL", 0, 0, 0, ""},
  { "NDB", 0, 0, 0, ""},
  { "NDBCLUSTER", 0, 0, 0, ""},
  { "NCHAR", 0, 0, 0, ""},
  { "NEW", 0, 0, 0, ""},
  { "NEXT", 0, 0, 0, ""},
  { "NO", 0, 0, 0, ""},
  { "NONE", 0, 0, 0, ""},
  { "NOT", 0, 0, 0, ""},
  { "NO_WRITE_TO_BINLOG", 0, 0, 0, ""},
  { "NULL", 0, 0, 0, ""},
  { "NUMERIC", 0, 0, 0, ""},
  { "NVARCHAR", 0, 0, 0, ""},
  { "OFFSET", 0, 0, 0, ""},
  { "OLD_PASSWORD", 0, 0, 0, ""},
  { "ON", 0, 0, 0, ""},
  { "ONE", 0, 0, 0, ""},
  { "ONE_SHOT", 0, 0, 0, ""},
  { "OPEN", 0, 0, 0, ""},
  { "OPTIMIZE", 0, 0, 0, ""},
  { "OPTION", 0, 0, 0, ""},
  { "OPTIONALLY", 0, 0, 0, ""},
  { "OR", 0, 0, 0, ""},
  { "ORDER", 0, 0, 0, ""},
  { "OUT", 0, 0, 0, ""},
  { "OUTER", 0, 0, 0, ""},
  { "OUTFILE", 0, 0, 0, ""},
  { "PACK_KEYS", 0, 0, 0, ""},
  { "PARTIAL", 0, 0, 0, ""},
  { "PASSWORD", 0, 0, 0, ""},
  { "PHASE", 0, 0, 0, ""},
  { "POINT", 0, 0, 0, ""},
  { "POLYGON", 0, 0, 0, ""},
  { "PRECISION", 0, 0, 0, ""},
  { "PREPARE", 0, 0, 0, ""},
  { "PREV", 0, 0, 0, ""},
  { "PRIMARY", 0, 0, 0, ""},
  { "PRIVILEGES", 0, 0, 0, ""},
  { "PROCEDURE", 0, 0, 0, ""},
  { "PROCESS", 0, 0, 0, ""},
  { "PROCESSLIST", 0, 0, 0, ""},
  { "PURGE", 0, 0, 0, ""},
  { "QUARTER", 0, 0, 0, ""},
  { "QUERY", 0, 0, 0, ""},
  { "QUICK", 0, 0, 0, ""},
  { "RAID0", 0, 0, 0, ""},
  { "RAID_CHUNKS", 0, 0, 0, ""},
  { "RAID_CHUNKSIZE", 0, 0, 0, ""},
  { "RAID_TYPE", 0, 0, 0, ""},
  { "READ", 0, 0, 0, ""},
  { "READS", 0, 0, 0, ""},
  { "REAL", 0, 0, 0, ""},
  { "RECOVER", 0, 0, 0, ""},
  { "REDUNDANT", 0, 0, 0, ""},
  { "REFERENCES", 0, 0, 0, ""},
  { "REGEXP", 0, 0, 0, ""},
  { "RELAY_LOG_FILE", 0, 0, 0, ""},
  { "RELAY_LOG_POS", 0, 0, 0, ""},
  { "RELAY_THREAD", 0, 0, 0, ""},
  { "RELEASE", 0, 0, 0, ""},
  { "RELOAD", 0, 0, 0, ""},
  { "RENAME", 0, 0, 0, ""},
  { "REPAIR", 0, 0, 0, ""},
  { "REPEATABLE", 0, 0, 0, ""},
  { "REPLACE", 0, 0, 0, ""},
  { "REPLICATION", 0, 0, 0, ""},
  { "REPEAT", 0, 0, 0, ""},
  { "REQUIRE", 0, 0, 0, ""},
  { "RESET", 0, 0, 0, ""},
  { "RESTORE", 0, 0, 0, ""},
  { "RESTRICT", 0, 0, 0, ""},
  { "RESUME", 0, 0, 0, ""},
  { "RETURN", 0, 0, 0, ""},
  { "RETURNS", 0, 0, 0, ""},
  { "REVOKE", 0, 0, 0, ""},
  { "RIGHT", 0, 0, 0, ""},
  { "RLIKE", 0, 0, 0, ""},
  { "ROLLBACK", 0, 0, 0, ""},
  { "ROLLUP", 0, 0, 0, ""},
  { "ROUTINE", 0, 0, 0, ""},
  { "ROW", 0, 0, 0, ""},
  { "ROWS", 0, 0, 0, ""},
  { "ROW_FORMAT", 0, 0, 0, ""},
  { "RTREE", 0, 0, 0, ""},
  { "SAVEPOINT", 0, 0, 0, ""},
  { "SCHEMA", 0, 0, 0, ""},
  { "SCHEMAS", 0, 0, 0, ""},
  { "SECOND", 0, 0, 0, ""},
  { "SECOND_MICROSECOND", 0, 0, 0, ""},
  { "SECURITY", 0, 0, 0, ""},
  { "SELECT", 0, 0, 0, ""},
  { "SENSITIVE", 0, 0, 0, ""},
  { "SEPARATOR", 0, 0, 0, ""},
  { "SERIAL", 0, 0, 0, ""},
  { "SERIALIZABLE", 0, 0, 0, ""},
  { "SESSION", 0, 0, 0, ""},
  { "SET", 0, 0, 0, ""},
  { "SHARE", 0, 0, 0, ""},
  { "SHOW", 0, 0, 0, ""},
  { "SHUTDOWN", 0, 0, 0, ""},
  { "SIGNED", 0, 0, 0, ""},
  { "SIMPLE", 0, 0, 0, ""},
  { "SLAVE", 0, 0, 0, ""},
  { "SNAPSHOT", 0, 0, 0, ""},
  { "SMALLINT", 0, 0, 0, ""},
  { "SOME", 0, 0, 0, ""},
  { "SONAME", 0, 0, 0, ""},
  { "SOUNDS", 0, 0, 0, ""},
  { "SPATIAL", 0, 0, 0, ""},
  { "SPECIFIC", 0, 0, 0, ""},
  { "SQL", 0, 0, 0, ""},
  { "SQLEXCEPTION", 0, 0, 0, ""},
  { "SQLSTATE", 0, 0, 0, ""},
  { "SQLWARNING", 0, 0, 0, ""},
  { "SQL_BIG_RESULT", 0, 0, 0, ""},
  { "SQL_BUFFER_RESULT", 0, 0, 0, ""},
  { "SQL_CACHE", 0, 0, 0, ""},
  { "SQL_CALC_FOUND_ROWS", 0, 0, 0, ""},
  { "SQL_NO_CACHE", 0, 0, 0, ""},
  { "SQL_SMALL_RESULT", 0, 0, 0, ""},
  { "SQL_THREAD", 0, 0, 0, ""},
  { "SQL_TSI_FRAC_SECOND", 0, 0, 0, ""},
  { "SQL_TSI_SECOND", 0, 0, 0, ""},
  { "SQL_TSI_MINUTE", 0, 0, 0, ""},
  { "SQL_TSI_HOUR", 0, 0, 0, ""},
  { "SQL_TSI_DAY", 0, 0, 0, ""},
  { "SQL_TSI_WEEK", 0, 0, 0, ""},
  { "SQL_TSI_MONTH", 0, 0, 0, ""},
  { "SQL_TSI_QUARTER", 0, 0, 0, ""},
  { "SQL_TSI_YEAR", 0, 0, 0, ""},
  { "SSL", 0, 0, 0, ""},
  { "START", 0, 0, 0, ""},
  { "STARTING", 0, 0, 0, ""},
  { "STATUS", 0, 0, 0, ""},
  { "STOP", 0, 0, 0, ""},
  { "STORAGE", 0, 0, 0, ""},
  { "STRAIGHT_JOIN", 0, 0, 0, ""},
  { "STRING", 0, 0, 0, ""},
  { "STRIPED", 0, 0, 0, ""},
  { "SUBJECT", 0, 0, 0, ""},
  { "SUPER", 0, 0, 0, ""},
  { "SUSPEND", 0, 0, 0, ""},
  { "TABLE", 0, 0, 0, ""},
  { "TABLES", 0, 0, 0, ""},
  { "TABLESPACE", 0, 0, 0, ""},
  { "TEMPORARY", 0, 0, 0, ""},
  { "TEMPTABLE", 0, 0, 0, ""},
  { "TERMINATED", 0, 0, 0, ""},
  { "TEXT", 0, 0, 0, ""},
  { "THEN", 0, 0, 0, ""},
  { "TIME", 0, 0, 0, ""},
  { "TIMESTAMP", 0, 0, 0, ""},
  { "TIMESTAMPADD", 0, 0, 0, ""},
  { "TIMESTAMPDIFF", 0, 0, 0, ""},
  { "TINYBLOB", 0, 0, 0, ""},
  { "TINYINT", 0, 0, 0, ""},
  { "TINYTEXT", 0, 0, 0, ""},
  { "TO", 0, 0, 0, ""},
  { "TRAILING", 0, 0, 0, ""},
  { "TRANSACTION", 0, 0, 0, ""},
  { "TRIGGER", 0, 0, 0, ""},
  { "TRIGGERS", 0, 0, 0, ""},
  { "TRUE", 0, 0, 0, ""},
  { "TRUNCATE", 0, 0, 0, ""},
  { "TYPE", 0, 0, 0, ""},
  { "TYPES", 0, 0, 0, ""},
  { "UNCOMMITTED", 0, 0, 0, ""},
  { "UNDEFINED", 0, 0, 0, ""},
  { "UNDO", 0, 0, 0, ""},
  { "UNICODE", 0, 0, 0, ""},
  { "UNION", 0, 0, 0, ""},
  { "UNIQUE", 0, 0, 0, ""},
  { "UNKNOWN", 0, 0, 0, ""},
  { "UNLOCK", 0, 0, 0, ""},
  { "UNSIGNED", 0, 0, 0, ""},
  { "UNTIL", 0, 0, 0, ""},
  { "UPDATE", 0, 0, 0, ""},
  { "UPGRADE", 0, 0, 0, ""},
  { "USAGE", 0, 0, 0, ""},
  { "USE", 0, 0, 0, ""},
  { "USER", 0, 0, 0, ""},
  { "USER_RESOURCES", 0, 0, 0, ""},
  { "USE_FRM", 0, 0, 0, ""},
  { "USING", 0, 0, 0, ""},
  { "UTC_DATE", 0, 0, 0, ""},
  { "UTC_TIME", 0, 0, 0, ""},
  { "UTC_TIMESTAMP", 0, 0, 0, ""},
  { "VALUE", 0, 0, 0, ""},
  { "VALUES", 0, 0, 0, ""},
  { "VARBINARY", 0, 0, 0, ""},
  { "VARCHAR", 0, 0, 0, ""},
  { "VARCHARACTER", 0, 0, 0, ""},
  { "VARIABLES", 0, 0, 0, ""},
  { "VARYING", 0, 0, 0, ""},
  { "WARNINGS", 0, 0, 0, ""},
  { "WEEK", 0, 0, 0, ""},
  { "WHEN", 0, 0, 0, ""},
  { "WHERE", 0, 0, 0, ""},
  { "WHILE", 0, 0, 0, ""},
  { "VIEW", 0, 0, 0, ""},
  { "WITH", 0, 0, 0, ""},
  { "WORK", 0, 0, 0, ""},
  { "WRITE", 0, 0, 0, ""},
  { "X509", 0, 0, 0, ""},
  { "XOR", 0, 0, 0, ""},
  { "XA", 0, 0, 0, ""},
  { "YEAR", 0, 0, 0, ""},
  { "YEAR_MONTH", 0, 0, 0, ""},
  { "ZEROFILL", 0, 0, 0, ""},
  { "ABS", 0, 0, 0, ""},
  { "ACOS", 0, 0, 0, ""},
  { "ADDDATE", 0, 0, 0, ""},
  { "ADDTIME", 0, 0, 0, ""},
  { "AES_ENCRYPT", 0, 0, 0, ""},
  { "AES_DECRYPT", 0, 0, 0, ""},
  { "AREA", 0, 0, 0, ""},
  { "ASIN", 0, 0, 0, ""},
  { "ASBINARY", 0, 0, 0, ""},
  { "ASTEXT", 0, 0, 0, ""},
  { "ASWKB", 0, 0, 0, ""},
  { "ASWKT", 0, 0, 0, ""},
  { "ATAN", 0, 0, 0, ""},
  { "ATAN2", 0, 0, 0, ""},
  { "BENCHMARK", 0, 0, 0, ""},
  { "BIN", 0, 0, 0, ""},
  { "BIT_COUNT", 0, 0, 0, ""},
  { "BIT_OR", 0, 0, 0, ""},
  { "BIT_AND", 0, 0, 0, ""},
  { "BIT_XOR", 0, 0, 0, ""},
  { "CAST", 0, 0, 0, ""},
  { "CEIL", 0, 0, 0, ""},
  { "CEILING", 0, 0, 0, ""},
  { "BIT_LENGTH", 0, 0, 0, ""},
  { "CENTROID", 0, 0, 0, ""},
  { "CHAR_LENGTH", 0, 0, 0, ""},
  { "CHARACTER_LENGTH", 0, 0, 0, ""},
  { "COALESCE", 0, 0, 0, ""},
  { "COERCIBILITY", 0, 0, 0, ""},
  { "COMPRESS", 0, 0, 0, ""},
  { "CONCAT", 0, 0, 0, ""},
  { "CONCAT_WS", 0, 0, 0, ""},
  { "CONNECTION_ID", 0, 0, 0, ""},
  { "CONV", 0, 0, 0, ""},
  { "CONVERT_TZ", 0, 0, 0, ""},
  { "COUNT", 0, 0, 0, ""},
  { "COS", 0, 0, 0, ""},
  { "COT", 0, 0, 0, ""},
  { "CRC32", 0, 0, 0, ""},
  { "CROSSES", 0, 0, 0, ""},
  { "CURDATE", 0, 0, 0, ""},
  { "CURTIME", 0, 0, 0, ""},
  { "DATE_ADD", 0, 0, 0, ""},
  { "DATEDIFF", 0, 0, 0, ""},
  { "DATE_FORMAT", 0, 0, 0, ""},
  { "DATE_SUB", 0, 0, 0, ""},
  { "DAYNAME", 0, 0, 0, ""},
  { "DAYOFMONTH", 0, 0, 0, ""},
  { "DAYOFWEEK", 0, 0, 0, ""},
  { "DAYOFYEAR", 0, 0, 0, ""},
  { "DECODE", 0, 0, 0, ""},
  { "DEGREES", 0, 0, 0, ""},
  { "DES_ENCRYPT", 0, 0, 0, ""},
  { "DES_DECRYPT", 0, 0, 0, ""},
  { "DIMENSION", 0, 0, 0, ""},
  { "DISJOINT", 0, 0, 0, ""},
  { "ELT", 0, 0, 0, ""},
  { "ENCODE", 0, 0, 0, ""},
  { "ENCRYPT", 0, 0, 0, ""},
  { "ENDPOINT", 0, 0, 0, ""},
  { "ENVELOPE", 0, 0, 0, ""},
  { "EQUALS", 0, 0, 0, ""},
  { "EXTERIORRING", 0, 0, 0, ""},
  { "EXTRACT", 0, 0, 0, ""},
  { "EXP", 0, 0, 0, ""},
  { "EXPORT_SET", 0, 0, 0, ""},
  { "FIELD", 0, 0, 0, ""},
  { "FIND_IN_SET", 0, 0, 0, ""},
  { "FLOOR", 0, 0, 0, ""},
  { "FORMAT", 0, 0, 0, ""},
  { "FOUND_ROWS", 0, 0, 0, ""},
  { "FROM_DAYS", 0, 0, 0, ""},
  { "FROM_UNIXTIME", 0, 0, 0, ""},
  { "GET_LOCK", 0, 0, 0, ""},
  { "GEOMETRYN", 0, 0, 0, ""},
  { "GEOMETRYTYPE", 0, 0, 0, ""},
  { "GEOMCOLLFROMTEXT", 0, 0, 0, ""},
  { "GEOMCOLLFROMWKB", 0, 0, 0, ""},
  { "GEOMETRYCOLLECTIONFROMTEXT", 0, 0, 0, ""},
  { "GEOMETRYCOLLECTIONFROMWKB", 0, 0, 0, ""},
  { "GEOMETRYFROMTEXT", 0, 0, 0, ""},
  { "GEOMETRYFROMWKB", 0, 0, 0, ""},
  { "GEOMFROMTEXT", 0, 0, 0, ""},
  { "GEOMFROMWKB", 0, 0, 0, ""},
  { "GLENGTH", 0, 0, 0, ""},
  { "GREATEST", 0, 0, 0, ""},
  { "GROUP_CONCAT", 0, 0, 0, ""},
  { "GROUP_UNIQUE_USERS", 0, 0, 0, ""},
  { "HEX", 0, 0, 0, ""},
  { "IFNULL", 0, 0, 0, ""},
  { "INET_ATON", 0, 0, 0, ""},
  { "INET_NTOA", 0, 0, 0, ""},
  { "INSTR", 0, 0, 0, ""},
  { "INTERIORRINGN", 0, 0, 0, ""},
  { "INTERSECTS", 0, 0, 0, ""},
  { "ISCLOSED", 0, 0, 0, ""},
  { "ISEMPTY", 0, 0, 0, ""},
  { "ISNULL", 0, 0, 0, ""},
  { "IS_FREE_LOCK", 0, 0, 0, ""},
  { "IS_USED_LOCK", 0, 0, 0, ""},
  { "LAST_INSERT_ID", 0, 0, 0, ""},
  { "ISSIMPLE", 0, 0, 0, ""},
  { "LAST_DAY", 0, 0, 0, ""},
  { "LCASE", 0, 0, 0, ""},
  { "LEAST", 0, 0, 0, ""},
  { "LENGTH", 0, 0, 0, ""},
  { "LN", 0, 0, 0, ""},
  { "LINEFROMTEXT", 0, 0, 0, ""},
  { "LINEFROMWKB", 0, 0, 0, ""},
  { "LINESTRINGFROMTEXT", 0, 0, 0, ""},
  { "LINESTRINGFROMWKB", 0, 0, 0, ""},
  { "LOAD_FILE", 0, 0, 0, ""},
  { "LOCATE", 0, 0, 0, ""},
  { "LOG", 0, 0, 0, ""},
  { "LOG2", 0, 0, 0, ""},
  { "LOG10", 0, 0, 0, ""},
  { "LOWER", 0, 0, 0, ""},
  { "LPAD", 0, 0, 0, ""},
  { "LTRIM", 0, 0, 0, ""},
  { "MAKE_SET", 0, 0, 0, ""},
  { "MAKEDATE", 0, 0, 0, ""},
  { "MAKETIME", 0, 0, 0, ""},
  { "MASTER_POS_WAIT", 0, 0, 0, ""},
  { "MAX", 0, 0, 0, ""},
  { "MBRCONTAINS", 0, 0, 0, ""},
  { "MBRDISJOINT", 0, 0, 0, ""},
  { "MBREQUAL", 0, 0, 0, ""},
  { "MBRINTERSECTS", 0, 0, 0, ""},
  { "MBROVERLAPS", 0, 0, 0, ""},
  { "MBRTOUCHES", 0, 0, 0, ""},
  { "MBRWITHIN", 0, 0, 0, ""},
  { "MD5", 0, 0, 0, ""},
  { "MID", 0, 0, 0, ""},
  { "MIN", 0, 0, 0, ""},
  { "MLINEFROMTEXT", 0, 0, 0, ""},
  { "MLINEFROMWKB", 0, 0, 0, ""},
  { "MPOINTFROMTEXT", 0, 0, 0, ""},
  { "MPOINTFROMWKB", 0, 0, 0, ""},
  { "MPOLYFROMTEXT", 0, 0, 0, ""},
  { "MPOLYFROMWKB", 0, 0, 0, ""},
  { "MONTHNAME", 0, 0, 0, ""},
  { "MULTILINESTRINGFROMTEXT", 0, 0, 0, ""},
  { "MULTILINESTRINGFROMWKB", 0, 0, 0, ""},
  { "MULTIPOINTFROMTEXT", 0, 0, 0, ""},
  { "MULTIPOINTFROMWKB", 0, 0, 0, ""},
  { "MULTIPOLYGONFROMTEXT", 0, 0, 0, ""},
  { "MULTIPOLYGONFROMWKB", 0, 0, 0, ""},
  { "NAME_CONST", 0, 0, 0, ""},
  { "NOW", 0, 0, 0, ""},
  { "NULLIF", 0, 0, 0, ""},
  { "NUMGEOMETRIES", 0, 0, 0, ""},
  { "NUMINTERIORRINGS", 0, 0, 0, ""},
  { "NUMPOINTS", 0, 0, 0, ""},
  { "OCTET_LENGTH", 0, 0, 0, ""},
  { "OCT", 0, 0, 0, ""},
  { "ORD", 0, 0, 0, ""},
  { "OVERLAPS", 0, 0, 0, ""},
  { "PERIOD_ADD", 0, 0, 0, ""},
  { "PERIOD_DIFF", 0, 0, 0, ""},
  { "PI", 0, 0, 0, ""},
  { "POINTFROMTEXT", 0, 0, 0, ""},
  { "POINTFROMWKB", 0, 0, 0, ""},
  { "POINTN", 0, 0, 0, ""},
  { "POLYFROMTEXT", 0, 0, 0, ""},
  { "POLYFROMWKB", 0, 0, 0, ""},
  { "POLYGONFROMTEXT", 0, 0, 0, ""},
  { "POLYGONFROMWKB", 0, 0, 0, ""},
  { "POSITION", 0, 0, 0, ""},
  { "POW", 0, 0, 0, ""},
  { "POWER", 0, 0, 0, ""},
  { "QUOTE", 0, 0, 0, ""},
  { "RADIANS", 0, 0, 0, ""},
  { "RAND", 0, 0, 0, ""},
  { "RELEASE_LOCK", 0, 0, 0, ""},
  { "REVERSE", 0, 0, 0, ""},
  { "ROUND", 0, 0, 0, ""},
  { "ROW_COUNT", 0, 0, 0, ""},
  { "RPAD", 0, 0, 0, ""},
  { "RTRIM", 0, 0, 0, ""},
  { "SEC_TO_TIME", 0, 0, 0, ""},
  { "SESSION_USER", 0, 0, 0, ""},
  { "SUBDATE", 0, 0, 0, ""},
  { "SIGN", 0, 0, 0, ""},
  { "SIN", 0, 0, 0, ""},
  { "SHA", 0, 0, 0, ""},
  { "SHA1", 0, 0, 0, ""},
  { "SLEEP", 0, 0, 0, ""},
  { "SOUNDEX", 0, 0, 0, ""},
  { "SPACE", 0, 0, 0, ""},
  { "SQRT", 0, 0, 0, ""},
  { "SRID", 0, 0, 0, ""},
  { "STARTPOINT", 0, 0, 0, ""},
  { "STD", 0, 0, 0, ""},
  { "STDDEV", 0, 0, 0, ""},
  { "STDDEV_POP", 0, 0, 0, ""},
  { "STDDEV_SAMP", 0, 0, 0, ""},
  { "STR_TO_DATE", 0, 0, 0, ""},
  { "STRCMP", 0, 0, 0, ""},
  { "SUBSTR", 0, 0, 0, ""},
  { "SUBSTRING", 0, 0, 0, ""},
  { "SUBSTRING_INDEX", 0, 0, 0, ""},
  { "SUBTIME", 0, 0, 0, ""},
  { "SUM", 0, 0, 0, ""},
  { "SYSDATE", 0, 0, 0, ""},
  { "SYSTEM_USER", 0, 0, 0, ""},
  { "TAN", 0, 0, 0, ""},
  { "TIME_FORMAT", 0, 0, 0, ""},
  { "TIME_TO_SEC", 0, 0, 0, ""},
  { "TIMEDIFF", 0, 0, 0, ""},
  { "TO_DAYS", 0, 0, 0, ""},
  { "TOUCHES", 0, 0, 0, ""},
  { "TRIM", 0, 0, 0, ""},
  { "UCASE", 0, 0, 0, ""},
  { "UNCOMPRESS", 0, 0, 0, ""},
  { "UNCOMPRESSED_LENGTH", 0, 0, 0, ""},
  { "UNHEX", 0, 0, 0, ""},
  { "UNIQUE_USERS", 0, 0, 0, ""},
  { "UNIX_TIMESTAMP", 0, 0, 0, ""},
  { "UPPER", 0, 0, 0, ""},
  { "UUID", 0, 0, 0, ""},
  { "VARIANCE", 0, 0, 0, ""},
  { "VAR_POP", 0, 0, 0, ""},
  { "VAR_SAMP", 0, 0, 0, ""},
  { "VERSION", 0, 0, 0, ""},
  { "WEEKDAY", 0, 0, 0, ""},
  { "WEEKOFYEAR", 0, 0, 0, ""},
  { "WITHIN", 0, 0, 0, ""},
  { "X", 0, 0, 0, ""},
  { "Y", 0, 0, 0, ""},
  { "YEARWEEK", 0, 0, 0, ""},
  /* end sentinel */
  { (char *)NULL,       0, 0, 0, ""}
};

static const char *load_default_groups[]= { "mysql","client",0 };

static int         embedded_server_arg_count= 0;
static char       *embedded_server_args[MAX_SERVER_ARGS];
static const char *embedded_server_groups[]=
{ "server", "embedded", "mysql_SERVER", 0 };

#ifdef HAVE_READLINE
/*
 HIST_ENTRY is defined for libedit, but not for the real readline
 Need to redefine it for real readline to find it
*/
#if !defined(HAVE_HIST_ENTRY)
typedef struct _hist_entry {
  const char      *line;
  const char      *data;
} HIST_ENTRY; 
#endif

extern "C" int add_history(const char *command); /* From readline directory */
extern "C" int read_history(const char *command);
extern "C" int write_history(const char *command);
extern "C" HIST_ENTRY *history_get(int num);
extern "C" int history_length;
static int not_in_history(const char *line);
static void initialize_readline (char *name);
static void fix_history(String *final_command);
#endif

static COMMANDS *find_command(char *name,char cmd_name);
static bool add_line(String &buffer,char *line,char *in_string,
                     bool *ml_comment, bool truncated);
static void remove_cntrl(String &buffer);
static void print_table_data(MYSQL_RES *result);
static void print_table_data_html(MYSQL_RES *result);
static void print_table_data_xml(MYSQL_RES *result);
static void print_tab_data(MYSQL_RES *result);
static void print_table_data_vertically(MYSQL_RES *result);
static void print_warnings(void);
static ulong start_timer(void);
static void end_timer(ulong start_time,char *buff);
static void mysql_end_timer(ulong start_time,char *buff);
static void nice_time(double sec,char *buff,bool part_second);
extern "C" sig_handler mysql_end(int sig);
extern "C" sig_handler handle_sigint(int sig);

int main(int argc,char *argv[])
{
  char buff[80];

  MY_INIT(argv[0]);
  DBUG_ENTER("main");
  DBUG_PROCESS(argv[0]);
  
  delimiter_str= delimiter;
  default_prompt = my_strdup(getenv("MYSQL_PS1") ? 
			     getenv("MYSQL_PS1") : 
			     "mysql> ",MYF(MY_WME));
  current_prompt = my_strdup(default_prompt,MYF(MY_WME));
  prompt_counter=0;

  outfile[0]=0;			// no (default) outfile
  strmov(pager, "stdout");	// the default, if --pager wasn't given
  {
    char *tmp=getenv("PAGER");
    if (tmp && strlen(tmp))
    {
      default_pager_set= 1;
      strmov(default_pager, tmp);
    }
  }
  if (!isatty(0) || !isatty(1))
  {
    status.batch=1; opt_silent=1;
    ignore_errors=0;
  }
  else
    status.add_to_history=1;
  status.exit_status=1;

  {
    /* 
     The file descriptor-layer may be out-of-sync with the file-number layer,
     so we make sure that "stdout" is really open.  If its file is closed then
     explicitly close the FD layer. 
    */
    int stdout_fileno_copy;
    stdout_fileno_copy= dup(fileno(stdout)); /* Okay if fileno fails. */
    if (stdout_fileno_copy == -1)
      fclose(stdout);
    else
      close(stdout_fileno_copy);             /* Clean up dup(). */
  }

  load_defaults("my",load_default_groups,&argc,&argv);
  defaults_argv=argv;
  if (get_options(argc, (char **) argv))
  {
    free_defaults(defaults_argv);
    my_end(0);
    exit(1);
  }
  if (status.batch && !status.line_buff &&
      !(status.line_buff= batch_readline_init(MAX_BATCH_BUFFER_SIZE, stdin)))
  {
    put_info("Can't initialize batch_readline - may be the input source is "
             "a directory or a block device.", INFO_ERROR, 0);
    free_defaults(defaults_argv);
    my_end(0);
    exit(1);
  }
  if (mysql_server_init(embedded_server_arg_count, embedded_server_args, 
                        (char**) embedded_server_groups))
  {
    put_error(NULL);
    free_defaults(defaults_argv);
    my_end(0);
    exit(1);
  }
  glob_buffer.realloc(512);
  completion_hash_init(&ht, 128);
  init_alloc_root(&hash_mem_root, 16384, 0);
  bzero((char*) &mysql, sizeof(mysql));
  if (sql_connect(current_host,current_db,current_user,opt_password,
		  opt_silent))
  {
    quick=1;					// Avoid history
    status.exit_status=1;
    mysql_end(-1);
  }
  if (!status.batch)
    ignore_errors=1;				// Don't abort monitor

  if (opt_sigint_ignore)
    signal(SIGINT, SIG_IGN);
  else
    signal(SIGINT, handle_sigint);              // Catch SIGINT to clean up
  signal(SIGQUIT, mysql_end);			// Catch SIGQUIT to clean up

  put_info("Welcome to the MySQL monitor.  Commands end with ; or \\g.",
	   INFO_INFO);
  sprintf((char*) glob_buffer.ptr(),
	  "Your MySQL connection id is %lu\nServer version: %s\n",
	  mysql_thread_id(&mysql), server_version_string(&mysql));
  put_info((char*) glob_buffer.ptr(),INFO_INFO);

  put_info(COPYRIGHT_NOTICE, INFO_INFO);

#ifdef HAVE_READLINE
  initialize_readline((char*) my_progname);
  if (!status.batch && !quick && !opt_html && !opt_xml)
  {
    /* read-history from file, default ~/.mysql_history*/
    if (getenv("MYSQL_HISTFILE"))
      histfile=my_strdup(getenv("MYSQL_HISTFILE"),MYF(MY_WME));
    else if (getenv("HOME"))
    {
      histfile=(char*) my_malloc((uint) strlen(getenv("HOME"))
				 + (uint) strlen("/.mysql_history")+2,
				 MYF(MY_WME));
      if (histfile)
	sprintf(histfile,"%s/.mysql_history",getenv("HOME"));
      char link_name[FN_REFLEN];
      if (my_readlink(link_name, histfile, 0) == 0 &&
          strncmp(link_name, "/dev/null", 10) == 0)
      {
        /* The .mysql_history file is a symlink to /dev/null, don't use it */
        my_free(histfile, MYF(MY_ALLOW_ZERO_PTR));
        histfile= 0;
      }
    }

    /* We used to suggest setting MYSQL_HISTFILE=/dev/null. */
    if (histfile && strncmp(histfile, "/dev/null", 10) == 0)
      histfile= NULL;

    if (histfile && histfile[0])
    {
      if (verbose)
	tee_fprintf(stdout, "Reading history-file %s\n",histfile);
      read_history(histfile);
      if (!(histfile_tmp= (char*) my_malloc((uint) strlen(histfile) + 5,
					    MYF(MY_WME))))
      {
	fprintf(stderr, "Couldn't allocate memory for temp histfile!\n");
	exit(1);
      }
      sprintf(histfile_tmp, "%s.TMP", histfile);
    }
  }

#endif

  sprintf(buff, "%s",
	  "Type 'help;' or '\\h' for help. Type '\\c' to clear the current input statement.\n");
  put_info(buff,INFO_INFO);
  status.exit_status= read_and_execute(!status.batch);
  if (opt_outfile)
    end_tee();
  mysql_end(0);
#ifndef _lint
  DBUG_RETURN(0);				// Keep compiler happy
#endif
}

sig_handler mysql_end(int sig)
{
  mysql_close(&mysql);
#ifdef HAVE_READLINE
  if (!status.batch && !quick && !opt_html && !opt_xml &&
      histfile && histfile[0])
  {
    /* write-history */
    if (verbose)
      tee_fprintf(stdout, "Writing history-file %s\n",histfile);
    if (!write_history(histfile_tmp))
      my_rename(histfile_tmp, histfile, MYF(MY_WME));
  }
  batch_readline_end(status.line_buff);
  completion_hash_free(&ht);
  free_root(&hash_mem_root,MYF(0));

#endif
  if (sig >= 0)
    put_info(sig ? "Aborted" : "Bye", INFO_RESULT);
  glob_buffer.free();
  old_buffer.free();
  processed_prompt.free();
  my_free(server_version,MYF(MY_ALLOW_ZERO_PTR));
  my_free(opt_password,MYF(MY_ALLOW_ZERO_PTR));
  my_free(opt_mysql_unix_port,MYF(MY_ALLOW_ZERO_PTR));
  my_free(histfile,MYF(MY_ALLOW_ZERO_PTR));
  my_free(histfile_tmp,MYF(MY_ALLOW_ZERO_PTR));
  my_free(current_db,MYF(MY_ALLOW_ZERO_PTR));
  my_free(current_host,MYF(MY_ALLOW_ZERO_PTR));
  my_free(current_user,MYF(MY_ALLOW_ZERO_PTR));
  my_free(full_username,MYF(MY_ALLOW_ZERO_PTR));
  my_free(part_username,MYF(MY_ALLOW_ZERO_PTR));
  my_free(default_prompt,MYF(MY_ALLOW_ZERO_PTR));
#ifdef HAVE_SMEM
  my_free(shared_memory_base_name,MYF(MY_ALLOW_ZERO_PTR));
#endif
  my_free(current_prompt,MYF(MY_ALLOW_ZERO_PTR));
  while (embedded_server_arg_count > 1)
    my_free(embedded_server_args[--embedded_server_arg_count],MYF(0));
  mysql_server_end();
  free_defaults(defaults_argv);
  my_end(my_end_arg);
  exit(status.exit_status);
}


/*
  This function handles sigint calls
  If query is in process, kill query
  no query in process, terminate like previous behavior
 */
sig_handler handle_sigint(int sig)
{
  char kill_buffer[40];
  MYSQL *kill_mysql= NULL;

  /* terminate if no query being executed, or we already tried interrupting */
  /* terminate if no query being executed, or we already tried interrupting */
  if (!executing_query || (interrupted_query == 2))
  {
    tee_fprintf(stdout, "Ctrl-C -- exit!\n");
    goto err;
  }

  kill_mysql= mysql_init(kill_mysql);
  if (!mysql_real_connect(kill_mysql,current_host, current_user, opt_password,
                          "", opt_mysql_port, opt_mysql_unix_port,0))
  {
    tee_fprintf(stdout, "Ctrl-C -- sorry, cannot connect to server to kill query, giving up ...\n");
    goto err;
  }

  interrupted_query++;

  /* mysqld < 5 does not understand KILL QUERY, skip to KILL CONNECTION */
  if ((interrupted_query == 1) && (mysql_get_server_version(&mysql) < 50000))
    interrupted_query= 2;

  /* kill_buffer is always big enough because max length of %lu is 15 */
  sprintf(kill_buffer, "KILL %s%lu",
          (interrupted_query == 1) ? "QUERY " : "",
          mysql_thread_id(&mysql));
  tee_fprintf(stdout, "Ctrl-C -- sending \"%s\" to server ...\n", kill_buffer);
  mysql_real_query(kill_mysql, kill_buffer, (uint) strlen(kill_buffer));
  mysql_close(kill_mysql);
  tee_fprintf(stdout, "Ctrl-C -- query aborted.\n");

  return;

err:
#ifdef _WIN32
  /*
   When SIGINT is raised on Windows, the OS creates a new thread to handle the
   interrupt. Once that thread completes, the main thread continues running 
   only to find that it's resources have already been free'd when the sigint 
   handler called mysql_end(). 
  */
  mysql_thread_end();
  return;
#else
  mysql_end(sig);
#endif  
}


static struct my_option my_long_options[] =
{
  {"help", '?', "Display this help and exit.", 0, 0, 0, GET_NO_ARG, NO_ARG, 0,
   0, 0, 0, 0, 0},
  {"help", 'I', "Synonym for -?", 0, 0, 0, GET_NO_ARG, NO_ARG, 0,
   0, 0, 0, 0, 0},
#ifdef __NETWARE__
  {"autoclose", OPT_AUTO_CLOSE, "Automatically close the screen on exit for Netware.",
   0, 0, 0, GET_NO_ARG, NO_ARG, 0, 0, 0, 0, 0, 0},
#endif
  {"auto-rehash", OPT_AUTO_REHASH,
   "Enable automatic rehashing. One doesn't need to use 'rehash' to get table "
   "and field completion, but startup and reconnecting may take a longer time. "
   "Disable with --disable-auto-rehash.",
   &opt_rehash, &opt_rehash, 0, GET_BOOL, NO_ARG, 1, 0, 0, 0,
   0, 0},
  {"no-auto-rehash", 'A',
   "No automatic rehashing. One has to use 'rehash' to get table and field "
   "completion. This gives a quicker start of mysql and disables rehashing "
   "on reconnect.",
   0, 0, 0, GET_NO_ARG, NO_ARG, 0, 0, 0, 0, 0, 0},
  {"batch", 'B',
   "Don't use history file. Disable interactive behavior. (Enables --silent.)",
   0, 0, 0, GET_NO_ARG, NO_ARG, 0, 0, 0, 0, 0, 0},
  {"character-sets-dir", OPT_CHARSETS_DIR,
   "Directory for character set files.", &charsets_dir,
   &charsets_dir, 0, GET_STR, REQUIRED_ARG, 0, 0, 0, 0, 0, 0},
  {"column-type-info", OPT_COLUMN_TYPES, "Display column type information.",
   &column_types_flag, &column_types_flag,
   0, GET_BOOL, NO_ARG, 0, 0, 0, 0, 0, 0},
  {"comments", 'c', "Preserve comments. Send comments to the server."
   " The default is --skip-comments (discard comments), enable with --comments.",
   &preserve_comments, &preserve_comments,
   0, GET_BOOL, NO_ARG, 0, 0, 0, 0, 0, 0},
  {"compress", 'C', "Use compression in server/client protocol.",
   &opt_compress, &opt_compress, 0, GET_BOOL, NO_ARG, 0, 0, 0,
   0, 0, 0},
#ifdef DBUG_OFF
  {"debug", '#', "This is a non-debug version. Catch this and exit.",
   0,0, 0, GET_DISABLED, OPT_ARG, 0, 0, 0, 0, 0, 0},
#else
  {"debug", '#', "Output debug log.", &default_dbug_option,
   &default_dbug_option, 0, GET_STR, OPT_ARG, 0, 0, 0, 0, 0, 0},
#endif
  {"debug-check", OPT_DEBUG_CHECK, "Check memory and open file usage at exit.",
   &debug_check_flag, &debug_check_flag, 0,
   GET_BOOL, NO_ARG, 0, 0, 0, 0, 0, 0},
  {"debug-info", 'T', "Print some debug info at exit.", &debug_info_flag,
   &debug_info_flag, 0, GET_BOOL, NO_ARG, 0, 0, 0, 0, 0, 0},
  {"database", 'D', "Database to use.", &current_db,
   &current_db, 0, GET_STR_ALLOC, REQUIRED_ARG, 0, 0, 0, 0, 0, 0},
  {"default-character-set", OPT_DEFAULT_CHARSET,
   "Set the default character set.", &default_charset,
   &default_charset, 0, GET_STR, REQUIRED_ARG, 0, 0, 0, 0, 0, 0},
  {"delimiter", OPT_DELIMITER, "Delimiter to be used.", &delimiter_str,
   &delimiter_str, 0, GET_STR, REQUIRED_ARG, 0, 0, 0, 0, 0, 0},
  {"execute", 'e', "Execute command and quit. (Disables --force and history file.)", 0,
   0, 0, GET_STR, REQUIRED_ARG, 0, 0, 0, 0, 0, 0},
  {"vertical", 'E', "Print the output of a query (rows) vertically.",
   &vertical, &vertical, 0, GET_BOOL, NO_ARG, 0, 0, 0, 0, 0,
   0},
  {"force", 'f', "Continue even if we get an SQL error.",
   &ignore_errors, &ignore_errors, 0, GET_BOOL, NO_ARG, 0, 0,
   0, 0, 0, 0},
  {"named-commands", 'G',
   "Enable named commands. Named commands mean this program's internal "
   "commands; see mysql> help . When enabled, the named commands can be "
   "used from any line of the query, otherwise only from the first line, "
   "before an enter. Disable with --disable-named-commands. This option "
   "is disabled by default.",
   &named_cmds, &named_cmds, 0, GET_BOOL, NO_ARG, 0, 0, 0, 0,
   0, 0},
  {"no-named-commands", 'g',
   "Named commands are disabled. Use \\* form only, or use named commands "
   "only in the beginning of a line ending with a semicolon (;). Since "
   "version 10.9, the client now starts with this option ENABLED by default. "
   "Disable with '-G'. Long format commands still work from the first line. "
   "WARNING: option deprecated; use --disable-named-commands instead.",
   0, 0, 0, GET_NO_ARG, NO_ARG, 0, 0, 0, 0, 0, 0},
  {"ignore-spaces", 'i', "Ignore space after function names.",
   &ignore_spaces, &ignore_spaces, 0, GET_BOOL, NO_ARG, 0, 0,
   0, 0, 0, 0},
  {"local-infile", OPT_LOCAL_INFILE, "Enable/disable LOAD DATA LOCAL INFILE.",
   &opt_local_infile,
   &opt_local_infile, 0, GET_BOOL, OPT_ARG, 0, 0, 0, 0, 0, 0},
  {"no-beep", 'b', "Turn off beep on error.", &opt_nobeep,
   &opt_nobeep, 0, GET_BOOL, NO_ARG, 0, 0, 0, 0, 0, 0}, 
  {"host", 'h', "Connect to host.", &current_host,
   &current_host, 0, GET_STR_ALLOC, REQUIRED_ARG, 0, 0, 0, 0, 0, 0},
  {"html", 'H', "Produce HTML output.", &opt_html, &opt_html,
   0, GET_BOOL, NO_ARG, 0, 0, 0, 0, 0, 0},
  {"xml", 'X', "Produce XML output.", &opt_xml, &opt_xml, 0,
   GET_BOOL, NO_ARG, 0, 0, 0, 0, 0, 0},
  {"line-numbers", OPT_LINE_NUMBERS, "Write line numbers for errors.",
   &line_numbers, &line_numbers, 0, GET_BOOL,
   NO_ARG, 1, 0, 0, 0, 0, 0},  
  {"skip-line-numbers", 'L', "Don't write line number for errors.", 0, 0, 0, GET_NO_ARG,
   NO_ARG, 0, 0, 0, 0, 0, 0},
  {"unbuffered", 'n', "Flush buffer after each query.", &unbuffered,
   &unbuffered, 0, GET_BOOL, NO_ARG, 0, 0, 0, 0, 0, 0},
  {"column-names", OPT_COLUMN_NAMES, "Write column names in results.",
   &column_names, &column_names, 0, GET_BOOL,
   NO_ARG, 1, 0, 0, 0, 0, 0},
  {"skip-column-names", 'N',
   "Don't write column names in results.",
   0, 0, 0, GET_NO_ARG, NO_ARG, 0, 0, 0, 0, 0, 0},
  {"set-variable", 'O',
   "Change the value of a variable. Please note that this option is "
   "deprecated; you can set variables directly with --variable-name=value.",
   0, 0, 0, GET_STR, REQUIRED_ARG, 0, 0, 0, 0, 0, 0},
  {"sigint-ignore", OPT_SIGINT_IGNORE, "Ignore SIGINT (CTRL-C).",
   &opt_sigint_ignore,  &opt_sigint_ignore, 0, GET_BOOL,
   NO_ARG, 0, 0, 0, 0, 0, 0},
  {"one-database", 'o',
   "Ignore statements except those that occur while the default "
   "database is the one named at the command line.",
   0, 0, 0, GET_NO_ARG, NO_ARG, 0, 0, 0, 0, 0, 0},
#ifdef USE_POPEN
  {"pager", OPT_PAGER,
   "Pager to use to display results. If you don't supply an option, the "
   "default pager is taken from your ENV variable PAGER. Valid pagers are "
   "less, more, cat [> filename], etc. See interactive help (\\h) also. "
   "This option does not work in batch mode. Disable with --disable-pager. "
   "This option is disabled by default.",
   0, 0, 0, GET_STR, OPT_ARG, 0, 0, 0, 0, 0, 0},
  {"no-pager", OPT_NOPAGER,
   "Disable pager and print to stdout. See interactive help (\\h) also. "
   "WARNING: option deprecated; use --disable-pager instead.",
   0, 0, 0, GET_NO_ARG, NO_ARG, 0, 0, 0, 0, 0, 0},
#endif
  {"password", 'p',
   "Password to use when connecting to server. If password is not given it's asked from the tty.",
   0, 0, 0, GET_STR, OPT_ARG, 0, 0, 0, 0, 0, 0},
#ifdef __WIN__
  {"pipe", 'W', "Use named pipes to connect to server.", 0, 0, 0, GET_NO_ARG,
   NO_ARG, 0, 0, 0, 0, 0, 0},
#endif
  {"port", 'P', "Port number to use for connection or 0 for default to, in "
   "order of preference, my.cnf, $MYSQL_TCP_PORT, "
#if MYSQL_PORT_DEFAULT == 0
   "/etc/services, "
#endif
   "built-in default (" STRINGIFY_ARG(MYSQL_PORT) ").",
   &opt_mysql_port,
   &opt_mysql_port, 0, GET_UINT, REQUIRED_ARG, 0, 0, 0, 0, 0,  0},
  {"prompt", OPT_PROMPT, "Set the mysql prompt to this value.",
   &current_prompt, &current_prompt, 0, GET_STR_ALLOC,
   REQUIRED_ARG, 0, 0, 0, 0, 0, 0},
  {"protocol", OPT_MYSQL_PROTOCOL, "The protocol to use for connection (tcp, socket, pipe, memory).",
   0, 0, 0, GET_STR,  REQUIRED_ARG, 0, 0, 0, 0, 0, 0},
  {"quick", 'q',
   "Don't cache result, print it row by row. This may slow down the server "
   "if the output is suspended. Doesn't use history file.",
   &quick, &quick, 0, GET_BOOL, NO_ARG, 0, 0, 0, 0, 0, 0},
  {"raw", 'r', "Write fields without conversion. Used with --batch.",
   &opt_raw_data, &opt_raw_data, 0, GET_BOOL, NO_ARG, 0, 0, 0,
   0, 0, 0},
  {"reconnect", OPT_RECONNECT, "Reconnect if the connection is lost. Disable "
   "with --disable-reconnect. This option is enabled by default.",
   &opt_reconnect, &opt_reconnect, 0, GET_BOOL, NO_ARG, 1, 0, 0, 0, 0, 0},
  {"silent", 's', "Be more silent. Print results with a tab as separator, "
   "each row on new line.", 0, 0, 0, GET_NO_ARG, NO_ARG, 0, 0, 0, 0, 0, 0},
#ifdef HAVE_SMEM
  {"shared-memory-base-name", OPT_SHARED_MEMORY_BASE_NAME,
   "Base name of shared memory.", &shared_memory_base_name,
   &shared_memory_base_name, 0, GET_STR_ALLOC, REQUIRED_ARG, 0, 0, 0, 0, 0, 0},
#endif
  {"socket", 'S', "The socket file to use for connection.",
   &opt_mysql_unix_port, &opt_mysql_unix_port, 0, GET_STR_ALLOC,
   REQUIRED_ARG, 0, 0, 0, 0, 0, 0},
#include "sslopt-longopts.h"
  {"table", 't', "Output in table format.", &output_tables,
   &output_tables, 0, GET_BOOL, NO_ARG, 0, 0, 0, 0, 0, 0},
  {"tee", OPT_TEE,
   "Append everything into outfile. See interactive help (\\h) also. "
   "Does not work in batch mode. Disable with --disable-tee. "
   "This option is disabled by default.",
   0, 0, 0, GET_STR, REQUIRED_ARG, 0, 0, 0, 0, 0, 0},
  {"no-tee", OPT_NOTEE, "Disable outfile. See interactive help (\\h) also. "
   "WARNING: Option deprecated; use --disable-tee instead.",
   0, 0, 0, GET_NO_ARG, NO_ARG, 0, 0, 0, 0, 0, 0},
#ifndef DONT_ALLOW_USER_CHANGE
  {"user", 'u', "User for login if not current user.", &current_user,
   &current_user, 0, GET_STR_ALLOC, REQUIRED_ARG, 0, 0, 0, 0, 0, 0},
#endif
  {"safe-updates", 'U', "Only allow UPDATE and DELETE that uses keys.",
   &safe_updates, &safe_updates, 0, GET_BOOL, NO_ARG, 0, 0,
   0, 0, 0, 0},
  {"i-am-a-dummy", 'U', "Synonym for option --safe-updates, -U.",
   &safe_updates, &safe_updates, 0, GET_BOOL, NO_ARG, 0, 0,
   0, 0, 0, 0},
  {"verbose", 'v', "Write more. (-v -v -v gives the table output format).", 0,
   0, 0, GET_NO_ARG, NO_ARG, 0, 0, 0, 0, 0, 0},
  {"version", 'V', "Output version information and exit.", 0, 0, 0,
   GET_NO_ARG, NO_ARG, 0, 0, 0, 0, 0, 0},
  {"wait", 'w', "Wait and retry if connection is down.", 0, 0, 0, GET_NO_ARG,
   NO_ARG, 0, 0, 0, 0, 0, 0},
  {"connect_timeout", OPT_CONNECT_TIMEOUT,
   "Number of seconds before connection timeout.",
   &opt_connect_timeout, &opt_connect_timeout, 0, GET_ULONG, REQUIRED_ARG,
   0, 0, 3600*12, 0, 0, 0},
  {"max_allowed_packet", OPT_MAX_ALLOWED_PACKET,
   "The maximum packet length to send to or receive from server.",
   &opt_max_allowed_packet, &opt_max_allowed_packet, 0,
   GET_ULONG, REQUIRED_ARG, 16 *1024L*1024L, 4096,
   (longlong) 2*1024L*1024L*1024L, MALLOC_OVERHEAD, 1024, 0},
  {"net_buffer_length", OPT_NET_BUFFER_LENGTH,
   "The buffer size for TCP/IP and socket communication.",
   &opt_net_buffer_length, &opt_net_buffer_length, 0, GET_ULONG,
   REQUIRED_ARG, 16384, 1024, 512*1024*1024L, MALLOC_OVERHEAD, 1024, 0},
  {"select_limit", OPT_SELECT_LIMIT,
   "Automatic limit for SELECT when using --safe-updates.",
   &select_limit, &select_limit, 0, GET_ULONG, REQUIRED_ARG, 1000L,
   1, ULONG_MAX, 0, 1, 0},
  {"max_join_size", OPT_MAX_JOIN_SIZE,
   "Automatic limit for rows in a join when using --safe-updates.",
   &max_join_size, &max_join_size, 0, GET_ULONG, REQUIRED_ARG, 1000000L,
   1, ULONG_MAX, 0, 1, 0},
  {"secure-auth", OPT_SECURE_AUTH, "Refuse client connecting to server if it"
    " uses old (pre-4.1.1) protocol.", &opt_secure_auth,
    &opt_secure_auth, 0, GET_BOOL, NO_ARG, 0, 0, 0, 0, 0, 0},
  {"server-arg", OPT_SERVER_ARG, "Send embedded server this as a parameter.",
   0, 0, 0, GET_STR, REQUIRED_ARG, 0, 0, 0, 0, 0, 0},
  {"show-warnings", OPT_SHOW_WARNINGS, "Show warnings after every statement.",
    &show_warnings, &show_warnings, 0, GET_BOOL, NO_ARG,
    0, 0, 0, 0, 0, 0},
  { 0, 0, 0, 0, 0, 0, GET_NO_ARG, NO_ARG, 0, 0, 0, 0, 0, 0}
};


static void usage(int version)
{
  /* Divert all help information on NetWare to logger screen. */
#ifdef __NETWARE__
#define printf	consoleprintf
#endif

#if defined(USE_LIBEDIT_INTERFACE)
  const char* readline= "";
#else
  const char* readline= "readline";
#endif

#ifdef HAVE_READLINE
  printf("%s  Ver %s Distrib %s, for %s (%s) using %s %s\n",
	 my_progname, VER, MYSQL_SERVER_VERSION, SYSTEM_TYPE, MACHINE_TYPE,
         readline, rl_library_version);
#else
  printf("%s  Ver %s Distrib %s, for %s (%s)\n", my_progname, VER,
	MYSQL_SERVER_VERSION, SYSTEM_TYPE, MACHINE_TYPE);
#endif

  if (version)
    return;
  printf("%s", COPYRIGHT_NOTICE);
  printf("Usage: %s [OPTIONS] [database]\n", my_progname);
  my_print_help(my_long_options);
  print_defaults("my", load_default_groups);
  my_print_variables(my_long_options);
  NETWARE_SET_SCREEN_MODE(1);
#ifdef __NETWARE__
#undef printf
#endif
}


my_bool
get_one_option(int optid, const struct my_option *opt __attribute__((unused)),
	       char *argument)
{
  switch(optid) {
#ifdef __NETWARE__
  case OPT_AUTO_CLOSE:
    setscreenmode(SCR_AUTOCLOSE_ON_EXIT);
    break;
#endif
  case OPT_CHARSETS_DIR:
    strmake(mysql_charsets_dir, argument, sizeof(mysql_charsets_dir) - 1);
    charsets_dir = mysql_charsets_dir;
    break;
  case  OPT_DEFAULT_CHARSET:
    default_charset_used= 1;
    break;
  case OPT_DELIMITER:
    if (argument == disabled_my_option) 
    {
      strmov(delimiter, DEFAULT_DELIMITER);
    }
    else 
    {
      /* Check that delimiter does not contain a backslash */
      if (!strstr(argument, "\\")) 
      {
        strmake(delimiter, argument, sizeof(delimiter) - 1);
      }
      else 
      {
        put_info("DELIMITER cannot contain a backslash character", INFO_ERROR);
        return 0;
      } 
    }
    delimiter_length= (uint)strlen(delimiter);
    delimiter_str= delimiter;
    break;
  case OPT_LOCAL_INFILE:
    using_opt_local_infile=1;
    break;
  case OPT_TEE:
    if (argument == disabled_my_option)
    {
      if (opt_outfile)
	end_tee();
    }
    else
      init_tee(argument);
    break;
  case OPT_NOTEE:
    WARN_DEPRECATED(VER_CELOSIA, "--no-tee", "--disable-tee");
    if (opt_outfile)
      end_tee();
    break;
  case OPT_PAGER:
    if (argument == disabled_my_option)
      opt_nopager= 1;
    else
    {
      opt_nopager= 0;
      if (argument && strlen(argument))
      {
	default_pager_set= 1;
	strmake(pager, argument, sizeof(pager) - 1);
	strmov(default_pager, pager);
      }
      else if (default_pager_set)
	strmov(pager, default_pager);
      else
	opt_nopager= 1;
    }
    break;
  case OPT_NOPAGER:
    WARN_DEPRECATED(VER_CELOSIA, "--no-pager", "--disable-pager");
    opt_nopager= 1;
    break;
  case OPT_MYSQL_PROTOCOL:
#ifndef EMBEDDED_LIBRARY
    opt_protocol= find_type_or_exit(argument, &sql_protocol_typelib,
                                    opt->name);
#endif
    break;
  case OPT_SERVER_ARG:
#ifdef EMBEDDED_LIBRARY
    /*
      When the embedded server is being tested, the client needs to be
      able to pass command-line arguments to the embedded server so it can
      locate the language files and data directory.
    */
    if (!embedded_server_arg_count)
    {
      embedded_server_arg_count= 1;
      embedded_server_args[0]= (char*) "";
    }
    if (embedded_server_arg_count == MAX_SERVER_ARGS-1 ||
        !(embedded_server_args[embedded_server_arg_count++]=
          my_strdup(argument, MYF(MY_FAE))))
    {
        put_info("Can't use server argument", INFO_ERROR);
        return 0;
    }
#else /*EMBEDDED_LIBRARY */
    printf("WARNING: --server-arg option not supported in this configuration.\n");
#endif
    break;
  case 'A':
    opt_rehash= 0;
    break;
  case 'N':
    column_names= 0;
    break;
  case 'e':
    status.batch= 1;
    status.add_to_history= 0;
    if (!status.line_buff)
      ignore_errors= 0;                         // do it for the first -e only
    if (!(status.line_buff= batch_readline_command(status.line_buff, argument)))
      return 1;
    break;
  case 'g':
    WARN_DEPRECATED(VER_CELOSIA, "-g, --no-named-commands", "--skip-named-commands");
    break;
  case 'o':
    if (argument == disabled_my_option)
      one_database= 0;
    else
      one_database= skip_updates= 1;
    break;
  case 'O':
    WARN_DEPRECATED(VER_CELOSIA, "-O, --set-variable", "--variable-name=value");
    break;
  case 'p':
    if (argument == disabled_my_option)
      argument= (char*) "";			// Don't require password
    if (argument)
    {
      char *start= argument;
      my_free(opt_password, MYF(MY_ALLOW_ZERO_PTR));
      opt_password= my_strdup(argument, MYF(MY_FAE));
      while (*argument) *argument++= 'x';		// Destroy argument
      if (*start)
	start[1]=0 ;
      tty_password= 0;
    }
    else
      tty_password= 1;
    break;
  case '#':
    DBUG_PUSH(argument ? argument : default_dbug_option);
    debug_info_flag= 1;
    break;
  case 's':
    if (argument == disabled_my_option)
      opt_silent= 0;
    else
      opt_silent++;
    break;
  case 'v':
    if (argument == disabled_my_option)
      verbose= 0;
    else
      verbose++;
    break;
  case 'B':
    status.batch= 1;
    status.add_to_history= 0;
    set_if_bigger(opt_silent,1);                         // more silent
    break;
  case 'W':
#ifdef __WIN__
    opt_protocol = MYSQL_PROTOCOL_PIPE;
#endif
    break;
#include <sslopt-case.h>
  case 'V':
    usage(1);
    exit(0);
  case 'I':
  case '?':
    usage(0);
    exit(0);
  }
  return 0;
}


static int get_options(int argc, char **argv)
{
  char *tmp, *pagpoint;
  int ho_error;
  MYSQL_PARAMETERS *mysql_params= mysql_get_parameters();

  tmp= (char *) getenv("MYSQL_HOST");
  if (tmp)
    current_host= my_strdup(tmp, MYF(MY_WME));

  pagpoint= getenv("PAGER");
  if (!((char*) (pagpoint)))
  {
    strmov(pager, "stdout");
    opt_nopager= 1;
  }
  else
    strmov(pager, pagpoint);
  strmov(default_pager, pager);

  opt_max_allowed_packet= *mysql_params->p_max_allowed_packet;
  opt_net_buffer_length= *mysql_params->p_net_buffer_length;

  if ((ho_error=handle_options(&argc, &argv, my_long_options, get_one_option)))
    exit(ho_error);

  *mysql_params->p_max_allowed_packet= opt_max_allowed_packet;
  *mysql_params->p_net_buffer_length= opt_net_buffer_length;

  if (status.batch) /* disable pager and outfile in this case */
  {
    strmov(default_pager, "stdout");
    strmov(pager, "stdout");
    opt_nopager= 1;
    default_pager_set= 0;
    opt_outfile= 0;
    opt_reconnect= 0;
    connect_flag= 0; /* Not in interactive mode */
  }
  
  if (strcmp(default_charset, charset_info->csname) &&
      !(charset_info= get_charset_by_csname(default_charset, 
					    MY_CS_PRIMARY, MYF(MY_WME))))
    exit(1);
  if (argc > 1)
  {
    usage(0);
    exit(1);
  }
  if (argc == 1)
  {
    skip_updates= 0;
    my_free(current_db, MYF(MY_ALLOW_ZERO_PTR));
    current_db= my_strdup(*argv, MYF(MY_WME));
  }
  if (tty_password)
    opt_password= get_tty_password(NullS);
  if (debug_info_flag)
    my_end_arg= MY_CHECK_ERROR | MY_GIVE_INFO;
  if (debug_check_flag)
    my_end_arg= MY_CHECK_ERROR;

  if (ignore_spaces)
    connect_flag|= CLIENT_IGNORE_SPACE;

  return(0);
}

static int read_and_execute(bool interactive)
{
#if defined(__NETWARE__)
  char linebuffer[254];
  String buffer;
#endif
#if defined(__WIN__)
  String tmpbuf;
  String buffer;
#endif

  char	*line;
  char	in_string=0;
  ulong line_number=0;
  bool ml_comment= 0;  
  COMMANDS *com;
  status.exit_status=1;

  for (;;)
  {
    if (!interactive)
    {
      line=batch_readline(status.line_buff);
      /*
        Skip UTF8 Byte Order Marker (BOM) 0xEFBBBF.
        Editors like "notepad" put this marker in
        the very beginning of a text file when
        you save the file using "Unicode UTF-8" format.
      */
      if (line && !line_number &&
           (uchar) line[0] == 0xEF &&
           (uchar) line[1] == 0xBB &&
           (uchar) line[2] == 0xBF)
        line+= 3;
      line_number++;
      if (!glob_buffer.length())
	status.query_start_line=line_number;
    }
    else
    {
      char *prompt= (char*) (ml_comment ? "   /*> " :
                             glob_buffer.is_empty() ?  construct_prompt() :
			     !in_string ? "    -> " :
			     in_string == '\'' ?
			     "    '> " : (in_string == '`' ?
			     "    `> " :
			     "    \"> "));
      if (opt_outfile && glob_buffer.is_empty())
	fflush(OUTFILE);

#if defined(__WIN__) || defined(__NETWARE__)
      tee_fputs(prompt, stdout);
#if defined(__NETWARE__)
      line=fgets(linebuffer, sizeof(linebuffer)-1, stdin);
      /* Remove the '\n' */
      if (line)
      {
        char *p = strrchr(line, '\n');
        if (p != NULL)
          *p = '\0';
      }
#else
      if (!tmpbuf.is_alloced())
        tmpbuf.alloc(65535);
      tmpbuf.length(0);
      buffer.length(0);
      size_t clen;
      do
      {
	line= my_cgets((char*)tmpbuf.ptr(), tmpbuf.alloced_length()-1, &clen);
        buffer.append(line, clen);
        /* 
           if we got buffer fully filled than there is a chance that
           something else is still in console input buffer
        */
      } while (tmpbuf.alloced_length() <= clen);
      /* 
        An empty line is returned from my_cgets when there's error reading :
        Ctrl-c for example
      */
      if (line)
        line= buffer.c_ptr();
#endif /* __NETWARE__ */
#else
      if (opt_outfile)
	fputs(prompt, OUTFILE);
      line= readline(prompt);
#endif /* defined(__WIN__) || defined(__NETWARE__) */

      /*
        When Ctrl+d or Ctrl+z is pressed, the line may be NULL on some OS
        which may cause coredump.
      */
      if (opt_outfile && line)
	fprintf(OUTFILE, "%s\n", line);
    }
    // End of file or system error
    if (!line)
    {
      if (status.line_buff && status.line_buff->error)
        status.exit_status= 1;
      else
        status.exit_status= 0;
      break;
    }

    /*
      Check if line is a mysql command line
      (We want to allow help, print and clear anywhere at line start
    */
    if ((named_cmds || glob_buffer.is_empty())
	&& !ml_comment && !in_string && (com=find_command(line,0)))
    {
      if ((*com->func)(&glob_buffer,line) > 0)
	break;
      if (glob_buffer.is_empty())		// If buffer was emptied
	in_string=0;
#ifdef HAVE_READLINE
      if (interactive && status.add_to_history && not_in_history(line))
	add_history(line);
#endif
      continue;
    }
    if (add_line(glob_buffer, line, &in_string, &ml_comment,
                 status.line_buff ? status.line_buff->truncated : 0))
      break;
  }
  /* if in batch mode, send last query even if it doesn't end with \g or go */

  if (!interactive && !status.exit_status)
  {
    remove_cntrl(glob_buffer);
    if (!glob_buffer.is_empty())
    {
      status.exit_status=1;
      if (com_go(&glob_buffer,line) <= 0)
	status.exit_status=0;
    }
  }

#if defined(__WIN__) || defined(__NETWARE__)
  buffer.free();
#endif
#if defined(__WIN__)
  tmpbuf.free();
#endif

  return status.exit_status;
}


static COMMANDS *find_command(char *name,char cmd_char)
{
  uint len;
  char *end;
  DBUG_ENTER("find_command");
  DBUG_PRINT("enter",("name: '%s'  char: %d", name ? name : "NULL", cmd_char));

  if (!name)
  {
    len=0;
    end=0;
  }
  else
  {
    while (my_isspace(charset_info,*name))
      name++;
    /*
      If there is an \\g in the row or if the row has a delimiter but
      this is not a delimiter command, let add_line() take care of
      parsing the row and calling find_command()
    */
    if (strstr(name, "\\g") || (strstr(name, delimiter) &&
                                !(strlen(name) >= 9 &&
                                  !my_strnncoll(&my_charset_latin1,
                                                (uchar*) name, 9,
                                                (const uchar*) "delimiter",
                                                9))))
      DBUG_RETURN((COMMANDS *) 0);
    if ((end=strcont(name," \t")))
    {
      len=(uint) (end - name);
      while (my_isspace(charset_info,*end))
	end++;
      if (!*end)
	end=0;					// no arguments to function
    }
    else
      len=(uint) strlen(name);
  }

  for (uint i= 0; commands[i].name; i++)
  {
    if (commands[i].func &&
	((name &&
	  !my_strnncoll(&my_charset_latin1, (uchar*)name, len,
				     (uchar*)commands[i].name,len) &&
	  !commands[i].name[len] &&
	  (!end || (end && commands[i].takes_params))) ||
	 (!name && commands[i].cmd_char == cmd_char)))
    {
      DBUG_PRINT("exit",("found command: %s", commands[i].name));
      DBUG_RETURN(&commands[i]);
    }
  }
  DBUG_RETURN((COMMANDS *) 0);
}


static bool add_line(String &buffer,char *line,char *in_string,
                     bool *ml_comment, bool truncated)
{
  uchar inchar;
  char buff[80], *pos, *out;
  COMMANDS *com;
  bool need_space= 0;
  bool ss_comment= 0;
  DBUG_ENTER("add_line");

  if (!line[0] && buffer.is_empty())
    DBUG_RETURN(0);
#ifdef HAVE_READLINE
  if (status.add_to_history && line[0] && not_in_history(line))
    add_history(line);
#endif
  char *end_of_line=line+(uint) strlen(line);

  for (pos=out=line ; (inchar= (uchar) *pos) ; pos++)
  {
    if (!preserve_comments)
    {
      // Skip spaces at the beginning of a statement
      if (my_isspace(charset_info,inchar) && (out == line) &&
          buffer.is_empty())
        continue;
    }
        
#ifdef USE_MB
    // Accept multi-byte characters as-is
    int length;
    if (use_mb(charset_info) &&
        (length= my_ismbchar(charset_info, pos, end_of_line)))
    {
      if (!*ml_comment || preserve_comments)
      {
        while (length--)
          *out++ = *pos++;
        pos--;
      }
      else
        pos+= length - 1;
      continue;
    }
#endif
    if (!*ml_comment && inchar == '\\' &&
        !(*in_string && 
          (mysql.server_status & SERVER_STATUS_NO_BACKSLASH_ESCAPES)))
    {
      // Found possbile one character command like \c

      if (!(inchar = (uchar) *++pos))
	break;				// readline adds one '\'
      if (*in_string || inchar == 'N')	// \N is short for NULL
      {					// Don't allow commands in string
	*out++='\\';
	*out++= (char) inchar;
	continue;
      }
      if ((com=find_command(NullS,(char) inchar)))
      {
        // Flush previously accepted characters
        if (out != line)
        {
          buffer.append(line, (uint) (out-line));
          out= line;
        }
        
        if ((*com->func)(&buffer,pos-1) > 0)
          DBUG_RETURN(1);                       // Quit
        if (com->takes_params)
        {
          if (ss_comment)
          {
            /*
              If a client-side macro appears inside a server-side comment,
              discard all characters in the comment after the macro (that is,
              until the end of the comment rather than the next delimiter)
            */
            for (pos++; *pos && (*pos != '*' || *(pos + 1) != '/'); pos++)
              ;
            pos--;
          }
          else
          {
            for (pos++ ;
                 *pos && (*pos != *delimiter ||
                          !is_prefix(pos + 1, delimiter + 1)) ; pos++)
              ;	// Remove parameters
            if (!*pos)
              pos--;
            else 
              pos+= delimiter_length - 1; // Point at last delim char
          }
        }
      }
      else
      {
	sprintf(buff,"Unknown command '\\%c'.",inchar);
	if (put_info(buff,INFO_ERROR) > 0)
	  DBUG_RETURN(1);
	*out++='\\';
	*out++=(char) inchar;
	continue;
      }
    }
    else if (!*ml_comment && !*in_string && is_prefix(pos, delimiter))
    {
      // Found a statement. Continue parsing after the delimiter
      pos+= delimiter_length;

      if (preserve_comments)
      {
        while (my_isspace(charset_info, *pos))
          *out++= *pos++;
      }
      // Flush previously accepted characters
      if (out != line)
      {
        buffer.append(line, (uint32) (out-line));
        out= line;
      }

      if (preserve_comments && ((*pos == '#') ||
                                ((*pos == '-') &&
                                 (pos[1] == '-') &&
                                 my_isspace(charset_info, pos[2]))))
      {
        // Add trailing single line comments to this statement
        buffer.append(pos);
        pos+= strlen(pos);
      }

      pos--;

      if ((com= find_command(buffer.c_ptr(), 0)))
      {
          
        if ((*com->func)(&buffer, buffer.c_ptr()) > 0)
          DBUG_RETURN(1);                       // Quit 
      }
      else
      {
        if (com_go(&buffer, 0) > 0)             // < 0 is not fatal
          DBUG_RETURN(1);
      }
      buffer.length(0);
    }
    else if (!*ml_comment && (!*in_string && (inchar == '#' ||
                                              (inchar == '-' && pos[1] == '-' &&
                              /*
                                The third byte is either whitespace or is the
                                end of the line -- which would occur only
                                because of the user sending newline -- which is
                                itself whitespace and should also match.
                              */
			      (my_isspace(charset_info,pos[2]) ||
                               !pos[2])))))
    {
      // Flush previously accepted characters
      if (out != line)
      {
        buffer.append(line, (uint32) (out - line));
        out= line;
      }

      // comment to end of line
      if (preserve_comments)
      {
        bool started_with_nothing= !buffer.length();

        buffer.append(pos);

        /*
          A single-line comment by itself gets sent immediately so that
          client commands (delimiter, status, etc) will be interpreted on
          the next line.
        */
        if (started_with_nothing)
        {
          if (com_go(&buffer, 0) > 0)             // < 0 is not fatal
            DBUG_RETURN(1);
          buffer.length(0);
        }
      }

      break;
    }
    else if (!*in_string && inchar == '/' && *(pos+1) == '*' &&
	     *(pos+2) != '!')
    {
      if (preserve_comments)
      {
        *out++= *pos++;                       // copy '/'
        *out++= *pos;                         // copy '*'
      }
      else
        pos++;
      *ml_comment= 1;
      if (out != line)
      {
        buffer.append(line,(uint) (out-line));
        out=line;
      }
    }
    else if (*ml_comment && !ss_comment && inchar == '*' && *(pos + 1) == '/')
    {
      if (preserve_comments)
      {
        *out++= *pos++;                       // copy '*'
        *out++= *pos;                         // copy '/'
      }
      else
        pos++;
      *ml_comment= 0;
      if (out != line)
      {
        buffer.append(line, (uint32) (out - line));
        out= line;
      }
      // Consumed a 2 chars or more, and will add 1 at most,
      // so using the 'line' buffer to edit data in place is ok.
      need_space= 1;
    }      
    else
    {						// Add found char to buffer
      if (!*in_string && inchar == '/' && *(pos + 1) == '*' &&
          *(pos + 2) == '!')
        ss_comment= 1;
      else if (!*in_string && ss_comment && inchar == '*' && *(pos + 1) == '/')
        ss_comment= 0;
      if (inchar == *in_string)
	*in_string= 0;
      else if (!*ml_comment && !*in_string &&
	       (inchar == '\'' || inchar == '"' || inchar == '`'))
	*in_string= (char) inchar;
      if (!*ml_comment || preserve_comments)
      {
        if (need_space && !my_isspace(charset_info, (char)inchar))
          *out++= ' ';
        need_space= 0;
        *out++= (char) inchar;
      }
    }
  }
  if (out != line || !buffer.is_empty())
  {
    uint length=(uint) (out-line);

    if (!truncated &&
        (length < 9 || 
         my_strnncoll (charset_info, 
                       (uchar *)line, 9, (const uchar *) "delimiter", 9)))
    {
      /* 
        Don't add a new line in case there's a DELIMITER command to be 
        added to the glob buffer (e.g. on processing a line like 
        "<command>;DELIMITER <non-eof>") : similar to how a new line is 
        not added in the case when the DELIMITER is the first command 
        entered with an empty glob buffer. 
      */
      *out++='\n';
      length++;
    }
    if (buffer.length() + length >= buffer.alloced_length())
      buffer.realloc(buffer.length()+length+IO_SIZE);
    if ((!*ml_comment || preserve_comments) && buffer.append(line, length))
      DBUG_RETURN(1);
  }
  DBUG_RETURN(0);
}

/*****************************************************************
	    Interface to Readline Completion
******************************************************************/

#ifdef HAVE_READLINE

static char *new_command_generator(const char *text, int);
extern "C" char **new_mysql_completion (const char *text, int start, int end);

/*
  Tell the GNU Readline library how to complete.  We want to try to complete
  on command names if this is the first word in the line, or on filenames
  if not.
*/

#if defined(USE_NEW_READLINE_INTERFACE) 
static int fake_magic_space(int, int);
extern "C" char *no_completion(const char*,int)
#elif defined(USE_LIBEDIT_INTERFACE)
static int fake_magic_space(const char *, int);
extern "C" int no_completion(const char*,int)
#else
extern "C" char *no_completion()
#endif
{
  return 0;					/* No filename completion */
}

/*	glues pieces of history back together if in pieces   */
static void fix_history(String *final_command) 
{
  int total_lines = 1;
  char *ptr = final_command->c_ptr();
  String fixed_buffer; 	/* Converted buffer */
  char str_char = '\0';  /* Character if we are in a string or not */
  
  /* find out how many lines we have and remove newlines */
  while (*ptr != '\0') 
  {
    switch (*ptr) {
      /* string character */
    case '"':
    case '\'':
    case '`':
      if (str_char == '\0')	/* open string */
	str_char = *ptr;
      else if (str_char == *ptr)   /* close string */
	str_char = '\0';
      fixed_buffer.append(ptr,1);
      break;
    case '\n':
      /* 
	 not in string, change to space
	 if in string, leave it alone 
      */
      fixed_buffer.append(str_char == '\0' ? " " : "\n");
      total_lines++;
      break;
    case '\\':
      fixed_buffer.append('\\');
      /* need to see if the backslash is escaping anything */
      if (str_char) 
      {
	ptr++;
	/* special characters that need escaping */
	if (*ptr == '\'' || *ptr == '"' || *ptr == '\\')
	  fixed_buffer.append(ptr,1);
	else
	  ptr--;
      }
      break;
      
    default:
      fixed_buffer.append(ptr,1);
    }
    ptr++;
  }
  if (total_lines > 1)			
    add_history(fixed_buffer.ptr());
}

/*	
  returns 0 if line matches the previous history entry
  returns 1 if the line doesn't match the previous history entry
*/
static int not_in_history(const char *line) 
{
  HIST_ENTRY *oldhist = history_get(history_length);
  
  if (oldhist == 0)
    return 1;
  if (strcmp(oldhist->line,line) == 0)
    return 0;
  return 1;
}


#if defined(USE_NEW_READLINE_INTERFACE)
static int fake_magic_space(int, int)
#else
static int fake_magic_space(const char *, int)
#endif
{
  rl_insert(1, ' ');
  return 0;
}


static void initialize_readline (char *name)
{
  /* Allow conditional parsing of the ~/.inputrc file. */
  rl_readline_name = name;

  /* Tell the completer that we want a crack first. */
#if defined(USE_NEW_READLINE_INTERFACE)
  rl_attempted_completion_function= (rl_completion_func_t*)&new_mysql_completion;
  rl_completion_entry_function= (rl_compentry_func_t*)&no_completion;

  rl_add_defun("magic-space", (rl_command_func_t *)&fake_magic_space, -1);
#elif defined(USE_LIBEDIT_INTERFACE)
#ifdef HAVE_LOCALE_H
  setlocale(LC_ALL,""); /* so as libedit use isprint */
#endif
  rl_attempted_completion_function= (CPPFunction*)&new_mysql_completion;
  rl_completion_entry_function= &no_completion;
  rl_add_defun("magic-space", (Function*)&fake_magic_space, -1);
#else
  rl_attempted_completion_function= (CPPFunction*)&new_mysql_completion;
  rl_completion_entry_function= &no_completion;
#endif
}

/*
  Attempt to complete on the contents of TEXT.  START and END show the
  region of TEXT that contains the word to complete.  We can use the
  entire line in case we want to do some simple parsing.  Return the
  array of matches, or NULL if there aren't any.
*/

char **new_mysql_completion (const char *text,
                             int start __attribute__((unused)),
                             int end __attribute__((unused)))
{
  if (!status.batch && !quick)
#if defined(USE_NEW_READLINE_INTERFACE)
    return rl_completion_matches(text, new_command_generator);
#else
    return completion_matches((char *)text, (CPFunction *)new_command_generator);
#endif
  else
    return (char**) 0;
}

static char *new_command_generator(const char *text,int state)
{
  static int textlen;
  char *ptr;
  static Bucket *b;
  static entry *e;
  static uint i;

  if (!state)
    textlen=(uint) strlen(text);

  if (textlen>0)
  {						/* lookup in the hash */
    if (!state)
    {
      uint len;

      b = find_all_matches(&ht,text,(uint) strlen(text),&len);
      if (!b)
	return NullS;
      e = b->pData;
    }

    if (e)
    {
      ptr= strdup(e->str);
      e = e->pNext;
      return ptr;
    }
  }
  else
  { /* traverse the entire hash, ugly but works */

    if (!state)
    {
      /* find the first used bucket */
      for (i=0 ; i < ht.nTableSize ; i++)
      {
	if (ht.arBuckets[i])
	{
	  b = ht.arBuckets[i];
	  e = b->pData;
	  break;
	}
      }
    }
    ptr= NullS;
    while (e && !ptr)
    {					/* find valid entry in bucket */
      if ((uint) strlen(e->str) == b->nKeyLength)
	ptr = strdup(e->str);
      /* find the next used entry */
      e = e->pNext;
      if (!e)
      { /* find the next used bucket */
	b = b->pNext;
	if (!b)
	{
	  for (i++ ; i<ht.nTableSize; i++)
	  {
	    if (ht.arBuckets[i])
	    {
	      b = ht.arBuckets[i];
	      e = b->pData;
	      break;
	    }
	  }
	}
	else
	  e = b->pData;
      }
    }
    if (ptr)
      return ptr;
  }
  return NullS;
}


/* Build up the completion hash */

static void build_completion_hash(bool rehash, bool write_info)
{
  COMMANDS *cmd=commands;
  MYSQL_RES *databases=0,*tables=0;
  MYSQL_RES *fields;
  static char ***field_names= 0;
  MYSQL_ROW database_row,table_row;
  MYSQL_FIELD *sql_field;
  char buf[NAME_LEN*2+2];		 // table name plus field name plus 2
  int i,j,num_fields;
  DBUG_ENTER("build_completion_hash");

  if (status.batch || quick || !current_db)
    DBUG_VOID_RETURN;			// We don't need completion in batches
  if (!rehash)
    DBUG_VOID_RETURN;

  /* Free old used memory */
  if (field_names)
    field_names=0;
  completion_hash_clean(&ht);
  free_root(&hash_mem_root,MYF(0));

  /* hash this file's known subset of SQL commands */
  while (cmd->name) {
    add_word(&ht,(char*) cmd->name);
    cmd++;
  }

  /* hash MySQL functions (to be implemented) */

  /* hash all database names */
  if (mysql_query(&mysql,"show databases") == 0)
  {
    if (!(databases = mysql_store_result(&mysql)))
      put_info(mysql_error(&mysql),INFO_INFO);
    else
    {
      while ((database_row=mysql_fetch_row(databases)))
      {
	char *str=strdup_root(&hash_mem_root, (char*) database_row[0]);
	if (str)
	  add_word(&ht,(char*) str);
      }
      mysql_free_result(databases);
    }
  }
  /* hash all table names */
  if (mysql_query(&mysql,"show tables")==0)
  {
    if (!(tables = mysql_store_result(&mysql)))
      put_info(mysql_error(&mysql),INFO_INFO);
    else
    {
      if (mysql_num_rows(tables) > 0 && !opt_silent && write_info)
      {
	tee_fprintf(stdout, "\
Reading table information for completion of table and column names\n\
You can turn off this feature to get a quicker startup with -A\n\n");
      }
      while ((table_row=mysql_fetch_row(tables)))
      {
	char *str=strdup_root(&hash_mem_root, (char*) table_row[0]);
	if (str &&
	    !completion_hash_exists(&ht,(char*) str, (uint) strlen(str)))
	  add_word(&ht,str);
      }
    }
  }

  /* hash all field names, both with the table prefix and without it */
  if (!tables)					/* no tables */
  {
    DBUG_VOID_RETURN;
  }
  mysql_data_seek(tables,0);
  if (!(field_names= (char ***) alloc_root(&hash_mem_root,sizeof(char **) *
					   (uint) (mysql_num_rows(tables)+1))))
  {
    mysql_free_result(tables);
    DBUG_VOID_RETURN;
  }
  i=0;
  while ((table_row=mysql_fetch_row(tables)))
  {
    if ((fields=mysql_list_fields(&mysql,(const char*) table_row[0],NullS)))
    {
      num_fields=mysql_num_fields(fields);
      if (!(field_names[i] = (char **) alloc_root(&hash_mem_root,
						  sizeof(char *) *
						  (num_fields*2+1))))
      {
        mysql_free_result(fields);
        break;
      }
      field_names[i][num_fields*2]= '\0';
      j=0;
      while ((sql_field=mysql_fetch_field(fields)))
      {
	sprintf(buf,"%.64s.%.64s",table_row[0],sql_field->name);
	field_names[i][j] = strdup_root(&hash_mem_root,buf);
	add_word(&ht,field_names[i][j]);
	field_names[i][num_fields+j] = strdup_root(&hash_mem_root,
						   sql_field->name);
	if (!completion_hash_exists(&ht,field_names[i][num_fields+j],
				    (uint) strlen(field_names[i][num_fields+j])))
	  add_word(&ht,field_names[i][num_fields+j]);
	j++;
      }
      mysql_free_result(fields);
    }
    else
      field_names[i]= 0;

    i++;
  }
  mysql_free_result(tables);
  field_names[i]=0;				// End pointer
  DBUG_VOID_RETURN;
}

	/* for gnu readline */

#ifndef HAVE_INDEX
extern "C" {
extern char *index(const char *,int c),*rindex(const char *,int);

char *index(const char *s,int c)
{
  for (;;)
  {
     if (*s == (char) c) return (char*) s;
     if (!*s++) return NullS;
  }
}

char *rindex(const char *s,int c)
{
  reg3 char *t;

  t = NullS;
  do if (*s == (char) c) t = (char*) s; while (*s++);
  return (char*) t;
}
}
#endif
#endif /* HAVE_READLINE */


static int reconnect(void)
{
  /* purecov: begin tested */
  if (opt_reconnect)
  {
    put_info("No connection. Trying to reconnect...",INFO_INFO);
    (void) com_connect((String *) 0, 0);
    if (opt_rehash)
      com_rehash(NULL, NULL);
  }
  if (!connected)
    return put_info("Can't connect to the server\n",INFO_ERROR);
  /* purecov: end */
  return 0;
}

static void get_current_db()
{
  MYSQL_RES *res;

  /* If one_database is set, current_db is not supposed to change. */
  if (one_database)
    return;

  my_free(current_db, MYF(MY_ALLOW_ZERO_PTR));
  current_db= NULL;
  /* In case of error below current_db will be NULL */
  if (!mysql_query(&mysql, "SELECT DATABASE()") &&
      (res= mysql_use_result(&mysql)))
  {
    MYSQL_ROW row= mysql_fetch_row(res);
    if (row && row[0])
      current_db= my_strdup(row[0], MYF(MY_WME));
    mysql_free_result(res);
  }
}

/***************************************************************************
 The different commands
***************************************************************************/

int mysql_real_query_for_lazy(const char *buf, int length)
{
  for (uint retry=0;; retry++)
  {
    int error;
    if (!mysql_real_query(&mysql,buf,length))
      return 0;
    error= put_error(&mysql);
    if (mysql_errno(&mysql) != CR_SERVER_GONE_ERROR || retry > 1 ||
        !opt_reconnect)
      return error;
    if (reconnect())
      return error;
  }
}

int mysql_store_result_for_lazy(MYSQL_RES **result)
{
  if ((*result=mysql_store_result(&mysql)))
    return 0;

  if (mysql_error(&mysql)[0])
    return put_error(&mysql);
  return 0;
}

static void print_help_item(MYSQL_ROW *cur, int num_name, int num_cat, char *last_char)
{
  char ccat= (*cur)[num_cat][0];
  if (*last_char != ccat)
  {
    put_info(ccat == 'Y' ? "categories:" : "topics:", INFO_INFO);
    *last_char= ccat;
  }
  tee_fprintf(PAGER, "   %s\n", (*cur)[num_name]);
}


static int com_server_help(String *buffer __attribute__((unused)),
			   char *line __attribute__((unused)), char *help_arg)
{
  MYSQL_ROW cur;
  const char *server_cmd= buffer->ptr();
  char cmd_buf[100 + 1];
  MYSQL_RES *result;
  int error;
  
  if (help_arg[0] != '\'')
  {
	char *end_arg= strend(help_arg);
	if(--end_arg)
	{
		while (my_isspace(charset_info,*end_arg))
          end_arg--;
		*++end_arg= '\0';
	}
	(void) strxnmov(cmd_buf, sizeof(cmd_buf), "help '", help_arg, "'", NullS);
    server_cmd= cmd_buf;
  }
  
  if (!status.batch)
  {
    old_buffer= *buffer;
    old_buffer.copy();
  }

  if (!connected && reconnect())
    return 1;

  if ((error= mysql_real_query_for_lazy(server_cmd,(int)strlen(server_cmd))) ||
      (error= mysql_store_result_for_lazy(&result)))
    return error;

  if (result)
  {
    unsigned int num_fields= mysql_num_fields(result);
    my_ulonglong num_rows= mysql_num_rows(result);
    mysql_fetch_fields(result);
    if (num_fields==3 && num_rows==1)
    {
      if (!(cur= mysql_fetch_row(result)))
      {
	error= -1;
	goto err;
      }

      init_pager();
      tee_fprintf(PAGER,   "Name: \'%s\'\n", cur[0]);
      tee_fprintf(PAGER,   "Description:\n%s", cur[1]);
      if (cur[2] && *((char*)cur[2]))
	tee_fprintf(PAGER, "Examples:\n%s", cur[2]);
      tee_fprintf(PAGER,   "\n");
      end_pager();
    }
    else if (num_fields >= 2 && num_rows)
    {
      init_pager();
      char last_char= 0;

      int num_name= 0, num_cat= 0;
      LINT_INIT(num_name);
      LINT_INIT(num_cat);

      if (num_fields == 2)
      {
	put_info("Many help items for your request exist.", INFO_INFO);
	put_info("To make a more specific request, please type 'help <item>',\nwhere <item> is one of the following", INFO_INFO);
	num_name= 0;
	num_cat= 1;
      }
      else if ((cur= mysql_fetch_row(result)))
      {
	tee_fprintf(PAGER, "You asked for help about help category: \"%s\"\n", cur[0]);
	put_info("For more information, type 'help <item>', where <item> is one of the following", INFO_INFO);
	num_name= 1;
	num_cat= 2;
	print_help_item(&cur,1,2,&last_char);
      }

      while ((cur= mysql_fetch_row(result)))
	print_help_item(&cur,num_name,num_cat,&last_char);
      tee_fprintf(PAGER, "\n");
      end_pager();
    }
    else
    {
      put_info("\nNothing found", INFO_INFO);
      put_info("Please try to run 'help contents' for a list of all accessible topics\n", INFO_INFO);
    }
  }

err:
  mysql_free_result(result);
  return error;
}

static int
com_help(String *buffer __attribute__((unused)),
	 char *line __attribute__((unused)))
{
  reg1 int i, j;
  char * help_arg= strchr(line,' '), buff[32], *end;
  if (help_arg)
  {
    while (my_isspace(charset_info,*help_arg))
      help_arg++;
	if (*help_arg)	  
	  return com_server_help(buffer,line,help_arg);
  }

  put_info("\nFor information about MySQL products and services, visit:\n"
           "   http://www.mysql.com/\n"
           "For developer information, including the MySQL Reference Manual, "
           "visit:\n"
           "   http://dev.mysql.com/\n"
           "To buy MySQL Enterprise support, training, or other products, visit:\n"
           "   https://shop.mysql.com/\n", INFO_INFO);
  put_info("List of all MySQL commands:", INFO_INFO);
  if (!named_cmds)
    put_info("Note that all text commands must be first on line and end with ';'",INFO_INFO);
  for (i = 0; commands[i].name; i++)
  {
    end= strmov(buff, commands[i].name);
    for (j= (int)strlen(commands[i].name); j < 10; j++)
      end= strmov(end, " ");
    if (commands[i].func)
      tee_fprintf(stdout, "%s(\\%c) %s\n", buff,
		  commands[i].cmd_char, commands[i].doc);
  }
  if (connected && mysql_get_server_version(&mysql) >= 40100)
    put_info("\nFor server side help, type 'help contents'\n", INFO_INFO);
  return 0;
}


	/* ARGSUSED */
static int
com_clear(String *buffer,char *line __attribute__((unused)))
{
#ifdef HAVE_READLINE
  if (status.add_to_history)
    fix_history(buffer);
#endif
  buffer->length(0);
  return 0;
}

	/* ARGSUSED */
static int
com_charset(String *buffer __attribute__((unused)), char *line)
{
  char buff[256], *param;
  CHARSET_INFO * new_cs;
  strmake(buff, line, sizeof(buff) - 1);
  param= get_arg(buff, 0);
  if (!param || !*param)
  {
    return put_info("Usage: \\C charset_name | charset charset_name", 
		    INFO_ERROR, 0);
  }
  new_cs= get_charset_by_csname(param, MY_CS_PRIMARY, MYF(MY_WME));
  if (new_cs)
  {
    charset_info= new_cs;
    mysql_set_character_set(&mysql, charset_info->csname);
    default_charset= (char *)charset_info->csname;
    default_charset_used= 1;
    put_info("Charset changed", INFO_INFO);
  }
  else put_info("Charset is not found", INFO_INFO);
  return 0;
}

/*
  Execute command
  Returns: 0  if ok
          -1 if not fatal error
	  1  if fatal error
*/


static int
com_go(String *buffer,char *line __attribute__((unused)))
{
  char		buff[200]; /* about 110 chars used so far */
  char		time_buff[52+3+1]; /* time max + space&parens + NUL */
  MYSQL_RES	*result;
  ulong		timer, warnings= 0;
  uint		error= 0;
  int           err= 0;

  interrupted_query= 0;
  if (!status.batch)
  {
    old_buffer= *buffer;			// Save for edit command
    old_buffer.copy();
  }

  /* Remove garbage for nicer messages */
  LINT_INIT(buff[0]);
  remove_cntrl(*buffer);

  if (buffer->is_empty())
  {
    if (status.batch)				// Ignore empty quries
      return 0;
    return put_info("No query specified\n",INFO_ERROR);

  }
  if (!connected && reconnect())
  {
    buffer->length(0);				// Remove query on error
    return opt_reconnect ? -1 : 1;          // Fatal error
  }
  if (verbose)
    (void) com_print(buffer,0);

  if (skip_updates &&
      (buffer->length() < 4 || my_strnncoll(charset_info,
					    (const uchar*)buffer->ptr(),4,
					    (const uchar*)"SET ",4)))
  {
    (void) put_info("Ignoring query to other database",INFO_INFO);
    return 0;
  }

  timer=start_timer();
  executing_query= 1;
  error= mysql_real_query_for_lazy(buffer->ptr(),buffer->length());

#ifdef HAVE_READLINE
  if (status.add_to_history) 
  {  
    buffer->append(vertical ? "\\G" : delimiter);
    /* Append final command onto history */
    fix_history(buffer);
  }
#endif

  buffer->length(0);

  if (error)
    goto end;

  do
  {
    char *pos;

    if (quick)
    {
      if (!(result=mysql_use_result(&mysql)) && mysql_field_count(&mysql))
      {
        error= put_error(&mysql);
        goto end;
      }
    }
    else
    {
      error= mysql_store_result_for_lazy(&result);
      if (error)
        goto end;
    }

    if (verbose >= 3 || !opt_silent)
      mysql_end_timer(timer,time_buff);
    else
      time_buff[0]= '\0';

    /* Every branch must truncate  buff . */
    if (result)
    {
      if (!mysql_num_rows(result) && ! quick && !column_types_flag)
      {
	strmov(buff, "Empty set");
        if (opt_xml)
        { 
          /*
            We must print XML header and footer
            to produce a well-formed XML even if
            the result set is empty (Bug#27608).
          */
          init_pager();
          print_table_data_xml(result);
          end_pager();
        }
      }
      else
      {
	init_pager();
	if (opt_html)
	  print_table_data_html(result);
	else if (opt_xml)
	  print_table_data_xml(result);
	else if (vertical)
	  print_table_data_vertically(result);
	else if (opt_silent && verbose <= 2 && !output_tables)
	  print_tab_data(result);
	else
	  print_table_data(result);
	sprintf(buff,"%ld %s in set",
		(long) mysql_num_rows(result),
		(long) mysql_num_rows(result) == 1 ? "row" : "rows");
	end_pager();
        if (mysql_errno(&mysql))
          error= put_error(&mysql);
      }
    }
    else if (mysql_affected_rows(&mysql) == ~(ulonglong) 0)
      strmov(buff,"Query OK");
    else
      sprintf(buff,"Query OK, %ld %s affected",
	      (long) mysql_affected_rows(&mysql),
	      (long) mysql_affected_rows(&mysql) == 1 ? "row" : "rows");

    pos=strend(buff);
    if ((warnings= mysql_warning_count(&mysql)))
    {
      *pos++= ',';
      *pos++= ' ';
      pos=int10_to_str(warnings, pos, 10);
      pos=strmov(pos, " warning");
      if (warnings != 1)
	*pos++= 's';
    }
    strmov(pos, time_buff);
    put_info(buff,INFO_RESULT);
    if (mysql_info(&mysql))
      put_info(mysql_info(&mysql),INFO_RESULT);
    put_info("",INFO_RESULT);			// Empty row

    if (result && !mysql_eof(result))	/* Something wrong when using quick */
      error= put_error(&mysql);
    else if (unbuffered)
      fflush(stdout);
    mysql_free_result(result);
  } while (!(err= mysql_next_result(&mysql)));
  if (err >= 1)
    error= put_error(&mysql);

end:

 /* Show warnings if any or error occured */
  if (show_warnings == 1 && (warnings >= 1 || error))
    print_warnings();

  if (!error && !status.batch && 
      (mysql.server_status & SERVER_STATUS_DB_DROPPED))
    get_current_db();

  executing_query= 0;
  return error;				/* New command follows */
}


static void init_pager()
{
#ifdef USE_POPEN
  if (!opt_nopager)
  {
    if (!(PAGER= popen(pager, "w")))
    {
      tee_fprintf(stdout, "popen() failed! defaulting PAGER to stdout!\n");
      PAGER= stdout;
    }
  }
  else
#endif
    PAGER= stdout;
}

static void end_pager()
{
#ifdef USE_POPEN
  if (!opt_nopager)
    pclose(PAGER);
#endif
}


static void init_tee(const char *file_name)
{
  FILE* new_outfile;
  if (opt_outfile)
    end_tee();
  if (!(new_outfile= my_fopen(file_name, O_APPEND | O_WRONLY, MYF(MY_WME))))
  {
    tee_fprintf(stdout, "Error logging to file '%s'\n", file_name);
    return;
  }
  OUTFILE = new_outfile;
  strmake(outfile, file_name, FN_REFLEN-1);
  tee_fprintf(stdout, "Logging to file '%s'\n", file_name);
  opt_outfile= 1;
  return;
}


static void end_tee()
{
  my_fclose(OUTFILE, MYF(0));
  OUTFILE= 0;
  opt_outfile= 0;
  return;
}


static int
com_ego(String *buffer,char *line)
{
  int result;
  bool oldvertical=vertical;
  vertical=1;
  result=com_go(buffer,line);
  vertical=oldvertical;
  return result;
}


static const char *fieldtype2str(enum enum_field_types type)
{
  switch (type) {
    case MYSQL_TYPE_BIT:         return "BIT";
    case MYSQL_TYPE_BLOB:        return "BLOB";
    case MYSQL_TYPE_DATE:        return "DATE";
    case MYSQL_TYPE_DATETIME:    return "DATETIME";
    case MYSQL_TYPE_NEWDECIMAL:  return "NEWDECIMAL";
    case MYSQL_TYPE_DECIMAL:     return "DECIMAL";
    case MYSQL_TYPE_DOUBLE:      return "DOUBLE";
    case MYSQL_TYPE_ENUM:        return "ENUM";
    case MYSQL_TYPE_FLOAT:       return "FLOAT";
    case MYSQL_TYPE_GEOMETRY:    return "GEOMETRY";
    case MYSQL_TYPE_INT24:       return "INT24";
    case MYSQL_TYPE_LONG:        return "LONG";
    case MYSQL_TYPE_LONGLONG:    return "LONGLONG";
    case MYSQL_TYPE_LONG_BLOB:   return "LONG_BLOB";
    case MYSQL_TYPE_MEDIUM_BLOB: return "MEDIUM_BLOB";
    case MYSQL_TYPE_NEWDATE:     return "NEWDATE";
    case MYSQL_TYPE_NULL:        return "NULL";
    case MYSQL_TYPE_SET:         return "SET";
    case MYSQL_TYPE_SHORT:       return "SHORT";
    case MYSQL_TYPE_STRING:      return "STRING";
    case MYSQL_TYPE_TIME:        return "TIME";
    case MYSQL_TYPE_TIMESTAMP:   return "TIMESTAMP";
    case MYSQL_TYPE_TINY:        return "TINY";
    case MYSQL_TYPE_TINY_BLOB:   return "TINY_BLOB";
    case MYSQL_TYPE_VAR_STRING:  return "VAR_STRING";
    case MYSQL_TYPE_YEAR:        return "YEAR";
    default:                     return "?-unknown-?";
  }
}

static char *fieldflags2str(uint f) {
  static char buf[1024];
  char *s=buf;
  *s=0;
#define ff2s_check_flag(X) \
                if (f & X ## _FLAG) { s=strmov(s, # X " "); f &= ~ X ## _FLAG; }
  ff2s_check_flag(NOT_NULL);
  ff2s_check_flag(PRI_KEY);
  ff2s_check_flag(UNIQUE_KEY);
  ff2s_check_flag(MULTIPLE_KEY);
  ff2s_check_flag(BLOB);
  ff2s_check_flag(UNSIGNED);
  ff2s_check_flag(ZEROFILL);
  ff2s_check_flag(BINARY);
  ff2s_check_flag(ENUM);
  ff2s_check_flag(AUTO_INCREMENT);
  ff2s_check_flag(TIMESTAMP);
  ff2s_check_flag(SET);
  ff2s_check_flag(NO_DEFAULT_VALUE);
  ff2s_check_flag(NUM);
  ff2s_check_flag(PART_KEY);
  ff2s_check_flag(GROUP);
  ff2s_check_flag(UNIQUE);
  ff2s_check_flag(BINCMP);
  ff2s_check_flag(ON_UPDATE_NOW);
#undef ff2s_check_flag
  if (f)
    sprintf(s, " unknows=0x%04x", f);
  return buf;
}

static void
print_field_types(MYSQL_RES *result)
{
  MYSQL_FIELD   *field;
  uint i=0;

  while ((field = mysql_fetch_field(result)))
  {
    tee_fprintf(PAGER, "Field %3u:  `%s`\n"
                       "Catalog:    `%s`\n"
                       "Database:   `%s`\n"
                       "Table:      `%s`\n"
                       "Org_table:  `%s`\n"
                       "Type:       %s\n"
                       "Collation:  %s (%u)\n"
                       "Length:     %lu\n"
                       "Max_length: %lu\n"
                       "Decimals:   %u\n"
                       "Flags:      %s\n\n",
                ++i,
                field->name, field->catalog, field->db, field->table,
                field->org_table, fieldtype2str(field->type),
                get_charset_name(field->charsetnr), field->charsetnr,
                field->length, field->max_length, field->decimals,
                fieldflags2str(field->flags));
  }
  tee_puts("", PAGER);
}


static void
print_table_data(MYSQL_RES *result)
{
  String separator(256);
  MYSQL_ROW	cur;
  MYSQL_FIELD	*field;
  bool		*num_flag;

  num_flag=(bool*) my_alloca(sizeof(bool)*mysql_num_fields(result));
  if (column_types_flag)
  {
    print_field_types(result);
    if (!mysql_num_rows(result))
      return;
    mysql_field_seek(result,0);
  }
  separator.copy("+",1,charset_info);
  while ((field = mysql_fetch_field(result)))
  {
    uint length= column_names ? field->name_length : 0;
    if (quick)
      length=max(length,field->length);
    else
      length=max(length,field->max_length);
    if (length < 4 && !IS_NOT_NULL(field->flags))
      length=4;					// Room for "NULL"
    field->max_length=length;
    separator.fill(separator.length()+length+2,'-');
    separator.append('+');
  }
  separator.append('\0');                       // End marker for \0
  tee_puts((char*) separator.ptr(), PAGER);
  if (column_names)
  {
    mysql_field_seek(result,0);
    (void) tee_fputs("|", PAGER);
    for (uint off=0; (field = mysql_fetch_field(result)) ; off++)
    {
      uint name_length= (uint) strlen(field->name);
      uint numcells= charset_info->cset->numcells(charset_info,
                                                  field->name,
                                                  field->name + name_length);
      uint display_length= field->max_length + name_length - numcells;
      tee_fprintf(PAGER, " %-*s |",(int) min(display_length,
                                            MAX_COLUMN_LENGTH),
                  field->name);
      num_flag[off]= IS_NUM(field->type);
    }
    (void) tee_fputs("\n", PAGER);
    tee_puts((char*) separator.ptr(), PAGER);
  }

  while ((cur= mysql_fetch_row(result)))
  {
    if (interrupted_query)
      break;
    ulong *lengths= mysql_fetch_lengths(result);
    (void) tee_fputs("| ", PAGER);
    mysql_field_seek(result, 0);
    for (uint off= 0; off < mysql_num_fields(result); off++)
    {
      const char *buffer;
      uint data_length;
      uint field_max_length;
      uint visible_length;
      uint extra_padding;

      if (off)
        (void) tee_fputs(" ", PAGER);

      if (cur[off] == NULL)
      {
        buffer= "NULL";
        data_length= 4;
      } 
      else 
      {
        buffer= cur[off];
        data_length= (uint) lengths[off];
      }

      field= mysql_fetch_field(result);
      field_max_length= field->max_length;

      /* 
       How many text cells on the screen will this string span?  If it contains
       multibyte characters, then the number of characters we occupy on screen
       will be fewer than the number of bytes we occupy in memory.

       We need to find how much screen real-estate we will occupy to know how 
       many extra padding-characters we should send with the printing function.
      */
      visible_length= charset_info->cset->numcells(charset_info, buffer, buffer + data_length);
      extra_padding= data_length - visible_length;

      if (field_max_length > MAX_COLUMN_LENGTH)
        tee_print_sized_data(buffer, data_length, MAX_COLUMN_LENGTH+extra_padding, FALSE);
      else
      {
        if (num_flag[off] != 0) /* if it is numeric, we right-justify it */
          tee_print_sized_data(buffer, data_length, field_max_length+extra_padding, TRUE);
        else 
          tee_print_sized_data(buffer, data_length, field_max_length+extra_padding, FALSE);
      }
      tee_fputs(" |", PAGER);
    }
    (void) tee_fputs("\n", PAGER);
  }
  tee_puts((char*) separator.ptr(), PAGER);
  my_afree((uchar*) num_flag);
}


static void
tee_print_sized_data(const char *data, unsigned int data_length, unsigned int total_bytes_to_send, bool right_justified)
{
  /* 
    For '\0's print ASCII spaces instead, as '\0' is eaten by (at
    least my) console driver, and that messes up the pretty table
    grid.  (The \0 is also the reason we can't use fprintf() .) 
  */
  unsigned int i;
  const char *p;

  if (right_justified) 
    for (i= data_length; i < total_bytes_to_send; i++)
      tee_putc((int)' ', PAGER);

  for (i= 0, p= data; i < data_length; i+= 1, p+= 1)
  {
    if (*p == '\0')
      tee_putc((int)' ', PAGER);
    else
      tee_putc((int)*p, PAGER);
  }

  if (! right_justified) 
    for (i= data_length; i < total_bytes_to_send; i++)
      tee_putc((int)' ', PAGER);
}



static void
print_table_data_html(MYSQL_RES *result)
{
  MYSQL_ROW	cur;
  MYSQL_FIELD	*field;

  mysql_field_seek(result,0);
  (void) tee_fputs("<TABLE BORDER=1><TR>", PAGER);
  if (column_names)
  {
    while((field = mysql_fetch_field(result)))
    {
      tee_fputs("<TH>", PAGER);
      if (field->name && field->name[0])
        xmlencode_print(field->name, field->name_length);
      else
        tee_fputs(field->name ? " &nbsp; " : "NULL", PAGER);
      tee_fputs("</TH>", PAGER);
    }
    (void) tee_fputs("</TR>", PAGER);
  }
  while ((cur = mysql_fetch_row(result)))
  {
    if (interrupted_query)
      break;
    ulong *lengths=mysql_fetch_lengths(result);
    (void) tee_fputs("<TR>", PAGER);
    for (uint i=0; i < mysql_num_fields(result); i++)
    {
      (void) tee_fputs("<TD>", PAGER);
      xmlencode_print(cur[i], lengths[i]);
      (void) tee_fputs("</TD>", PAGER);
    }
    (void) tee_fputs("</TR>", PAGER);
  }
  (void) tee_fputs("</TABLE>", PAGER);
}


static void
print_table_data_xml(MYSQL_RES *result)
{
  MYSQL_ROW   cur;
  MYSQL_FIELD *fields;

  mysql_field_seek(result,0);

  tee_fputs("<?xml version=\"1.0\"?>\n\n<resultset statement=\"", PAGER);
  xmlencode_print(glob_buffer.ptr(), (int)strlen(glob_buffer.ptr()));
  tee_fputs("\" xmlns:xsi=\"http://www.w3.org/2001/XMLSchema-instance\">",
            PAGER);

  fields = mysql_fetch_fields(result);
  while ((cur = mysql_fetch_row(result)))
  {
    if (interrupted_query)
      break;
    ulong *lengths=mysql_fetch_lengths(result);
    (void) tee_fputs("\n  <row>\n", PAGER);
    for (uint i=0; i < mysql_num_fields(result); i++)
    {
      tee_fprintf(PAGER, "\t<field name=\"");
      xmlencode_print(fields[i].name, (uint) strlen(fields[i].name));
      if (cur[i])
      {
        tee_fprintf(PAGER, "\">");
        xmlencode_print(cur[i], lengths[i]);
        tee_fprintf(PAGER, "</field>\n");
      }
      else
        tee_fprintf(PAGER, "\" xsi:nil=\"true\" />\n");
    }
    (void) tee_fputs("  </row>\n", PAGER);
  }
  (void) tee_fputs("</resultset>\n", PAGER);
}


static void
print_table_data_vertically(MYSQL_RES *result)
{
  MYSQL_ROW	cur;
  uint		max_length=0;
  MYSQL_FIELD	*field;

  while ((field = mysql_fetch_field(result)))
  {
    uint length= field->name_length;
    if (length > max_length)
      max_length= length;
    field->max_length=length;
  }

  mysql_field_seek(result,0);
  for (uint row_count=1; (cur= mysql_fetch_row(result)); row_count++)
  {
    if (interrupted_query)
      break;
    mysql_field_seek(result,0);
    tee_fprintf(PAGER, 
		"*************************** %d. row ***************************\n", row_count);

    ulong *lengths= mysql_fetch_lengths(result);

    for (uint off=0; off < mysql_num_fields(result); off++)
    {
      field= mysql_fetch_field(result);
      if (column_names)
        tee_fprintf(PAGER, "%*s: ",(int) max_length,field->name);
      if (cur[off])
      {
        unsigned int i;
        const char *p;

        for (i= 0, p= cur[off]; i < lengths[off]; i+= 1, p+= 1)
        {
          if (*p == '\0')
            tee_putc((int)' ', PAGER);
          else
            tee_putc((int)*p, PAGER);
        }
        tee_putc('\n', PAGER);
      }
      else
        tee_fprintf(PAGER, "NULL\n");
    }
  }
}


/* print_warnings should be called right after executing a statement */

static void print_warnings()
{
  const char   *query;
  MYSQL_RES    *result;
  MYSQL_ROW    cur;
  my_ulonglong num_rows;
  
  /* Save current error before calling "show warnings" */
  uint error= mysql_errno(&mysql);

  /* Get the warnings */
  query= "show warnings";
  mysql_real_query_for_lazy(query, strlen(query));
  mysql_store_result_for_lazy(&result);

  /* Bail out when no warnings */
  if (!(num_rows= mysql_num_rows(result)))
    goto end;

  cur= mysql_fetch_row(result);

  /*
    Don't print a duplicate of the current error.  It is possible for SHOW
    WARNINGS to return multiple errors with the same code, but different
    messages.  To be safe, skip printing the duplicate only if it is the only
    warning.
  */
  if (!cur || (num_rows == 1 && error == (uint) strtoul(cur[1], NULL, 10)))
    goto end;

  /* Print the warnings */
  init_pager();
  do
  {
    tee_fprintf(PAGER, "%s (Code %s): %s\n", cur[0], cur[1], cur[2]);
  } while ((cur= mysql_fetch_row(result)));
  end_pager();

end:
  mysql_free_result(result);
}


static const char *array_value(const char **array, char key)
{
  for (; *array; array+= 2)
    if (**array == key)
      return array[1];
  return 0;
}


static void
xmlencode_print(const char *src, uint length)
{
  if (!src)
    tee_fputs("NULL", PAGER);
  else
  {
    for (const char *p = src; length; p++, length--)
    {
      const char *t;
      if ((t = array_value(xmlmeta, *p)))
	tee_fputs(t, PAGER);
      else
	tee_putc(*p, PAGER);
    }
  }
}


static void
safe_put_field(const char *pos,ulong length)
{
  if (!pos)
    tee_fputs("NULL", PAGER);
  else
  {
    if (opt_raw_data)
    {
      unsigned long i;
      /* Can't use tee_fputs(), it stops with NUL characters. */
      for (i= 0; i < length; i++, pos++)
        tee_putc(*pos, PAGER);
    }
    else for (const char *end=pos+length ; pos != end ; pos++)
    {
#ifdef USE_MB
      int l;
      if (use_mb(charset_info) &&
          (l = my_ismbchar(charset_info, pos, end)))
      {
	  while (l--)
	    tee_putc(*pos++, PAGER);
	  pos--;
	  continue;
      }
#endif
      if (!*pos)
	tee_fputs("\\0", PAGER); // This makes everything hard
      else if (*pos == '\t')
	tee_fputs("\\t", PAGER); // This would destroy tab format
      else if (*pos == '\n')
	tee_fputs("\\n", PAGER); // This too
      else if (*pos == '\\')
	tee_fputs("\\\\", PAGER);
	else
	tee_putc(*pos, PAGER);
    }
  }
}


static void
print_tab_data(MYSQL_RES *result)
{
  MYSQL_ROW	cur;
  MYSQL_FIELD	*field;
  ulong		*lengths;

  if (opt_silent < 2 && column_names)
  {
    int first=0;
    while ((field = mysql_fetch_field(result)))
    {
      if (first++)
	(void) tee_fputs("\t", PAGER);
      (void) tee_fputs(field->name, PAGER);
    }
    (void) tee_fputs("\n", PAGER);
  }
  while ((cur = mysql_fetch_row(result)))
  {
    lengths=mysql_fetch_lengths(result);
    safe_put_field(cur[0],lengths[0]);
    for (uint off=1 ; off < mysql_num_fields(result); off++)
    {
      (void) tee_fputs("\t", PAGER);
      safe_put_field(cur[off], lengths[off]);
    }
    (void) tee_fputs("\n", PAGER);
  }
}

static int
com_tee(String *buffer __attribute__((unused)),
        char *line __attribute__((unused)))
{
  char file_name[FN_REFLEN], *end, *param;

  if (status.batch)
    return 0;
  while (my_isspace(charset_info,*line))
    line++;
  if (!(param = strchr(line, ' '))) // if outfile wasn't given, use the default
  {
    if (!strlen(outfile))
    {
      printf("No previous outfile available, you must give a filename!\n");
      return 0;
    }
    else if (opt_outfile)
    {
      tee_fprintf(stdout, "Currently logging to file '%s'\n", outfile);
      return 0;
    }
    else
      param = outfile;			//resume using the old outfile
  }

  /* eliminate the spaces before the parameters */
  while (my_isspace(charset_info,*param))
    param++;
  end= strmake(file_name, param, sizeof(file_name) - 1);
  /* remove end space from command line */
  while (end > file_name && (my_isspace(charset_info,end[-1]) || 
			     my_iscntrl(charset_info,end[-1])))
    end--;
  end[0]= 0;
  if (end == file_name)
  {
    printf("No outfile specified!\n");
    return 0;
  }
  init_tee(file_name);
  return 0;
}


static int
com_notee(String *buffer __attribute__((unused)),
	  char *line __attribute__((unused)))
{
  if (opt_outfile)
    end_tee();
  tee_fprintf(stdout, "Outfile disabled.\n");
  return 0;
}

/*
  Sorry, this command is not available in Windows.
*/

#ifdef USE_POPEN
static int
com_pager(String *buffer __attribute__((unused)),
          char *line __attribute__((unused)))
{
  char pager_name[FN_REFLEN], *end, *param;

  if (status.batch)
    return 0;
  /* Skip spaces in front of the pager command */
  while (my_isspace(charset_info, *line))
    line++;
  /* Skip the pager command */
  param= strchr(line, ' ');
  /* Skip the spaces between the command and the argument */
  while (param && my_isspace(charset_info, *param))
    param++;
  if (!param || !strlen(param)) // if pager was not given, use the default
  {
    if (!default_pager_set)
    {
      tee_fprintf(stdout, "Default pager wasn't set, using stdout.\n");
      opt_nopager=1;
      strmov(pager, "stdout");
      PAGER= stdout;
      return 0;
    }
    strmov(pager, default_pager);
  }
  else
  {
    end= strmake(pager_name, param, sizeof(pager_name)-1);
    while (end > pager_name && (my_isspace(charset_info,end[-1]) || 
                                my_iscntrl(charset_info,end[-1])))
      end--;
    end[0]=0;
    strmov(pager, pager_name);
    strmov(default_pager, pager_name);
  }
  opt_nopager=0;
  tee_fprintf(stdout, "PAGER set to '%s'\n", pager);
  return 0;
}


static int
com_nopager(String *buffer __attribute__((unused)),
	    char *line __attribute__((unused)))
{
  strmov(pager, "stdout");
  opt_nopager=1;
  PAGER= stdout;
  tee_fprintf(stdout, "PAGER set to stdout\n");
  return 0;
}
#endif


/*
  Sorry, you can't send the result to an editor in Win32
*/

#ifdef USE_POPEN
static int
com_edit(String *buffer,char *line __attribute__((unused)))
{
  char	filename[FN_REFLEN],buff[160];
  int	fd,tmp;
  const char *editor;

  if ((fd=create_temp_file(filename,NullS,"sql", O_CREAT | O_WRONLY,
			   MYF(MY_WME))) < 0)
    goto err;
  if (buffer->is_empty() && !old_buffer.is_empty())
    (void) my_write(fd,(uchar*) old_buffer.ptr(),old_buffer.length(),
		    MYF(MY_WME));
  else
    (void) my_write(fd,(uchar*) buffer->ptr(),buffer->length(),MYF(MY_WME));
  (void) my_close(fd,MYF(0));

  if (!(editor = (char *)getenv("EDITOR")) &&
      !(editor = (char *)getenv("VISUAL")))
    editor = "vi";
  strxmov(buff,editor," ",filename,NullS);
  if(system(buff) == -1)
    goto err;

  MY_STAT stat_arg;
  if (!my_stat(filename,&stat_arg,MYF(MY_WME)))
    goto err;
  if ((fd = my_open(filename,O_RDONLY, MYF(MY_WME))) < 0)
    goto err;
  (void) buffer->alloc((uint) stat_arg.st_size);
  if ((tmp=read(fd,(char*) buffer->ptr(),buffer->alloced_length())) >= 0L)
    buffer->length((uint) tmp);
  else
    buffer->length(0);
  (void) my_close(fd,MYF(0));
  (void) my_delete(filename,MYF(MY_WME));
err:
  return 0;
}
#endif


/* If arg is given, exit without errors. This happens on command 'quit' */

static int
com_quit(String *buffer __attribute__((unused)),
	 char *line __attribute__((unused)))
{
  /* let the screen auto close on a normal shutdown */
  NETWARE_SET_SCREEN_MODE(SCR_AUTOCLOSE_ON_EXIT);
  status.exit_status=0;
  return 1;
}

static int
com_rehash(String *buffer __attribute__((unused)),
	 char *line __attribute__((unused)))
{
#ifdef HAVE_READLINE
  build_completion_hash(1, 0);
#endif
  return 0;
}


#ifdef USE_POPEN
static int
com_shell(String *buffer __attribute__((unused)),
          char *line __attribute__((unused)))
{
  char *shell_cmd;

  /* Skip space from line begin */
  while (my_isspace(charset_info, *line))
    line++;
  if (!(shell_cmd = strchr(line, ' ')))
  {
    put_info("Usage: \\! shell-command", INFO_ERROR);
    return -1;
  }
  /*
    The output of the shell command does not
    get directed to the pager or the outfile
  */
  if (system(shell_cmd) == -1)
  {
    put_info(strerror(errno), INFO_ERROR, errno);
    return -1;
  }
  return 0;
}
#endif


static int
com_print(String *buffer,char *line __attribute__((unused)))
{
  tee_puts("--------------", stdout);
  (void) tee_fputs(buffer->c_ptr(), stdout);
  if (!buffer->length() || (*buffer)[buffer->length()-1] != '\n')
    tee_putc('\n', stdout);
  tee_puts("--------------\n", stdout);
  return 0;					/* If empty buffer */
}

	/* ARGSUSED */
static int
com_connect(String *buffer, char *line)
{
  char *tmp, buff[256];
  bool save_rehash= opt_rehash;
  int error;

  bzero(buff, sizeof(buff));
  if (buffer)
  {
    /*
      Two null bytes are needed in the end of buff to allow
      get_arg to find end of string the second time it's called.
    */
    tmp= strmake(buff, line, sizeof(buff)-2);
#ifdef EXTRA_DEBUG
    tmp[1]= 0;
#endif
    tmp= get_arg(buff, 0);
    if (tmp && *tmp)
    {
      my_free(current_db, MYF(MY_ALLOW_ZERO_PTR));
      current_db= my_strdup(tmp, MYF(MY_WME));
      tmp= get_arg(buff, 1);
      if (tmp)
      {
	my_free(current_host,MYF(MY_ALLOW_ZERO_PTR));
	current_host=my_strdup(tmp,MYF(MY_WME));
      }
    }
    else
    {
      /* Quick re-connect */
      opt_rehash= 0;                            /* purecov: tested */
    }
    buffer->length(0);				// command used
  }
  else
    opt_rehash= 0;
  error=sql_connect(current_host,current_db,current_user,opt_password,0);
  opt_rehash= save_rehash;

  if (connected)
  {
    sprintf(buff,"Connection id:    %lu",mysql_thread_id(&mysql));
    put_info(buff,INFO_INFO);
    sprintf(buff,"Current database: %.128s\n",
	    current_db ? current_db : "*** NONE ***");
    put_info(buff,INFO_INFO);
  }
  return error;
}


static int com_source(String *buffer __attribute__((unused)),
                      char *line)
{
  char source_name[FN_REFLEN], *end, *param;
  LINE_BUFFER *line_buff;
  int error;
  STATUS old_status;
  FILE *sql_file;

  /* Skip space from file name */
  while (my_isspace(charset_info,*line))
    line++;
  if (!(param = strchr(line, ' ')))		// Skip command name
    return put_info("Usage: \\. <filename> | source <filename>", 
		    INFO_ERROR, 0);
  while (my_isspace(charset_info,*param))
    param++;
  end=strmake(source_name,param,sizeof(source_name)-1);
  while (end > source_name && (my_isspace(charset_info,end[-1]) || 
                               my_iscntrl(charset_info,end[-1])))
    end--;
  end[0]=0;
  unpack_filename(source_name,source_name);
  /* open file name */
  if (!(sql_file = my_fopen(source_name, O_RDONLY | O_BINARY,MYF(0))))
  {
    char buff[FN_REFLEN+60];
    sprintf(buff,"Failed to open file '%s', error: %d", source_name,errno);
    return put_info(buff, INFO_ERROR, 0);
  }

  if (!(line_buff= batch_readline_init(MAX_BATCH_BUFFER_SIZE, sql_file)))
  {
    my_fclose(sql_file,MYF(0));
    return put_info("Can't initialize batch_readline", INFO_ERROR, 0);
  }

  /* Save old status */
  old_status=status;
  bfill((char*) &status,sizeof(status),(char) 0);

  status.batch=old_status.batch;		// Run in batch mode
  status.line_buff=line_buff;
  status.file_name=source_name;
  glob_buffer.length(0);			// Empty command buffer
  error= read_and_execute(false);
  status=old_status;				// Continue as before
  my_fclose(sql_file,MYF(0));
  batch_readline_end(line_buff);
  return error;
}


	/* ARGSUSED */
static int
com_delimiter(String *buffer __attribute__((unused)), char *line)
{
  char buff[256], *tmp;

  strmake(buff, line, sizeof(buff) - 1);
  tmp= get_arg(buff, 0);

  if (!tmp || !*tmp)
  {
    put_info("DELIMITER must be followed by a 'delimiter' character or string",
	     INFO_ERROR);
    return 0;
  }
  else
  {
    if (strstr(tmp, "\\")) 
    {
      put_info("DELIMITER cannot contain a backslash character", INFO_ERROR);
      return 0;
    }
  }
  strmake(delimiter, tmp, sizeof(delimiter) - 1);
  delimiter_length= (int)strlen(delimiter);
  delimiter_str= delimiter;
  return 0;
}

	/* ARGSUSED */
static int
com_use(String *buffer __attribute__((unused)), char *line)
{
  char *tmp, buff[FN_REFLEN + 1];
  int select_db;

  bzero(buff, sizeof(buff));
  strmake(buff, line, sizeof(buff) - 1);
  tmp= get_arg(buff, 0);
  if (!tmp || !*tmp)
  {
    put_info("USE must be followed by a database name", INFO_ERROR);
    return 0;
  }
  /*
    We need to recheck the current database, because it may change
    under our feet, for example if DROP DATABASE or RENAME DATABASE
    (latter one not yet available by the time the comment was written)
  */
  get_current_db();

  if (!current_db || cmp_database(charset_info, current_db,tmp))
  {
    if (one_database)
    {
      skip_updates= 1;
      select_db= 0;    // don't do mysql_select_db()
    }
    else
      select_db= 2;    // do mysql_select_db() and build_completion_hash()
  }
  else
  {
    /*
      USE to the current db specified.
      We do need to send mysql_select_db() to make server
      update database level privileges, which might
      change since last USE (see bug#10979).
      For performance purposes, we'll skip rebuilding of completion hash.
    */
    skip_updates= 0;
    select_db= 1;      // do only mysql_select_db(), without completion
  }

  if (select_db)
  {
    /*
      reconnect once if connection is down or if connection was found to
      be down during query
    */
    if (!connected && reconnect())
      return opt_reconnect ? -1 : 1;                        // Fatal error
    if (mysql_select_db(&mysql,tmp))
    {
      if (mysql_errno(&mysql) != CR_SERVER_GONE_ERROR)
        return put_error(&mysql);

      if (reconnect())
        return opt_reconnect ? -1 : 1;                      // Fatal error
      if (mysql_select_db(&mysql,tmp))
        return put_error(&mysql);
    }
    my_free(current_db,MYF(MY_ALLOW_ZERO_PTR));
    current_db=my_strdup(tmp,MYF(MY_WME));
#ifdef HAVE_READLINE
    if (select_db > 1)
      build_completion_hash(opt_rehash, 1);
#endif
  }

  put_info("Database changed",INFO_INFO);
  return 0;
}

static int
com_warnings(String *buffer __attribute__((unused)),
   char *line __attribute__((unused)))
{
  show_warnings = 1;
  put_info("Show warnings enabled.",INFO_INFO);
  return 0;
}

static int
com_nowarnings(String *buffer __attribute__((unused)),
   char *line __attribute__((unused)))
{
  show_warnings = 0;
  put_info("Show warnings disabled.",INFO_INFO);
  return 0;
}

/*
  Gets argument from a command on the command line. If get_next_arg is
  not defined, skips the command and returns the first argument. The
  line is modified by adding zero to the end of the argument. If
  get_next_arg is defined, then the function searches for end of string
  first, after found, returns the next argument and adds zero to the
  end. If you ever wish to use this feature, remember to initialize all
  items in the array to zero first.
*/

char *get_arg(char *line, my_bool get_next_arg)
{
  char *ptr, *start;
  my_bool quoted= 0, valid_arg= 0;
  char qtype= 0;

  ptr= line;
  if (get_next_arg)
  {
    for (; *ptr; ptr++) ;
    if (*(ptr + 1))
      ptr++;
  }
  else
  {
    /* skip leading white spaces */
    while (my_isspace(charset_info, *ptr))
      ptr++;
    if (*ptr == '\\') // short command was used
      ptr+= 2;
    else
      while (*ptr &&!my_isspace(charset_info, *ptr)) // skip command
        ptr++;
  }
  if (!*ptr)
    return NullS;
  while (my_isspace(charset_info, *ptr))
    ptr++;
  if (*ptr == '\'' || *ptr == '\"' || *ptr == '`')
  {
    qtype= *ptr;
    quoted= 1;
    ptr++;
  }
  for (start=ptr ; *ptr; ptr++)
  {
    if (*ptr == '\\' && ptr[1]) // escaped character
    {
      // Remove the backslash
      strmov_overlapp(ptr, ptr+1);
    }
    else if ((!quoted && *ptr == ' ') || (quoted && *ptr == qtype))
    {
      *ptr= 0;
      break;
    }
  }
  valid_arg= ptr != start;
  return valid_arg ? start : NullS;
}


static int
sql_real_connect(char *host,char *database,char *user,char *password,
		 uint silent)
{
  if (connected)
  {
    connected= 0;
    mysql_close(&mysql);
  }
  mysql_init(&mysql);
  if (opt_connect_timeout)
  {
    uint timeout=opt_connect_timeout;
    mysql_options(&mysql,MYSQL_OPT_CONNECT_TIMEOUT,
		  (char*) &timeout);
  }
  if (opt_compress)
    mysql_options(&mysql,MYSQL_OPT_COMPRESS,NullS);
  if (opt_secure_auth)
    mysql_options(&mysql, MYSQL_SECURE_AUTH, (char *) &opt_secure_auth);
  if (using_opt_local_infile)
    mysql_options(&mysql,MYSQL_OPT_LOCAL_INFILE, (char*) &opt_local_infile);
#ifdef HAVE_OPENSSL
  if (opt_use_ssl)
    mysql_ssl_set(&mysql, opt_ssl_key, opt_ssl_cert, opt_ssl_ca,
		  opt_ssl_capath, opt_ssl_cipher);
  mysql_options(&mysql,MYSQL_OPT_SSL_VERIFY_SERVER_CERT,
                (char*)&opt_ssl_verify_server_cert);
#endif
  if (opt_protocol)
    mysql_options(&mysql,MYSQL_OPT_PROTOCOL,(char*)&opt_protocol);
#ifdef HAVE_SMEM
  if (shared_memory_base_name)
    mysql_options(&mysql,MYSQL_SHARED_MEMORY_BASE_NAME,shared_memory_base_name);
#endif
  if (safe_updates)
  {
    char init_command[100];
    sprintf(init_command,
	    "SET SQL_SAFE_UPDATES=1,SQL_SELECT_LIMIT=%lu,SQL_MAX_JOIN_SIZE=%lu",
	    select_limit,max_join_size);
    mysql_options(&mysql, MYSQL_INIT_COMMAND, init_command);
  }
  if (default_charset_used)
    mysql_options(&mysql, MYSQL_SET_CHARSET_NAME, default_charset);
  if (!mysql_real_connect(&mysql, host, user, password,
			  database, opt_mysql_port, opt_mysql_unix_port,
			  connect_flag | CLIENT_MULTI_STATEMENTS))
  {
    if (!silent ||
	(mysql_errno(&mysql) != CR_CONN_HOST_ERROR &&
	 mysql_errno(&mysql) != CR_CONNECTION_ERROR))
    {
      (void) put_error(&mysql);
      (void) fflush(stdout);
      return ignore_errors ? -1 : 1;		// Abort
    }
    return -1;					// Retryable
  }
  connected=1;
#ifndef EMBEDDED_LIBRARY
  mysql.reconnect= debug_info_flag; // We want to know if this happens
#else
  mysql.reconnect= 1;
#endif
#ifdef HAVE_READLINE
  build_completion_hash(opt_rehash, 1);
#endif
  return 0;
}


static int
sql_connect(char *host,char *database,char *user,char *password,uint silent)
{
  bool message=0;
  uint count=0;
  int error;
  for (;;)
  {
    if ((error=sql_real_connect(host,database,user,password,wait_flag)) >= 0)
    {
      if (count)
      {
	tee_fputs("\n", stderr);
	(void) fflush(stderr);
      }
      return error;
    }
    if (!wait_flag)
      return ignore_errors ? -1 : 1;
    if (!message && !silent)
    {
      message=1;
      tee_fputs("Waiting",stderr); (void) fflush(stderr);
    }
    (void) sleep(wait_time);
    if (!silent)
    {
      putc('.',stderr); (void) fflush(stderr);
      count++;
    }
  }
}



static int
com_status(String *buffer __attribute__((unused)),
	   char *line __attribute__((unused)))
{
  const char *status_str;
  char buff[40];
  ulonglong id;
  MYSQL_RES *result;
  LINT_INIT(result);

  if (mysql_real_query_for_lazy(
        C_STRING_WITH_LEN("select DATABASE(), USER() limit 1")))
    return 0;

  tee_puts("--------------", stdout);
  usage(1);					/* Print version */
  tee_fprintf(stdout, "\nConnection id:\t\t%lu\n",mysql_thread_id(&mysql));
  /*
    Don't remove "limit 1",
    it is protection againts SQL_SELECT_LIMIT=0
  */
  if (!mysql_store_result_for_lazy(&result))
  {
    MYSQL_ROW cur=mysql_fetch_row(result);
    if (cur)
    {
      tee_fprintf(stdout, "Current database:\t%s\n", cur[0] ? cur[0] : "");
      tee_fprintf(stdout, "Current user:\t\t%s\n", cur[1]);
    }
    mysql_free_result(result);
  }

#ifdef HAVE_OPENSSL
  if ((status_str= mysql_get_ssl_cipher(&mysql)))
    tee_fprintf(stdout, "SSL:\t\t\tCipher in use is %s\n",
                status_str);
  else
#endif /* HAVE_OPENSSL */
    tee_puts("SSL:\t\t\tNot in use", stdout);

  if (skip_updates)
  {
    vidattr(A_BOLD);
    tee_fprintf(stdout, "\nAll updates ignored to this database\n");
    vidattr(A_NORMAL);
  }
#ifdef USE_POPEN
  tee_fprintf(stdout, "Current pager:\t\t%s\n", pager);
  tee_fprintf(stdout, "Using outfile:\t\t'%s'\n", opt_outfile ? outfile : "");
#endif
  tee_fprintf(stdout, "Using delimiter:\t%s\n", delimiter);
  tee_fprintf(stdout, "Server version:\t\t%s\n", server_version_string(&mysql));
  tee_fprintf(stdout, "Protocol version:\t%d\n", mysql_get_proto_info(&mysql));
  tee_fprintf(stdout, "Connection:\t\t%s\n", mysql_get_host_info(&mysql));
  if ((id= mysql_insert_id(&mysql)))
    tee_fprintf(stdout, "Insert id:\t\t%s\n", llstr(id, buff));

  /* "limit 1" is protection against SQL_SELECT_LIMIT=0 */
  if (mysql_real_query_for_lazy(C_STRING_WITH_LEN(
        "select @@character_set_client, @@character_set_connection, "
        "@@character_set_server, @@character_set_database limit 1")))
  {
    if (mysql_errno(&mysql) == CR_SERVER_GONE_ERROR)
      return 0;
  }
  if (!mysql_store_result_for_lazy(&result))
  {
    MYSQL_ROW cur=mysql_fetch_row(result);
    if (cur)
    {
      tee_fprintf(stdout, "Server characterset:\t%s\n", cur[2] ? cur[2] : "");
      tee_fprintf(stdout, "Db     characterset:\t%s\n", cur[3] ? cur[3] : "");
      tee_fprintf(stdout, "Client characterset:\t%s\n", cur[0] ? cur[0] : "");
      tee_fprintf(stdout, "Conn.  characterset:\t%s\n", cur[1] ? cur[1] : "");
    }
    mysql_free_result(result);
  }
  else
  {
    /* Probably pre-4.1 server */
    tee_fprintf(stdout, "Client characterset:\t%s\n", charset_info->csname);
    tee_fprintf(stdout, "Server characterset:\t%s\n", mysql.charset->csname);
  }

#ifndef EMBEDDED_LIBRARY
  if (strstr(mysql_get_host_info(&mysql),"TCP/IP") || ! mysql.unix_socket)
    tee_fprintf(stdout, "TCP port:\t\t%d\n", mysql.port);
  else
    tee_fprintf(stdout, "UNIX socket:\t\t%s\n", mysql.unix_socket);
  if (mysql.net.compress)
    tee_fprintf(stdout, "Protocol:\t\tCompressed\n");
#endif

  if ((status_str= mysql_stat(&mysql)) && !mysql_error(&mysql)[0])
  {
    ulong sec;
    const char *pos= strchr(status_str,' ');
    /* print label */
    tee_fprintf(stdout, "%.*s\t\t\t", (int) (pos-status_str), status_str);
    if ((status_str= str2int(pos,10,0,LONG_MAX,(long*) &sec)))
    {
      nice_time((double) sec,buff,0);
      tee_puts(buff, stdout);			/* print nice time */
      while (*status_str == ' ')
        status_str++;  /* to next info */
      tee_putc('\n', stdout);
      tee_puts(status_str, stdout);
    }
  }
  if (safe_updates)
  {
    vidattr(A_BOLD);
    tee_fprintf(stdout, "\nNote that you are running in safe_update_mode:\n");
    vidattr(A_NORMAL);
    tee_fprintf(stdout, "\
UPDATEs and DELETEs that don't use a key in the WHERE clause are not allowed.\n\
(One can force an UPDATE/DELETE by adding LIMIT # at the end of the command.)\n\
SELECT has an automatic 'LIMIT %lu' if LIMIT is not used.\n\
Max number of examined row combination in a join is set to: %lu\n\n",
select_limit, max_join_size);
  }
  tee_puts("--------------\n", stdout);
  return 0;
}

static const char *
server_version_string(MYSQL *con)
{
  /* Only one thread calls this, so no synchronization is needed */
  if (server_version == NULL)
  {
    MYSQL_RES *result;

    /* "limit 1" is protection against SQL_SELECT_LIMIT=0 */
    if (!mysql_query(con, "select @@version_comment limit 1") &&
        (result = mysql_use_result(con)))
    {
      MYSQL_ROW cur = mysql_fetch_row(result);
      if (cur && cur[0])
      {
        /* version, space, comment, \0 */
        size_t len= strlen(mysql_get_server_info(con)) + strlen(cur[0]) + 2;

        if ((server_version= (char *) my_malloc(len, MYF(MY_WME))))
        {
          char *bufp;
          bufp = strmov(server_version, mysql_get_server_info(con));
          bufp = strmov(bufp, " ");
          (void) strmov(bufp, cur[0]);
        }
      }
      mysql_free_result(result);
    }

    /*
      If for some reason we didn't get a version_comment, we'll
      keep things simple.
    */

    if (server_version == NULL)
      server_version= my_strdup(mysql_get_server_info(con), MYF(MY_WME));
  }

  return server_version ? server_version : "";
}

static int
put_info(const char *str,INFO_TYPE info_type, uint error, const char *sqlstate)
{
  FILE *file= (info_type == INFO_ERROR ? stderr : stdout);
  static int inited=0;

  if (status.batch)
  {
    if (info_type == INFO_ERROR)
    {
      (void) fflush(file);
      fprintf(file,"ERROR");
      if (error)
      {
	if (sqlstate)
	  (void) fprintf(file," %d (%s)",error, sqlstate);
        else
	  (void) fprintf(file," %d",error);
      }
      if (status.query_start_line && line_numbers)
      {
	(void) fprintf(file," at line %lu",status.query_start_line);
	if (status.file_name)
	  (void) fprintf(file," in file: '%s'", status.file_name);
      }
      (void) fprintf(file,": %s\n",str);
      (void) fflush(file);
      if (!ignore_errors)
	return 1;
    }
    else if (info_type == INFO_RESULT && verbose > 1)
      tee_puts(str, file);
    if (unbuffered)
      fflush(file);
    return info_type == INFO_ERROR ? -1 : 0;
  }
  if (!opt_silent || info_type == INFO_ERROR)
  {
    if (!inited)
    {
      inited=1;
#ifdef HAVE_SETUPTERM
      (void) setupterm((char *)0, 1, (int *) 0);
#endif
    }
    if (info_type == INFO_ERROR)
    {
      if (!opt_nobeep)
        putchar('\a');		      	/* This should make a bell */
      vidattr(A_STANDOUT);
      if (error)
      {
	if (sqlstate)
          (void) tee_fprintf(file, "ERROR %d (%s): ", error, sqlstate);
        else
          (void) tee_fprintf(file, "ERROR %d: ", error);
      }
      else
        tee_puts("ERROR: ", file);
    }
    else
      vidattr(A_BOLD);
    (void) tee_puts(str, file);
    vidattr(A_NORMAL);
  }
  if (unbuffered)
    fflush(file);
  return info_type == INFO_ERROR ? -1 : 0;
}


static int
put_error(MYSQL *con)
{
  return put_info(mysql_error(con), INFO_ERROR, mysql_errno(con),
		  mysql_sqlstate(con));
}  


static void remove_cntrl(String &buffer)
{
  char *start,*end;
  end=(start=(char*) buffer.ptr())+buffer.length();
  while (start < end && !my_isgraph(charset_info,end[-1]))
    end--;
  buffer.length((uint) (end-start));
}


void tee_fprintf(FILE *file, const char *fmt, ...)
{
  va_list args;

  NETWARE_YIELD;
  va_start(args, fmt);
  (void) vfprintf(file, fmt, args);
  va_end(args);

  if (opt_outfile)
  {
    va_start(args, fmt);
    (void) vfprintf(OUTFILE, fmt, args);
    va_end(args);
  }
}


void tee_fputs(const char *s, FILE *file)
{
  NETWARE_YIELD;
  fputs(s, file);
  if (opt_outfile)
    fputs(s, OUTFILE);
}


void tee_puts(const char *s, FILE *file)
{
  NETWARE_YIELD;
  fputs(s, file);
  fputc('\n', file);
  if (opt_outfile)
  {
    fputs(s, OUTFILE);
    fputc('\n', OUTFILE);
  }
}

void tee_putc(int c, FILE *file)
{
  putc(c, file);
  if (opt_outfile)
    putc(c, OUTFILE);
}

#if defined(__WIN__) || defined(__NETWARE__)
#include <time.h>
#else
#include <sys/times.h>
#ifdef _SC_CLK_TCK				// For mit-pthreads
#undef CLOCKS_PER_SEC
#define CLOCKS_PER_SEC (sysconf(_SC_CLK_TCK))
#endif
#endif

static ulong start_timer(void)
{
#if defined(__WIN__) || defined(__NETWARE__)
 return clock();
#else
  struct tms tms_tmp;
  return times(&tms_tmp);
#endif
}


/** 
  Write as many as 52+1 bytes to buff, in the form of a legible duration of time.

  len("4294967296 days, 23 hours, 59 minutes, 60.00 seconds")  ->  52
*/
static void nice_time(double sec,char *buff,bool part_second)
{
  ulong tmp;
  if (sec >= 3600.0*24)
  {
    tmp=(ulong) floor(sec/(3600.0*24));
    sec-=3600.0*24*tmp;
    buff=int10_to_str((long) tmp, buff, 10);
    buff=strmov(buff,tmp > 1 ? " days " : " day ");
  }
  if (sec >= 3600.0)
  {
    tmp=(ulong) floor(sec/3600.0);
    sec-=3600.0*tmp;
    buff=int10_to_str((long) tmp, buff, 10);
    buff=strmov(buff,tmp > 1 ? " hours " : " hour ");
  }
  if (sec >= 60.0)
  {
    tmp=(ulong) floor(sec/60.0);
    sec-=60.0*tmp;
    buff=int10_to_str((long) tmp, buff, 10);
    buff=strmov(buff," min ");
  }
  if (part_second)
    sprintf(buff,"%.2f sec",sec);
  else
    sprintf(buff,"%d sec",(int) sec);
}


static void end_timer(ulong start_time,char *buff)
{
  nice_time((double) (start_timer() - start_time) /
	    CLOCKS_PER_SEC,buff,1);
}


static void mysql_end_timer(ulong start_time,char *buff)
{
  buff[0]=' ';
  buff[1]='(';
  end_timer(start_time,buff+2);
  strmov(strend(buff),")");
}

static const char* construct_prompt()
{
  processed_prompt.free();			// Erase the old prompt
  time_t  lclock = time(NULL);			// Get the date struct
  struct tm *t = localtime(&lclock);

  /* parse thru the settings for the prompt */
  for (char *c = current_prompt; *c ; c++)
  {
    if (*c != PROMPT_CHAR)
	processed_prompt.append(*c);
    else
    {
      switch (*++c) {
      case '\0':
	c--;			// stop it from going beyond if ends with %
	break;
      case 'c':
	add_int_to_prompt(++prompt_counter);
	break;
      case 'v':
	if (connected)
	  processed_prompt.append(mysql_get_server_info(&mysql));
	else
	  processed_prompt.append("not_connected");
	break;
      case 'd':
	processed_prompt.append(current_db ? current_db : "(none)");
	break;
      case 'h':
      {
	const char *prompt;
	prompt= connected ? mysql_get_host_info(&mysql) : "not_connected";
	if (strstr(prompt, "Localhost"))
	  processed_prompt.append("localhost");
	else
	{
	  const char *end=strcend(prompt,' ');
	  processed_prompt.append(prompt, (uint) (end-prompt));
	}
	break;
      }
      case 'p':
      {
#ifndef EMBEDDED_LIBRARY
	if (!connected)
	{
	  processed_prompt.append("not_connected");
	  break;
	}

	const char *host_info = mysql_get_host_info(&mysql);
	if (strstr(host_info, "memory")) 
	{
		processed_prompt.append( mysql.host );
	}
	else if (strstr(host_info,"TCP/IP") ||
	    !mysql.unix_socket)
	  add_int_to_prompt(mysql.port);
	else
	{
	  char *pos=strrchr(mysql.unix_socket,'/');
 	  processed_prompt.append(pos ? pos+1 : mysql.unix_socket);
	}
#endif
      }
	break;
      case 'U':
	if (!full_username)
	  init_username();
        processed_prompt.append(full_username ? full_username :
                                (current_user ?  current_user : "(unknown)"));
	break;
      case 'u':
	if (!full_username)
	  init_username();
        processed_prompt.append(part_username ? part_username :
                                (current_user ?  current_user : "(unknown)"));
	break;
      case PROMPT_CHAR:
	processed_prompt.append(PROMPT_CHAR);
	break;
      case 'n':
	processed_prompt.append('\n');
	break;
      case ' ':
      case '_':
	processed_prompt.append(' ');
	break;
      case 'R':
	if (t->tm_hour < 10)
	  processed_prompt.append('0');
	add_int_to_prompt(t->tm_hour);
	break;
      case 'r':
	int getHour;
	getHour = t->tm_hour % 12;
	if (getHour == 0)
	  getHour=12;
	if (getHour < 10)
	  processed_prompt.append('0');
	add_int_to_prompt(getHour);
	break;
      case 'm':
	if (t->tm_min < 10)
	  processed_prompt.append('0');
	add_int_to_prompt(t->tm_min);
	break;
      case 'y':
	int getYear;
	getYear = t->tm_year % 100;
	if (getYear < 10)
	  processed_prompt.append('0');
	add_int_to_prompt(getYear);
	break;
      case 'Y':
	add_int_to_prompt(t->tm_year+1900);
	break;
      case 'D':
	char* dateTime;
	dateTime = ctime(&lclock);
	processed_prompt.append(strtok(dateTime,"\n"));
	break;
      case 's':
	if (t->tm_sec < 10)
	  processed_prompt.append('0');
	add_int_to_prompt(t->tm_sec);
	break;
      case 'w':
	processed_prompt.append(day_names[t->tm_wday]);
	break;
      case 'P':
	processed_prompt.append(t->tm_hour < 12 ? "am" : "pm");
	break;
      case 'o':
	add_int_to_prompt(t->tm_mon+1);
	break;
      case 'O':
	processed_prompt.append(month_names[t->tm_mon]);
	break;
      case '\'':
	processed_prompt.append("'");
	break;
      case '"':
	processed_prompt.append('"');
	break;
      case 'S':
	processed_prompt.append(';');
	break;
      case 't':
	processed_prompt.append('\t');
	break;
      case 'l':
	processed_prompt.append(delimiter_str);
	break;
      default:
	processed_prompt.append(c);
      }
    }
  }
  processed_prompt.append('\0');
  return processed_prompt.ptr();
}


static void add_int_to_prompt(int toadd)
{
  char buffer[16];
  int10_to_str(toadd,buffer,10);
  processed_prompt.append(buffer);
}

static void init_username()
{
  my_free(full_username,MYF(MY_ALLOW_ZERO_PTR));
  my_free(part_username,MYF(MY_ALLOW_ZERO_PTR));

  MYSQL_RES *result;
  LINT_INIT(result);
  if (!mysql_query(&mysql,"select USER()") &&
      (result=mysql_use_result(&mysql)))
  {
    MYSQL_ROW cur=mysql_fetch_row(result);
    full_username=my_strdup(cur[0],MYF(MY_WME));
    part_username=my_strdup(strtok(cur[0],"@"),MYF(MY_WME));
    (void) mysql_fetch_row(result);		// Read eof
  }
}

static int com_prompt(String *buffer __attribute__((unused)),
                      char *line)
{
  char *ptr=strchr(line, ' ');
  prompt_counter = 0;
  my_free(current_prompt,MYF(MY_ALLOW_ZERO_PTR));
  current_prompt=my_strdup(ptr ? ptr+1 : default_prompt,MYF(MY_WME));
  if (!ptr)
    tee_fprintf(stdout, "Returning to default PROMPT of %s\n", default_prompt);
  else
    tee_fprintf(stdout, "PROMPT set to '%s'\n", current_prompt);
  return 0;
}

#ifndef EMBEDDED_LIBRARY
/* Keep sql_string library happy */

void *sql_alloc(size_t Size)
{
  return my_malloc(Size,MYF(MY_WME));
}

void sql_element_free(void *ptr)
{
  my_free(ptr,MYF(0));
}
#endif /* EMBEDDED_LIBRARY */<|MERGE_RESOLUTION|>--- conflicted
+++ resolved
@@ -1,10 +1,5 @@
-<<<<<<< HEAD
-/* Copyright 2000, 2010, Oracle and/or its affiliates. All rights reserved.
-=======
 /*
-   Copyright (c) 2000-2008 MySQL AB, 2008, 2009 Sun Microsystems, Inc.
-   Use is subject to license terms.
->>>>>>> 44135d47
+   Copyright (c) 2000, 2011, Oracle and/or its affiliates. All rights reserved.
 
    This program is free software; you can redistribute it and/or modify
    it under the terms of the GNU General Public License as published by
