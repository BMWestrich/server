--- conflicted
+++ resolved
@@ -279,12 +279,7 @@
      control file, and not purge logs immediately... Think about it.
   */
   if (translog_purge(log_low_water_mark))
-<<<<<<< HEAD
     ma_message_no_user(0, "log purging failed");
-#endif
-=======
-    fprintf(stderr, "Maria engine: log purge failed\n"); /* not deadly */
->>>>>>> f621c59d
 
   goto end;
 
