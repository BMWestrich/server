--- conflicted
+++ resolved
@@ -244,7 +244,9 @@
 extern my_bool srv_use_trim;
 
 /* Use posix fallocate */
+#ifdef HAVE_POSIX_FALLOCATE
 extern my_bool srv_use_posix_fallocate;
+#endif
 
 /* Use atomic writes i.e disable doublewrite buffer */
 extern my_bool srv_use_atomic_writes;
@@ -393,16 +395,8 @@
 extern ulong	srv_doublewrite_batch_size;
 extern ulong	srv_checksum_algorithm;
 
-<<<<<<< HEAD
-extern ibool	srv_use_atomic_writes;
-#ifdef HAVE_POSIX_FALLOCATE
-extern ibool	srv_use_posix_fallocate;
-#endif
-
 extern my_bool	srv_force_primary_key;
 
-=======
->>>>>>> 972a14b5
 extern ulong	srv_max_buf_pool_modified_pct;
 extern ulong	srv_max_purge_lag;
 extern ulong	srv_max_purge_lag_delay;
