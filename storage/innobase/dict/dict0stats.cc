/*****************************************************************************

<<<<<<< HEAD
Copyright (c) 2009, 2016, Oracle and/or its affiliates. All Rights Reserved.
Copyright (c) 2015, 2017, MariaDB Corporation.
=======
Copyright (c) 2009, 2017, Oracle and/or its affiliates. All Rights Reserved.
>>>>>>> 335c4ab7

This program is free software; you can redistribute it and/or modify it under
the terms of the GNU General Public License as published by the Free Software
Foundation; version 2 of the License.

This program is distributed in the hope that it will be useful, but WITHOUT
ANY WARRANTY; without even the implied warranty of MERCHANTABILITY or FITNESS
FOR A PARTICULAR PURPOSE. See the GNU General Public License for more details.

You should have received a copy of the GNU General Public License along with
this program; if not, write to the Free Software Foundation, Inc.,
51 Franklin Street, Suite 500, Boston, MA 02110-1335 USA

*****************************************************************************/

/**************************************************//**
@file dict/dict0stats.cc
Code used for calculating and manipulating table statistics.

Created Jan 06, 2010 Vasil Dimov
*******************************************************/

#ifndef UNIV_HOTBACKUP

#include "univ.i"

#include "btr0btr.h" /* btr_get_size() */
#include "btr0cur.h" /* btr_estimate_number_of_different_key_vals() */
#include "dict0dict.h" /* dict_table_get_first_index(), dict_fs2utf8() */
#include "dict0mem.h" /* DICT_TABLE_MAGIC_N */
#include "dict0stats.h"
#include "data0type.h" /* dtype_t */
#include "db0err.h" /* dberr_t */
#include "page0page.h" /* page_align() */
#include "pars0pars.h" /* pars_info_create() */
#include "pars0types.h" /* pars_info_t */
#include "que0que.h" /* que_eval_sql() */
#include "rem0cmp.h" /* REC_MAX_N_FIELDS,cmp_rec_rec_with_match() */
#include "row0sel.h" /* sel_node_t */
#include "row0types.h" /* sel_node_t */
#include "trx0trx.h" /* trx_create() */
#include "trx0roll.h" /* trx_rollback_to_savepoint() */
#include "ut0rnd.h" /* ut_rnd_interval() */
#include "ut0ut.h" /* ut_format_name(), ut_time() */

#include <algorithm>
#include <map>
#include <vector>

/* Sampling algorithm description @{

The algorithm is controlled by one number - N_SAMPLE_PAGES(index),
let it be A, which is the number of leaf pages to analyze for a given index
for each n-prefix (if the index is on 3 columns, then 3*A leaf pages will be
analyzed).

Let the total number of leaf pages in the table be T.
Level 0 - leaf pages, level H - root.

Definition: N-prefix-boring record is a record on a non-leaf page that equals
the next (to the right, cross page boundaries, skipping the supremum and
infimum) record on the same level when looking at the fist n-prefix columns.
The last (user) record on a level is not boring (it does not match the
non-existent user record to the right). We call the records boring because all
the records on the page below a boring record are equal to that boring record.

We avoid diving below boring records when searching for a leaf page to
estimate the number of distinct records because we know that such a leaf
page will have number of distinct records == 1.

For each n-prefix: start from the root level and full scan subsequent lower
levels until a level that contains at least A*10 distinct records is found.
Lets call this level LA.
As an optimization the search is canceled if it has reached level 1 (never
descend to the level 0 (leaf)) and also if the next level to be scanned
would contain more than A pages. The latter is because the user has asked
to analyze A leaf pages and it does not make sense to scan much more than
A non-leaf pages with the sole purpose of finding a good sample of A leaf
pages.

After finding the appropriate level LA with >A*10 distinct records (or less in
the exceptions described above), divide it into groups of equal records and
pick A such groups. Then pick the last record from each group. For example,
let the level be:

index:  0,1,2,3,4,5,6,7,8,9,10
record: 1,1,1,2,2,7,7,7,7,7,9

There are 4 groups of distinct records and if A=2 random ones are selected,
e.g. 1,1,1 and 7,7,7,7,7, then records with indexes 2 and 9 will be selected.

After selecting A records as described above, dive below them to find A leaf
pages and analyze them, finding the total number of distinct records. The
dive to the leaf level is performed by selecting a non-boring record from
each page and diving below it.

This way, a total of A leaf pages are analyzed for the given n-prefix.

Let the number of different key values found in each leaf page i be Pi (i=1..A).
Let N_DIFF_AVG_LEAF be (P1 + P2 + ... + PA) / A.
Let the number of different key values on level LA be N_DIFF_LA.
Let the total number of records on level LA be TOTAL_LA.
Let R be N_DIFF_LA / TOTAL_LA, we assume this ratio is the same on the
leaf level.
Let the number of leaf pages be N.
Then the total number of different key values on the leaf level is:
N * R * N_DIFF_AVG_LEAF.
See REF01 for the implementation.

The above describes how to calculate the cardinality of an index.
This algorithm is executed for each n-prefix of a multi-column index
where n=1..n_uniq.
@} */

/* names of the tables from the persistent statistics storage */
#define TABLE_STATS_NAME	"mysql/innodb_table_stats"
#define TABLE_STATS_NAME_PRINT	"mysql.innodb_table_stats"
#define INDEX_STATS_NAME	"mysql/innodb_index_stats"
#define INDEX_STATS_NAME_PRINT	"mysql.innodb_index_stats"

#ifdef UNIV_STATS_DEBUG
#define DEBUG_PRINTF(fmt, ...)	printf(fmt, ## __VA_ARGS__)
#else /* UNIV_STATS_DEBUG */
#define DEBUG_PRINTF(fmt, ...)	/* noop */
#endif /* UNIV_STATS_DEBUG */

/* Gets the number of leaf pages to sample in persistent stats estimation */
#define N_SAMPLE_PAGES(index)					\
	static_cast<ib_uint64_t>(				\
		(index)->table->stats_sample_pages != 0		\
		? (index)->table->stats_sample_pages		\
		: srv_stats_persistent_sample_pages)

/* number of distinct records on a given level that are required to stop
descending to lower levels and fetch N_SAMPLE_PAGES(index) records
from that level */
#define N_DIFF_REQUIRED(index)	(N_SAMPLE_PAGES(index) * 10)

/* A dynamic array where we store the boundaries of each distinct group
of keys. For example if a btree level is:
index: 0,1,2,3,4,5,6,7,8,9,10,11,12
data:  b,b,b,b,b,b,g,g,j,j,j, x, y
then we would store 5,7,10,11,12 in the array. */
typedef std::vector<ib_uint64_t>	boundaries_t;

/* This is used to arrange the index based on the index name.
@return true if index_name1 is smaller than index_name2. */
struct index_cmp
{
	bool operator()(const char* index_name1, const char* index_name2) const {
		return(strcmp(index_name1, index_name2) < 0);
	}
};

typedef std::map<const char*, dict_index_t*, index_cmp>	index_map_t;

/*********************************************************************//**
Checks whether an index should be ignored in stats manipulations:
* stats fetch
* stats recalc
* stats save
@return true if exists and all tables are ok */
UNIV_INLINE
bool
dict_stats_should_ignore_index(
/*===========================*/
	const dict_index_t*	index)	/*!< in: index */
{
	return((index->type & DICT_FTS)
	       || dict_index_is_corrupted(index)
	       || index->to_be_dropped
	       || *index->name == TEMP_INDEX_PREFIX);
}

/*********************************************************************//**
Checks whether the persistent statistics storage exists and that all
tables have the proper structure.
@return true if exists and all tables are ok */
static
bool
dict_stats_persistent_storage_check(
/*================================*/
	bool	caller_has_dict_sys_mutex)	/*!< in: true if the caller
						owns dict_sys->mutex */
{
	/* definition for the table TABLE_STATS_NAME */
	dict_col_meta_t	table_stats_columns[] = {
		{"database_name", DATA_VARMYSQL,
			DATA_NOT_NULL, 192},

		{"table_name", DATA_VARMYSQL,
			DATA_NOT_NULL, 192},

		{"last_update", DATA_FIXBINARY,
			DATA_NOT_NULL, 4},

		{"n_rows", DATA_INT,
			DATA_NOT_NULL | DATA_UNSIGNED, 8},

		{"clustered_index_size", DATA_INT,
			DATA_NOT_NULL | DATA_UNSIGNED, 8},

		{"sum_of_other_index_sizes", DATA_INT,
			DATA_NOT_NULL | DATA_UNSIGNED, 8}
	};
	dict_table_schema_t	table_stats_schema = {
		TABLE_STATS_NAME,
		UT_ARR_SIZE(table_stats_columns),
		table_stats_columns,
		0 /* n_foreign */,
		0 /* n_referenced */
	};

	/* definition for the table INDEX_STATS_NAME */
	dict_col_meta_t	index_stats_columns[] = {
		{"database_name", DATA_VARMYSQL,
			DATA_NOT_NULL, 192},

		{"table_name", DATA_VARMYSQL,
			DATA_NOT_NULL, 192},

		{"index_name", DATA_VARMYSQL,
			DATA_NOT_NULL, 192},

		{"last_update", DATA_FIXBINARY,
			DATA_NOT_NULL, 4},

		{"stat_name", DATA_VARMYSQL,
			DATA_NOT_NULL, 64*3},

		{"stat_value", DATA_INT,
			DATA_NOT_NULL | DATA_UNSIGNED, 8},

		{"sample_size", DATA_INT,
			DATA_UNSIGNED, 8},

		{"stat_description", DATA_VARMYSQL,
			DATA_NOT_NULL, 1024*3}
	};
	dict_table_schema_t	index_stats_schema = {
		INDEX_STATS_NAME,
		UT_ARR_SIZE(index_stats_columns),
		index_stats_columns,
		0 /* n_foreign */,
		0 /* n_referenced */
	};

	char		errstr[512];
	dberr_t		ret;

	if (!caller_has_dict_sys_mutex) {
		mutex_enter(&(dict_sys->mutex));
	}

	ut_ad(mutex_own(&dict_sys->mutex));

	/* first check table_stats */
	ret = dict_table_schema_check(&table_stats_schema, errstr,
				      sizeof(errstr));
	if (ret == DB_SUCCESS) {
		/* if it is ok, then check index_stats */
		ret = dict_table_schema_check(&index_stats_schema, errstr,
					      sizeof(errstr));
	}

	if (!caller_has_dict_sys_mutex) {
		mutex_exit(&(dict_sys->mutex));
	}

	if (ret != DB_SUCCESS && ret != DB_STATS_DO_NOT_EXIST) {
		ut_print_timestamp(stderr);
		fprintf(stderr, " InnoDB: Error: %s\n", errstr);
		return(false);
	} else if (ret == DB_STATS_DO_NOT_EXIST) {
		return false;
	}
	/* else */

	return(true);
}

/** Executes a given SQL statement using the InnoDB internal SQL parser.
This function will free the pinfo object.
@param[in,out]	pinfo	pinfo to pass to que_eval_sql() must already
have any literals bound to it
@param[in]	sql	SQL string to execute
@param[in,out]	trx	in case of NULL the function will allocate and
free the trx object. If it is not NULL then it will be rolled back
only in the case of error, but not freed.
@return DB_SUCCESS or error code */
static
dberr_t
dict_stats_exec_sql(
	pars_info_t*	pinfo,
	const char*	sql,
	trx_t*		trx)
{
	dberr_t	err;
	bool	trx_started = false;
#ifdef UNIV_SYNC_DEBUG
	ut_ad(rw_lock_own(&dict_operation_lock, RW_LOCK_EX));
#endif /* UNIV_SYNC_DEBUG */
	ut_ad(mutex_own(&dict_sys->mutex));

	if (!dict_stats_persistent_storage_check(true)) {
		pars_info_free(pinfo);
		return(DB_STATS_DO_NOT_EXIST);
	}

	if (trx == NULL) {
		trx = trx_allocate_for_background();
		trx_start_if_not_started(trx);
		trx_started = true;
	}

	err = que_eval_sql(pinfo, sql, FALSE, trx); /* pinfo is freed here */

	DBUG_EXECUTE_IF("stats_index_error",
		if (!trx_started) {
			err = DB_STATS_DO_NOT_EXIST;
			trx->error_state = DB_STATS_DO_NOT_EXIST;
		});

	if (!trx_started && err == DB_SUCCESS) {
		return(DB_SUCCESS);
	}

	if (err == DB_SUCCESS) {
		trx_commit_for_mysql(trx);
	} else {
		trx->op_info = "rollback of internal trx on stats tables";
		trx->dict_operation_lock_mode = RW_X_LATCH;
		trx_rollback_to_savepoint(trx, NULL);
		trx->dict_operation_lock_mode = 0;
		trx->op_info = "";
		ut_a(trx->error_state == DB_SUCCESS);
	}

	if (trx_started) {
		trx_free_for_background(trx);
	}

	return(err);
}

/*********************************************************************//**
Duplicate a table object and its indexes.
This function creates a dummy dict_table_t object and initializes the
following table and index members:
dict_table_t::id (copied)
dict_table_t::heap (newly created)
dict_table_t::name (copied)
dict_table_t::corrupted (copied)
dict_table_t::indexes<> (newly created)
dict_table_t::magic_n
for each entry in dict_table_t::indexes, the following are initialized:
(indexes that have DICT_FTS set in index->type are skipped)
dict_index_t::id (copied)
dict_index_t::name (copied)
dict_index_t::table_name (points to the copied table name)
dict_index_t::table (points to the above semi-initialized object)
dict_index_t::type (copied)
dict_index_t::to_be_dropped (copied)
dict_index_t::online_status (copied)
dict_index_t::n_uniq (copied)
dict_index_t::fields[] (newly created, only first n_uniq, only fields[i].name)
dict_index_t::indexes<> (newly created)
dict_index_t::stat_n_diff_key_vals[] (only allocated, left uninitialized)
dict_index_t::stat_n_sample_sizes[] (only allocated, left uninitialized)
dict_index_t::stat_n_non_null_key_vals[] (only allocated, left uninitialized)
dict_index_t::magic_n
The returned object should be freed with dict_stats_table_clone_free()
when no longer needed.
@return incomplete table object */
static
dict_table_t*
dict_stats_table_clone_create(
/*==========================*/
	const dict_table_t*	table)	/*!< in: table whose stats to copy */
{
	size_t		heap_size;
	dict_index_t*	index;

	/* Estimate the size needed for the table and all of its indexes */

	heap_size = 0;
	heap_size += sizeof(dict_table_t);
	heap_size += strlen(table->name) + 1;

	for (index = dict_table_get_first_index(table);
	     index != NULL;
	     index = dict_table_get_next_index(index)) {

		if (dict_stats_should_ignore_index(index)) {
			continue;
		}

		ut_ad(!dict_index_is_univ(index));

		ulint	n_uniq = dict_index_get_n_unique(index);

		heap_size += sizeof(dict_index_t);
		heap_size += strlen(index->name) + 1;
		heap_size += n_uniq * sizeof(index->fields[0]);
		for (ulint i = 0; i < n_uniq; i++) {
			heap_size += strlen(index->fields[i].name) + 1;
		}
		heap_size += n_uniq * sizeof(index->stat_n_diff_key_vals[0]);
		heap_size += n_uniq * sizeof(index->stat_n_sample_sizes[0]);
		heap_size += n_uniq * sizeof(index->stat_n_non_null_key_vals[0]);
	}

	/* Allocate the memory and copy the members */

	mem_heap_t*	heap;

	heap = mem_heap_create(heap_size);

	dict_table_t*	t;

	t = (dict_table_t*) mem_heap_alloc(heap, sizeof(*t));

	UNIV_MEM_ASSERT_RW_ABORT(&table->id, sizeof(table->id));
	t->id = table->id;

	t->heap = heap;

	UNIV_MEM_ASSERT_RW_ABORT(table->name, strlen(table->name) + 1);
	t->name = (char*) mem_heap_strdup(heap, table->name);

	t->corrupted = table->corrupted;

	/* This private object "t" is not shared with other threads, so
	we do not need the stats_latch (thus we pass false below). The
	dict_table_stats_lock()/unlock() routines will do nothing. */
	dict_table_stats_latch_create(t, false);

	UT_LIST_INIT(t->indexes);

	for (index = dict_table_get_first_index(table);
	     index != NULL;
	     index = dict_table_get_next_index(index)) {

		if (dict_stats_should_ignore_index(index)) {
			continue;
		}

		ut_ad(!dict_index_is_univ(index));

		dict_index_t*	idx;

		idx = (dict_index_t*) mem_heap_alloc(heap, sizeof(*idx));

		UNIV_MEM_ASSERT_RW_ABORT(&index->id, sizeof(index->id));
		idx->id = index->id;

		UNIV_MEM_ASSERT_RW_ABORT(index->name, strlen(index->name) + 1);
		idx->name = (char*) mem_heap_strdup(heap, index->name);

		idx->table_name = t->name;

		idx->table = t;

		idx->type = index->type;

		idx->to_be_dropped = 0;

		idx->online_status = ONLINE_INDEX_COMPLETE;

		idx->n_uniq = index->n_uniq;

		idx->fields = (dict_field_t*) mem_heap_alloc(
			heap, idx->n_uniq * sizeof(idx->fields[0]));

		for (ulint i = 0; i < idx->n_uniq; i++) {
			UNIV_MEM_ASSERT_RW_ABORT(index->fields[i].name, strlen(index->fields[i].name) + 1);
			idx->fields[i].name = (char*) mem_heap_strdup(
				heap, index->fields[i].name);
		}

		/* hook idx into t->indexes */
		UT_LIST_ADD_LAST(indexes, t->indexes, idx);

		idx->stat_n_diff_key_vals = (ib_uint64_t*) mem_heap_alloc(
			heap,
			idx->n_uniq * sizeof(idx->stat_n_diff_key_vals[0]));

		idx->stat_n_sample_sizes = (ib_uint64_t*) mem_heap_alloc(
			heap,
			idx->n_uniq * sizeof(idx->stat_n_sample_sizes[0]));

		idx->stat_n_non_null_key_vals = (ib_uint64_t*) mem_heap_alloc(
			heap,
			idx->n_uniq * sizeof(idx->stat_n_non_null_key_vals[0]));
		ut_d(idx->magic_n = DICT_INDEX_MAGIC_N);

		idx->stat_defrag_n_page_split = 0;
		idx->stat_defrag_n_pages_freed = 0;
	}

	ut_d(t->magic_n = DICT_TABLE_MAGIC_N);

	return(t);
}

/*********************************************************************//**
Free the resources occupied by an object returned by
dict_stats_table_clone_create(). */
static
void
dict_stats_table_clone_free(
/*========================*/
	dict_table_t*	t)	/*!< in: dummy table object to free */
{
	dict_table_stats_latch_destroy(t);
	mem_heap_free(t->heap);
}

/*********************************************************************//**
Write all zeros (or 1 where it makes sense) into an index
statistics members. The resulting stats correspond to an empty index.
The caller must own index's table stats latch in X mode
(dict_table_stats_lock(table, RW_X_LATCH)) */
static
void
dict_stats_empty_index(
/*===================*/
	dict_index_t*	index,	/*!< in/out: index */
	bool		empty_defrag_stats)
				/*!< in: whether to empty defrag stats */
{
	ut_ad(!(index->type & DICT_FTS));
	ut_ad(!dict_index_is_univ(index));

	ulint	n_uniq = index->n_uniq;

	for (ulint i = 0; i < n_uniq; i++) {
		index->stat_n_diff_key_vals[i] = 0;
		index->stat_n_sample_sizes[i] = 1;
		index->stat_n_non_null_key_vals[i] = 0;
	}

	index->stat_index_size = 1;
	index->stat_n_leaf_pages = 1;

	if (empty_defrag_stats) {
		dict_stats_empty_defrag_stats(index);
		dict_stats_empty_defrag_summary(index);
	}
}

/**********************************************************************//**
Clear defragmentation summary. */
UNIV_INTERN
void
dict_stats_empty_defrag_summary(
/*==================*/
	dict_index_t* index)	/*!< in: index to clear defragmentation stats */
{
	index->stat_defrag_n_pages_freed = 0;
}

/**********************************************************************//**
Clear defragmentation related index stats. */
UNIV_INTERN
void
dict_stats_empty_defrag_stats(
/*==================*/
	dict_index_t* index)	/*!< in: index to clear defragmentation stats */
{
	index->stat_defrag_modified_counter = 0;
	index->stat_defrag_n_page_split = 0;
}

/*********************************************************************//**
Write all zeros (or 1 where it makes sense) into a table and its indexes'
statistics members. The resulting stats correspond to an empty table. */
static
void
dict_stats_empty_table(
/*===================*/
	dict_table_t*	table,	/*!< in/out: table */
	bool		empty_defrag_stats)
				/*!< in: whether to empty defrag stats */
{
	/* Zero the stats members */

	dict_table_stats_lock(table, RW_X_LATCH);

	table->stat_n_rows = 0;
	table->stat_clustered_index_size = 1;
	/* 1 page for each index, not counting the clustered */
	table->stat_sum_of_other_index_sizes
		= UT_LIST_GET_LEN(table->indexes) - 1;
	table->stat_modified_counter = 0;

	dict_index_t*	index;

	for (index = dict_table_get_first_index(table);
	     index != NULL;
	     index = dict_table_get_next_index(index)) {

		if (index->type & DICT_FTS) {
			continue;
		}

		ut_ad(!dict_index_is_univ(index));

		dict_stats_empty_index(index, empty_defrag_stats);
	}

	table->stat_initialized = TRUE;

	dict_table_stats_unlock(table, RW_X_LATCH);
}

/*********************************************************************//**
Check whether index's stats are initialized (assert if they are not). */
static
void
dict_stats_assert_initialized_index(
/*================================*/
	const dict_index_t*	index)	/*!< in: index */
{
	UNIV_MEM_ASSERT_RW_ABORT(
		index->stat_n_diff_key_vals,
		index->n_uniq * sizeof(index->stat_n_diff_key_vals[0]));

	UNIV_MEM_ASSERT_RW_ABORT(
		index->stat_n_sample_sizes,
		index->n_uniq * sizeof(index->stat_n_sample_sizes[0]));

	UNIV_MEM_ASSERT_RW_ABORT(
		index->stat_n_non_null_key_vals,
		index->n_uniq * sizeof(index->stat_n_non_null_key_vals[0]));

	UNIV_MEM_ASSERT_RW_ABORT(
		&index->stat_index_size,
		sizeof(index->stat_index_size));

	UNIV_MEM_ASSERT_RW_ABORT(
		&index->stat_n_leaf_pages,
		sizeof(index->stat_n_leaf_pages));
}

/*********************************************************************//**
Check whether table's stats are initialized (assert if they are not). */
static
void
dict_stats_assert_initialized(
/*==========================*/
	const dict_table_t*	table)	/*!< in: table */
{
	ut_a(table->stat_initialized);

	UNIV_MEM_ASSERT_RW_ABORT(&table->stats_last_recalc,
			   sizeof(table->stats_last_recalc));

	UNIV_MEM_ASSERT_RW_ABORT(&table->stat_persistent,
			   sizeof(table->stat_persistent));

	UNIV_MEM_ASSERT_RW_ABORT(&table->stats_auto_recalc,
			   sizeof(table->stats_auto_recalc));

	UNIV_MEM_ASSERT_RW_ABORT(&table->stats_sample_pages,
			   sizeof(table->stats_sample_pages));

	UNIV_MEM_ASSERT_RW_ABORT(&table->stat_n_rows,
			   sizeof(table->stat_n_rows));

	UNIV_MEM_ASSERT_RW_ABORT(&table->stat_clustered_index_size,
			   sizeof(table->stat_clustered_index_size));

	UNIV_MEM_ASSERT_RW_ABORT(&table->stat_sum_of_other_index_sizes,
			   sizeof(table->stat_sum_of_other_index_sizes));

	UNIV_MEM_ASSERT_RW_ABORT(&table->stat_modified_counter,
			   sizeof(table->stat_modified_counter));

	UNIV_MEM_ASSERT_RW_ABORT(&table->stats_bg_flag,
			   sizeof(table->stats_bg_flag));

	for (dict_index_t* index = dict_table_get_first_index(table);
	     index != NULL;
	     index = dict_table_get_next_index(index)) {

		if (!dict_stats_should_ignore_index(index)) {
			dict_stats_assert_initialized_index(index);
		}
	}
}

#define INDEX_EQ(i1, i2) \
	((i1) != NULL \
	 && (i2) != NULL \
	 && (i1)->id == (i2)->id \
	 && strcmp((i1)->name, (i2)->name) == 0)

/*********************************************************************//**
Copy table and index statistics from one table to another, including index
stats. Extra indexes in src are ignored and extra indexes in dst are
initialized to correspond to an empty index. */
static
void
dict_stats_copy(
/*============*/
	dict_table_t*		dst,	/*!< in/out: destination table */
	const dict_table_t*	src,	/*!< in: source table */
	bool reset_ignored_indexes)	/*!< in: if true, set ignored indexes
                                             to have the same statistics as if 
                                             the table was empty */
{
	dst->stats_last_recalc = src->stats_last_recalc;
	dst->stat_n_rows = src->stat_n_rows;
	dst->stat_clustered_index_size = src->stat_clustered_index_size;
	dst->stat_sum_of_other_index_sizes = src->stat_sum_of_other_index_sizes;
	dst->stat_modified_counter = src->stat_modified_counter;

	dict_index_t*	dst_idx;
	dict_index_t*	src_idx;

	for (dst_idx = dict_table_get_first_index(dst),
	     src_idx = dict_table_get_first_index(src);
	     dst_idx != NULL;
	     dst_idx = dict_table_get_next_index(dst_idx),
	     (src_idx != NULL
	      && (src_idx = dict_table_get_next_index(src_idx)))) {

		if (dict_stats_should_ignore_index(dst_idx)) {
			if (reset_ignored_indexes) {
				/* Reset index statistics for all ignored indexes,
				unless they are FT indexes (these have no statistics)*/
				if (dst_idx->type & DICT_FTS) {
					continue;
				}
				dict_stats_empty_index(dst_idx, true);
			} else {
				continue;
			}
		}

		ut_ad(!dict_index_is_univ(dst_idx));

		if (!INDEX_EQ(src_idx, dst_idx)) {
			for (src_idx = dict_table_get_first_index(src);
			     src_idx != NULL;
			     src_idx = dict_table_get_next_index(src_idx)) {

				if (INDEX_EQ(src_idx, dst_idx)) {
					break;
				}
			}
		}

		if (!INDEX_EQ(src_idx, dst_idx)) {
			dict_stats_empty_index(dst_idx, true);
			continue;
		}

		ulint	n_copy_el;

		if (dst_idx->n_uniq > src_idx->n_uniq) {
			n_copy_el = src_idx->n_uniq;
			/* Since src is smaller some elements in dst
			will remain untouched by the following memmove(),
			thus we init all of them here. */
			dict_stats_empty_index(dst_idx, true);
		} else {
			n_copy_el = dst_idx->n_uniq;
		}

		memmove(dst_idx->stat_n_diff_key_vals,
			src_idx->stat_n_diff_key_vals,
			n_copy_el * sizeof(dst_idx->stat_n_diff_key_vals[0]));

		memmove(dst_idx->stat_n_sample_sizes,
			src_idx->stat_n_sample_sizes,
			n_copy_el * sizeof(dst_idx->stat_n_sample_sizes[0]));

		memmove(dst_idx->stat_n_non_null_key_vals,
			src_idx->stat_n_non_null_key_vals,
			n_copy_el * sizeof(dst_idx->stat_n_non_null_key_vals[0]));

		dst_idx->stat_index_size = src_idx->stat_index_size;

		dst_idx->stat_n_leaf_pages = src_idx->stat_n_leaf_pages;

		dst_idx->stat_defrag_modified_counter =
			src_idx->stat_defrag_modified_counter;
		dst_idx->stat_defrag_n_pages_freed =
			src_idx->stat_defrag_n_pages_freed;
		dst_idx->stat_defrag_n_page_split =
			src_idx->stat_defrag_n_page_split;
	}

	dst->stat_initialized = TRUE;
}

/*********************************************************************//**
Duplicate the stats of a table and its indexes.
This function creates a dummy dict_table_t object and copies the input
table's stats into it. The returned table object is not in the dictionary
cache and cannot be accessed by any other threads. In addition to the
members copied in dict_stats_table_clone_create() this function initializes
the following:
dict_table_t::stat_initialized
dict_table_t::stat_persistent
dict_table_t::stat_n_rows
dict_table_t::stat_clustered_index_size
dict_table_t::stat_sum_of_other_index_sizes
dict_table_t::stat_modified_counter
dict_index_t::stat_n_diff_key_vals[]
dict_index_t::stat_n_sample_sizes[]
dict_index_t::stat_n_non_null_key_vals[]
dict_index_t::stat_index_size
dict_index_t::stat_n_leaf_pages
dict_index_t::stat_defrag_modified_counter
dict_index_t::stat_defrag_n_pages_freed
dict_index_t::stat_defrag_n_page_split
The returned object should be freed with dict_stats_snapshot_free()
when no longer needed.
@return incomplete table object */
static
dict_table_t*
dict_stats_snapshot_create(
/*=======================*/
	dict_table_t*	table)	/*!< in: table whose stats to copy */
{
	mutex_enter(&dict_sys->mutex);

	dict_table_stats_lock(table, RW_S_LATCH);

	dict_stats_assert_initialized(table);

	dict_table_t*	t;

	t = dict_stats_table_clone_create(table);

	dict_stats_copy(t, table, false);

	t->stat_persistent = table->stat_persistent;
	t->stats_auto_recalc = table->stats_auto_recalc;
	t->stats_sample_pages = table->stats_sample_pages;
	t->stats_bg_flag = table->stats_bg_flag;

	dict_table_stats_unlock(table, RW_S_LATCH);

	mutex_exit(&dict_sys->mutex);

	return(t);
}

/*********************************************************************//**
Free the resources occupied by an object returned by
dict_stats_snapshot_create(). */
static
void
dict_stats_snapshot_free(
/*=====================*/
	dict_table_t*	t)	/*!< in: dummy table object to free */
{
	dict_stats_table_clone_free(t);
}

/*********************************************************************//**
Calculates new estimates for index statistics. This function is
relatively quick and is used to calculate transient statistics that
are not saved on disk. This was the only way to calculate statistics
before the Persistent Statistics feature was introduced.
This function doesn't update the defragmentation related stats.
Only persistent statistics supports defragmentation stats. */
static
void
dict_stats_update_transient_for_index(
/*==================================*/
	dict_index_t*	index)	/*!< in/out: index */
{
	if (srv_force_recovery >= SRV_FORCE_NO_TRX_UNDO
	    && (srv_force_recovery >= SRV_FORCE_NO_LOG_REDO
		|| !dict_index_is_clust(index))) {
		/* If we have set a high innodb_force_recovery
		level, do not calculate statistics, as a badly
		corrupted index can cause a crash in it.
		Initialize some bogus index cardinality
		statistics, so that the data can be queried in
		various means, also via secondary indexes. */
		dict_stats_empty_index(index, false);
#if defined UNIV_DEBUG || defined UNIV_IBUF_DEBUG
	} else if (ibuf_debug && !dict_index_is_clust(index)) {
		dict_stats_empty_index(index, false);
#endif /* UNIV_DEBUG || UNIV_IBUF_DEBUG */
	} else {
		mtr_t	mtr;
		ulint	size;
		mtr_start(&mtr);
		mtr_s_lock(dict_index_get_lock(index), &mtr);

		size = btr_get_size(index, BTR_TOTAL_SIZE, &mtr);

		if (size != ULINT_UNDEFINED) {
			index->stat_index_size = size;

			size = btr_get_size(
				index, BTR_N_LEAF_PAGES, &mtr);
		}

		mtr_commit(&mtr);

		switch (size) {
		case ULINT_UNDEFINED:
			dict_stats_empty_index(index, false);
			return;
		case 0:
			/* The root node of the tree is a leaf */
			size = 1;
		}

		index->stat_n_leaf_pages = size;

		/* Do not continue if table decryption has failed or
		table is already marked as corrupted. */
		if (index->is_readable()) {
			btr_estimate_number_of_different_key_vals(index);
		}
	}
}

/*********************************************************************//**
Calculates new estimates for table and index statistics. This function
is relatively quick and is used to calculate transient statistics that
are not saved on disk.
This was the only way to calculate statistics before the
Persistent Statistics feature was introduced. */
UNIV_INTERN
void
dict_stats_update_transient(
/*========================*/
	dict_table_t*	table)	/*!< in/out: table */
{
	dict_index_t*	index;
	ulint		sum_of_index_sizes	= 0;

	/* Find out the sizes of the indexes and how many different values
	for the key they approximately have */

	index = dict_table_get_first_index(table);

	if (dict_table_is_discarded(table)) {
		/* Nothing to do. */
		dict_stats_empty_table(table, false);
		return;
	} else if (index == NULL) {
		/* Table definition is corrupt */

		char	buf[MAX_FULL_NAME_LEN];
		ut_print_timestamp(stderr);
		fprintf(stderr, " InnoDB: table %s has no indexes. "
			"Cannot calculate statistics.\n",
			ut_format_name(table->name, TRUE, buf, sizeof(buf)));
		dict_stats_empty_table(table, false);
		return;
	}

	for (; index != NULL; index = dict_table_get_next_index(index)) {

		ut_ad(!dict_index_is_univ(index));

		if (index->type & DICT_FTS) {
			continue;
		}

		dict_stats_empty_index(index, false);

		if (dict_stats_should_ignore_index(index)) {
			continue;
		}

		/* Do not continue if table decryption has failed or
		table is already marked as corrupted. */
		if (!index->is_readable()) {
			break;
		}

		dict_stats_update_transient_for_index(index);

		sum_of_index_sizes += index->stat_index_size;
	}

	index = dict_table_get_first_index(table);

	table->stat_n_rows = index->stat_n_diff_key_vals[
		dict_index_get_n_unique(index) - 1];

	table->stat_clustered_index_size = index->stat_index_size;

	table->stat_sum_of_other_index_sizes = sum_of_index_sizes
		- index->stat_index_size;

	table->stats_last_recalc = ut_time();

	table->stat_modified_counter = 0;

	table->stat_initialized = TRUE;
}

/* @{ Pseudo code about the relation between the following functions

let N = N_SAMPLE_PAGES(index)

dict_stats_analyze_index()
  for each n_prefix
    search for good enough level:
      dict_stats_analyze_index_level() // only called if level has <= N pages
        // full scan of the level in one mtr
        collect statistics about the given level
      if we are not satisfied with the level, search next lower level
    we have found a good enough level here
    dict_stats_analyze_index_for_n_prefix(that level, stats collected above)
      // full scan of the level in one mtr
      dive below some records and analyze the leaf page there:
      dict_stats_analyze_index_below_cur()
@} */

/*********************************************************************//**
Find the total number and the number of distinct keys on a given level in
an index. Each of the 1..n_uniq prefixes are looked up and the results are
saved in the array n_diff[0] .. n_diff[n_uniq - 1]. The total number of
records on the level is saved in total_recs.
Also, the index of the last record in each group of equal records is saved
in n_diff_boundaries[0..n_uniq - 1], records indexing starts from the leftmost
record on the level and continues cross pages boundaries, counting from 0. */
static
void
dict_stats_analyze_index_level(
/*===========================*/
	dict_index_t*	index,		/*!< in: index */
	ulint		level,		/*!< in: level */
	ib_uint64_t*	n_diff,		/*!< out: array for number of
					distinct keys for all prefixes */
	ib_uint64_t*	total_recs,	/*!< out: total number of records */
	ib_uint64_t*	total_pages,	/*!< out: total number of pages */
	boundaries_t*	n_diff_boundaries,/*!< out: boundaries of the groups
					of distinct keys */
	mtr_t*		mtr)		/*!< in/out: mini-transaction */
{
	ulint		n_uniq;
	mem_heap_t*	heap;
	btr_pcur_t	pcur;
	const page_t*	page;
	const rec_t*	rec;
	const rec_t*	prev_rec;
	bool		prev_rec_is_copied;
	byte*		prev_rec_buf = NULL;
	ulint		prev_rec_buf_size = 0;
	ulint*		rec_offsets;
	ulint*		prev_rec_offsets;
	ulint		i;

	DEBUG_PRINTF("    %s(table=%s, index=%s, level=%lu)\n", __func__,
		     index->table->name, index->name, level);

	ut_ad(mtr_memo_contains(mtr, dict_index_get_lock(index),
				MTR_MEMO_S_LOCK));

	n_uniq = dict_index_get_n_unique(index);

	/* elements in the n_diff array are 0..n_uniq-1 (inclusive) */
	memset(n_diff, 0x0, n_uniq * sizeof(n_diff[0]));

	/* Allocate space for the offsets header (the allocation size at
	offsets[0] and the REC_OFFS_HEADER_SIZE bytes), and n_fields + 1,
	so that this will never be less than the size calculated in
	rec_get_offsets_func(). */
	i = (REC_OFFS_HEADER_SIZE + 1 + 1) + index->n_fields;

	heap = mem_heap_create((2 * sizeof *rec_offsets) * i);
	rec_offsets = static_cast<ulint*>(
		mem_heap_alloc(heap, i * sizeof *rec_offsets));
	prev_rec_offsets = static_cast<ulint*>(
		mem_heap_alloc(heap, i * sizeof *prev_rec_offsets));
	rec_offs_set_n_alloc(rec_offsets, i);
	rec_offs_set_n_alloc(prev_rec_offsets, i);

	/* reset the dynamic arrays n_diff_boundaries[0..n_uniq-1] */
	if (n_diff_boundaries != NULL) {
		for (i = 0; i < n_uniq; i++) {
			n_diff_boundaries[i].erase(
				n_diff_boundaries[i].begin(),
				n_diff_boundaries[i].end());
		}
	}

	/* Position pcur on the leftmost record on the leftmost page
	on the desired level. */

	btr_pcur_open_at_index_side(
		true, index, BTR_SEARCH_LEAF | BTR_ALREADY_S_LATCHED,
		&pcur, true, level, mtr);
	btr_pcur_move_to_next_on_page(&pcur);

	page = btr_pcur_get_page(&pcur);

	/* The page must not be empty, except when
	it is the root page (and the whole index is empty). */
	ut_ad(btr_pcur_is_on_user_rec(&pcur) || page_is_leaf(page));
	ut_ad(btr_pcur_get_rec(&pcur)
	      == page_rec_get_next_const(page_get_infimum_rec(page)));

	/* check that we are indeed on the desired level */
	ut_a(btr_page_get_level(page, mtr) == level);

	/* there should not be any pages on the left */
	ut_a(btr_page_get_prev(page, mtr) == FIL_NULL);

	/* check whether the first record on the leftmost page is marked
	as such, if we are on a non-leaf level */
	ut_a((level == 0)
	     == !(REC_INFO_MIN_REC_FLAG & rec_get_info_bits(
			  btr_pcur_get_rec(&pcur), page_is_comp(page))));

	prev_rec = NULL;
	prev_rec_is_copied = false;

	/* no records by default */
	*total_recs = 0;

	*total_pages = 0;

	/* iterate over all user records on this level
	and compare each two adjacent ones, even the last on page
	X and the fist on page X+1 */
	for (;
	     btr_pcur_is_on_user_rec(&pcur);
	     btr_pcur_move_to_next_user_rec(&pcur, mtr)) {

		ulint	matched_fields = 0;
		ulint	matched_bytes = 0;
		bool	rec_is_last_on_page;

		rec = btr_pcur_get_rec(&pcur);

		/* If rec and prev_rec are on different pages, then prev_rec
		must have been copied, because we hold latch only on the page
		where rec resides. */
		if (prev_rec != NULL
		    && page_align(rec) != page_align(prev_rec)) {

			ut_a(prev_rec_is_copied);
		}

		rec_is_last_on_page =
			page_rec_is_supremum(page_rec_get_next_const(rec));

		/* increment the pages counter at the end of each page */
		if (rec_is_last_on_page) {

			(*total_pages)++;
		}

		/* Skip delete-marked records on the leaf level. If we
		do not skip them, then ANALYZE quickly after DELETE
		could count them or not (purge may have already wiped
		them away) which brings non-determinism. We skip only
		leaf-level delete marks because delete marks on
		non-leaf level do not make sense. */

		if (level == 0 && (srv_stats_include_delete_marked ? 0:
		    rec_get_deleted_flag(
			    rec,
			    page_is_comp(btr_pcur_get_page(&pcur))))) {

			if (rec_is_last_on_page
			    && !prev_rec_is_copied
			    && prev_rec != NULL) {
				/* copy prev_rec */

				prev_rec_offsets = rec_get_offsets(
					prev_rec, index, prev_rec_offsets,
					n_uniq, &heap);

				prev_rec = rec_copy_prefix_to_buf(
					prev_rec, index,
					rec_offs_n_fields(prev_rec_offsets),
					&prev_rec_buf, &prev_rec_buf_size);

				prev_rec_is_copied = true;
			}

			continue;
		}

		rec_offsets = rec_get_offsets(
			rec, index, rec_offsets, n_uniq, &heap);

		(*total_recs)++;

		if (prev_rec != NULL) {
			prev_rec_offsets = rec_get_offsets(
				prev_rec, index, prev_rec_offsets,
				n_uniq, &heap);

			cmp_rec_rec_with_match(rec,
					       prev_rec,
					       rec_offsets,
					       prev_rec_offsets,
					       index,
					       FALSE,
					       &matched_fields,
					       &matched_bytes);

			for (i = matched_fields; i < n_uniq; i++) {

				if (n_diff_boundaries != NULL) {
					/* push the index of the previous
					record, that is - the last one from
					a group of equal keys */

					ib_uint64_t	idx;

					/* the index of the current record
					is total_recs - 1, the index of the
					previous record is total_recs - 2;
					we know that idx is not going to
					become negative here because if we
					are in this branch then there is a
					previous record and thus
					total_recs >= 2 */
					idx = *total_recs - 2;

					n_diff_boundaries[i].push_back(idx);
				}

				/* increment the number of different keys
				for n_prefix=i+1 (e.g. if i=0 then we increment
				for n_prefix=1 which is stored in n_diff[0]) */
				n_diff[i]++;
			}
		} else {
			/* this is the first non-delete marked record */
			for (i = 0; i < n_uniq; i++) {
				n_diff[i] = 1;
			}
		}

		if (rec_is_last_on_page) {
			/* end of a page has been reached */

			/* we need to copy the record instead of assigning
			like prev_rec = rec; because when we traverse the
			records on this level at some point we will jump from
			one page to the next and then rec and prev_rec will
			be on different pages and
			btr_pcur_move_to_next_user_rec() will release the
			latch on the page that prev_rec is on */
			prev_rec = rec_copy_prefix_to_buf(
				rec, index, rec_offs_n_fields(rec_offsets),
				&prev_rec_buf, &prev_rec_buf_size);
			prev_rec_is_copied = true;

		} else {
			/* still on the same page, the next call to
			btr_pcur_move_to_next_user_rec() will not jump
			on the next page, we can simply assign pointers
			instead of copying the records like above */

			prev_rec = rec;
			prev_rec_is_copied = false;
		}
	}

	/* if *total_pages is left untouched then the above loop was not
	entered at all and there is one page in the whole tree which is
	empty or the loop was entered but this is level 0, contains one page
	and all records are delete-marked */
	if (*total_pages == 0) {

		ut_ad(level == 0);
		ut_ad(*total_recs == 0);

		*total_pages = 1;
	}

	/* if there are records on this level and boundaries
	should be saved */
	if (*total_recs > 0 && n_diff_boundaries != NULL) {

		/* remember the index of the last record on the level as the
		last one from the last group of equal keys; this holds for
		all possible prefixes */
		for (i = 0; i < n_uniq; i++) {
			ib_uint64_t	idx;

			idx = *total_recs - 1;

			n_diff_boundaries[i].push_back(idx);
		}
	}

	/* now in n_diff_boundaries[i] there are exactly n_diff[i] integers,
	for i=0..n_uniq-1 */

#ifdef UNIV_STATS_DEBUG
	for (i = 0; i < n_uniq; i++) {

		DEBUG_PRINTF("    %s(): total recs: " UINT64PF
			     ", total pages: " UINT64PF
			     ", n_diff[%lu]: " UINT64PF "\n",
			     __func__, *total_recs,
			     *total_pages,
			     i, n_diff[i]);

#if 0
		if (n_diff_boundaries != NULL) {
			ib_uint64_t	j;

			DEBUG_PRINTF("    %s(): boundaries[%lu]: ",
				     __func__, i);

			for (j = 0; j < n_diff[i]; j++) {
				ib_uint64_t	idx;

				idx = n_diff_boundaries[i][j];

				DEBUG_PRINTF(UINT64PF "=" UINT64PF ", ",
					     j, idx);
			}
			DEBUG_PRINTF("\n");
		}
#endif
	}
#endif /* UNIV_STATS_DEBUG */

	/* Release the latch on the last page, because that is not done by
	btr_pcur_close(). This function works also for non-leaf pages. */
	btr_leaf_page_release(btr_pcur_get_block(&pcur), BTR_SEARCH_LEAF, mtr);

	btr_pcur_close(&pcur);

	if (prev_rec_buf != NULL) {

		mem_free(prev_rec_buf);
	}

	mem_heap_free(heap);
}

/* aux enum for controlling the behavior of dict_stats_scan_page() @{ */
enum page_scan_method_t {
	COUNT_ALL_NON_BORING_AND_SKIP_DEL_MARKED,/* scan all records on
				the given page and count the number of
				distinct ones, also ignore delete marked
				records */
	QUIT_ON_FIRST_NON_BORING,/* quit when the first record that differs
				from its right neighbor is found */
	COUNT_ALL_NON_BORING_INCLUDE_DEL_MARKED/* scan all records on
				the given page and count the number of
				distinct ones, include delete marked
				records */
};
/* @} */

/** Scan a page, reading records from left to right and counting the number
of distinct records (looking only at the first n_prefix
columns) and the number of external pages pointed by records from this page.
If scan_method is QUIT_ON_FIRST_NON_BORING then the function
will return as soon as it finds a record that does not match its neighbor
to the right, which means that in the case of QUIT_ON_FIRST_NON_BORING the
returned n_diff can either be 0 (empty page), 1 (the whole page has all keys
equal) or 2 (the function found a non-boring record and returned).
@param[out]	out_rec			record, or NULL
@param[out]	offsets1		rec_get_offsets() working space (must
be big enough)
@param[out]	offsets2		rec_get_offsets() working space (must
be big enough)
@param[in]	index			index of the page
@param[in]	page			the page to scan
@param[in]	n_prefix		look at the first n_prefix columns
@param[in]	scan_method		scan to the end of the page or not
@param[out]	n_diff			number of distinct records encountered
@param[out]	n_external_pages	if this is non-NULL then it will be set
to the number of externally stored pages which were encountered
@return offsets1 or offsets2 (the offsets of *out_rec),
or NULL if the page is empty and does not contain user records. */
UNIV_INLINE
ulint*
dict_stats_scan_page(
	const rec_t**		out_rec,
	ulint*			offsets1,
	ulint*			offsets2,
	dict_index_t*		index,
	const page_t*		page,
	ulint			n_prefix,
	page_scan_method_t	scan_method,
	ib_uint64_t*		n_diff,
	ib_uint64_t*		n_external_pages)
{
	ulint*		offsets_rec		= offsets1;
	ulint*		offsets_next_rec	= offsets2;
	const rec_t*	rec;
	const rec_t*	next_rec;
	/* A dummy heap, to be passed to rec_get_offsets().
	Because offsets1,offsets2 should be big enough,
	this memory heap should never be used. */
	mem_heap_t*	heap			= NULL;
	const rec_t*	(*get_next)(const rec_t*);

	if (scan_method == COUNT_ALL_NON_BORING_AND_SKIP_DEL_MARKED) {
		get_next = page_rec_get_next_non_del_marked;
	} else {
		get_next = page_rec_get_next_const;
	}

	const bool	should_count_external_pages = n_external_pages != NULL;

	if (should_count_external_pages) {
		*n_external_pages = 0;
	}

	rec = get_next(page_get_infimum_rec(page));

	if (page_rec_is_supremum(rec)) {
		/* the page is empty or contains only delete-marked records */
		*n_diff = 0;
		*out_rec = NULL;
		return(NULL);
	}

	offsets_rec = rec_get_offsets(rec, index, offsets_rec,
				      ULINT_UNDEFINED, &heap);

	if (should_count_external_pages) {
		*n_external_pages += btr_rec_get_externally_stored_len(
			rec, offsets_rec);
	}

	next_rec = get_next(rec);

	*n_diff = 1;

	while (!page_rec_is_supremum(next_rec)) {

		ulint	matched_fields = 0;
		ulint	matched_bytes = 0;

		offsets_next_rec = rec_get_offsets(next_rec, index,
						   offsets_next_rec,
						   ULINT_UNDEFINED,
						   &heap);

		/* check whether rec != next_rec when looking at
		the first n_prefix fields */
		cmp_rec_rec_with_match(rec, next_rec,
				       offsets_rec, offsets_next_rec,
				       index, FALSE, &matched_fields,
				       &matched_bytes);

		if (matched_fields < n_prefix) {
			/* rec != next_rec, => rec is non-boring */

			(*n_diff)++;

			if (scan_method == QUIT_ON_FIRST_NON_BORING) {
				goto func_exit;
			}
		}

		rec = next_rec;
		{
			/* Assign offsets_rec = offsets_next_rec
			so that offsets_rec matches with rec which
			was just assigned rec = next_rec above.
			Also need to point offsets_next_rec to the
			place where offsets_rec was pointing before
			because we have just 2 placeholders where
			data is actually stored:
			offsets_onstack1 and offsets_onstack2 and we
			are using them in circular fashion
			(offsets[_next]_rec are just pointers to
			those placeholders). */
			ulint*	offsets_tmp;
			offsets_tmp = offsets_rec;
			offsets_rec = offsets_next_rec;
			offsets_next_rec = offsets_tmp;
		}

		if (should_count_external_pages) {
			*n_external_pages += btr_rec_get_externally_stored_len(
				rec, offsets_rec);
		}

		next_rec = get_next(next_rec);
	}

func_exit:
	/* offsets1,offsets2 should have been big enough */
	ut_a(heap == NULL);
	*out_rec = rec;
	return(offsets_rec);
}

/** Dive below the current position of a cursor and calculate the number of
distinct records on the leaf page, when looking at the fist n_prefix
columns. Also calculate the number of external pages pointed by records
on the leaf page.
@param[in]	cur			cursor
@param[in]	n_prefix		look at the first n_prefix columns
when comparing records
@param[out]	n_diff			number of distinct records
@param[out]	n_external_pages	number of external pages
@return number of distinct records on the leaf page */
static
void
dict_stats_analyze_index_below_cur(
	const btr_cur_t*	cur,
	ulint			n_prefix,
	ib_uint64_t*		n_diff,
	ib_uint64_t*		n_external_pages)
{
	dict_index_t*	index;
	ulint		space;
	ulint		zip_size;
	buf_block_t*	block;
	ulint		page_no;
	const page_t*	page;
	mem_heap_t*	heap;
	const rec_t*	rec;
	ulint*		offsets1;
	ulint*		offsets2;
	ulint*		offsets_rec;
	ulint		size;
	mtr_t		mtr;

	index = btr_cur_get_index(cur);

	/* Allocate offsets for the record and the node pointer, for
	node pointer records. In a secondary index, the node pointer
	record will consist of all index fields followed by a child
	page number.
	Allocate space for the offsets header (the allocation size at
	offsets[0] and the REC_OFFS_HEADER_SIZE bytes), and n_fields + 1,
	so that this will never be less than the size calculated in
	rec_get_offsets_func(). */
	size = (1 + REC_OFFS_HEADER_SIZE) + 1 + dict_index_get_n_fields(index);

	heap = mem_heap_create(size * (sizeof *offsets1 + sizeof *offsets2));

	offsets1 = static_cast<ulint*>(mem_heap_alloc(
			heap, size * sizeof *offsets1));

	offsets2 = static_cast<ulint*>(mem_heap_alloc(
			heap, size * sizeof *offsets2));

	rec_offs_set_n_alloc(offsets1, size);
	rec_offs_set_n_alloc(offsets2, size);

	space = dict_index_get_space(index);
	zip_size = dict_table_zip_size(index->table);

	rec = btr_cur_get_rec(cur);

	offsets_rec = rec_get_offsets(rec, index, offsets1,
				      ULINT_UNDEFINED, &heap);

	page_no = btr_node_ptr_get_child_page_no(rec, offsets_rec);

	/* assume no external pages by default - in case we quit from this
	function without analyzing any leaf pages */
	*n_external_pages = 0;

	mtr_start(&mtr);

	/* descend to the leaf level on the B-tree */
	for (;;) {

		block = buf_page_get_gen(space, zip_size, page_no, RW_S_LATCH,
					 NULL /* no guessed block */,
					 BUF_GET, __FILE__, __LINE__, &mtr);

		page = buf_block_get_frame(block);

		if (page_is_leaf(page)) {
			/* leaf level */
			break;
		}
		/* else */

		/* search for the first non-boring record on the page */
		offsets_rec = dict_stats_scan_page(
			&rec, offsets1, offsets2, index, page, n_prefix,
			QUIT_ON_FIRST_NON_BORING, n_diff, NULL);

		/* pages on level > 0 are not allowed to be empty */
		ut_a(offsets_rec != NULL);
		/* if page is not empty (offsets_rec != NULL) then n_diff must
		be > 0, otherwise there is a bug in dict_stats_scan_page() */
		ut_a(*n_diff > 0);

		if (*n_diff == 1) {
			mtr_commit(&mtr);

			/* page has all keys equal and the end of the page
			was reached by dict_stats_scan_page(), no need to
			descend to the leaf level */
			mem_heap_free(heap);
			/* can't get an estimate for n_external_pages here
			because we do not dive to the leaf level, assume no
			external pages (*n_external_pages was assigned to 0
			above). */
			return;
		}
		/* else */

		/* when we instruct dict_stats_scan_page() to quit on the
		first non-boring record it finds, then the returned n_diff
		can either be 0 (empty page), 1 (page has all keys equal) or
		2 (non-boring record was found) */
		ut_a(*n_diff == 2);

		/* we have a non-boring record in rec, descend below it */

		page_no = btr_node_ptr_get_child_page_no(rec, offsets_rec);
	}

	/* make sure we got a leaf page as a result from the above loop */
	ut_ad(page_is_leaf(page));

	/* scan the leaf page and find the number of distinct keys,
	when looking only at the first n_prefix columns; also estimate
	the number of externally stored pages pointed by records on this
	page */

	offsets_rec = dict_stats_scan_page(
		&rec, offsets1, offsets2, index, page, n_prefix,
		srv_stats_include_delete_marked ?
		COUNT_ALL_NON_BORING_INCLUDE_DEL_MARKED:
		COUNT_ALL_NON_BORING_AND_SKIP_DEL_MARKED, n_diff,
		n_external_pages);

#if 0
	DEBUG_PRINTF("      %s(): n_diff below page_no=%lu: " UINT64PF "\n",
		     __func__, page_no, n_diff);
#endif

	mtr_commit(&mtr);
	mem_heap_free(heap);
}

/** Input data that is used to calculate dict_index_t::stat_n_diff_key_vals[]
for each n-columns prefix (n from 1 to n_uniq). */
struct n_diff_data_t {
	/** Index of the level on which the descent through the btree
	stopped. level 0 is the leaf level. This is >= 1 because we
	avoid scanning the leaf level because it may contain too many
	pages and doing so is useless when combined with the random dives -
	if we are to scan the leaf level, this means a full scan and we can
	simply do that instead of fiddling with picking random records higher
	in the tree and to dive below them. At the start of the analyzing
	we may decide to do full scan of the leaf level, but then this
	structure is not used in that code path. */
	ulint		level;

	/** Number of records on the level where the descend through the btree
	stopped. When we scan the btree from the root, we stop at some mid
	level, choose some records from it and dive below them towards a leaf
	page to analyze. */
	ib_uint64_t	n_recs_on_level;

	/** Number of different key values that were found on the mid level. */
	ib_uint64_t	n_diff_on_level;

	/** Number of leaf pages that are analyzed. This is also the same as
	the number of records that we pick from the mid level and dive below
	them. */
	ib_uint64_t	n_leaf_pages_to_analyze;

	/** Cumulative sum of the number of different key values that were
	found on all analyzed pages. */
	ib_uint64_t	n_diff_all_analyzed_pages;

	/** Cumulative sum of the number of external pages (stored outside of
	the btree but in the same file segment). */
	ib_uint64_t	n_external_pages_sum;
};

/** Estimate the number of different key values in an index when looking at
the first n_prefix columns. For a given level in an index select
n_diff_data->n_leaf_pages_to_analyze records from that level and dive below
them to the corresponding leaf pages, then scan those leaf pages and save the
sampling results in n_diff_data->n_diff_all_analyzed_pages.
@param[in]	index			index
@param[in]	n_prefix		look at first 'n_prefix' columns when
comparing records
@param[in]	boundaries		a vector that contains
n_diff_data->n_diff_on_level integers each of which represents the index (on
level 'level', counting from left/smallest to right/biggest from 0) of the
last record from each group of distinct keys
@param[in,out]	n_diff_data		n_diff_all_analyzed_pages and
n_external_pages_sum in this structure will be set by this function. The
members level, n_diff_on_level and n_leaf_pages_to_analyze must be set by the
caller in advance - they are used by some calculations inside this function
@param[in,out]	mtr			mini-transaction */
static
void
dict_stats_analyze_index_for_n_prefix(
	dict_index_t*		index,
	ulint			n_prefix,
	const boundaries_t*	boundaries,
	n_diff_data_t*		n_diff_data,
	mtr_t*			mtr)
{
	btr_pcur_t	pcur;
	const page_t*	page;
	ib_uint64_t	rec_idx;
	ib_uint64_t	i;

#if 0
	DEBUG_PRINTF("    %s(table=%s, index=%s, level=%lu, n_prefix=%lu, "
		     "n_diff_on_level=" UINT64PF ")\n",
		     __func__, index->table->name, index->name, level,
		     n_prefix, n_diff_data->n_diff_on_level);
#endif

	ut_ad(mtr_memo_contains(mtr, dict_index_get_lock(index),
				MTR_MEMO_S_LOCK));

	/* Position pcur on the leftmost record on the leftmost page
	on the desired level. */

	btr_pcur_open_at_index_side(
		true, index, BTR_SEARCH_LEAF | BTR_ALREADY_S_LATCHED,
		&pcur, true, n_diff_data->level, mtr);
	btr_pcur_move_to_next_on_page(&pcur);

	page = btr_pcur_get_page(&pcur);

	const rec_t*	first_rec = btr_pcur_get_rec(&pcur);

	/* We shouldn't be scanning the leaf level. The caller of this function
	should have stopped the descend on level 1 or higher. */
	ut_ad(n_diff_data->level > 0);
	ut_ad(!page_is_leaf(page));

	/* The page must not be empty, except when
	it is the root page (and the whole index is empty). */
	ut_ad(btr_pcur_is_on_user_rec(&pcur));
	ut_ad(first_rec == page_rec_get_next_const(page_get_infimum_rec(page)));

	/* check that we are indeed on the desired level */
	ut_a(btr_page_get_level(page, mtr) == n_diff_data->level);

	/* there should not be any pages on the left */
	ut_a(btr_page_get_prev(page, mtr) == FIL_NULL);

	/* check whether the first record on the leftmost page is marked
	as such; we are on a non-leaf level */
	ut_a(rec_get_info_bits(first_rec, page_is_comp(page))
	     & REC_INFO_MIN_REC_FLAG);

	const ib_uint64_t	last_idx_on_level = boundaries->at(
		static_cast<unsigned>(n_diff_data->n_diff_on_level - 1));

	rec_idx = 0;

	n_diff_data->n_diff_all_analyzed_pages = 0;
	n_diff_data->n_external_pages_sum = 0;

	for (i = 0; i < n_diff_data->n_leaf_pages_to_analyze; i++) {
		/* there are n_diff_on_level elements
		in 'boundaries' and we divide those elements
		into n_leaf_pages_to_analyze segments, for example:

		let n_diff_on_level=100, n_leaf_pages_to_analyze=4, then:
		segment i=0:  [0, 24]
		segment i=1: [25, 49]
		segment i=2: [50, 74]
		segment i=3: [75, 99] or

		let n_diff_on_level=1, n_leaf_pages_to_analyze=1, then:
		segment i=0: [0, 0] or

		let n_diff_on_level=2, n_leaf_pages_to_analyze=2, then:
		segment i=0: [0, 0]
		segment i=1: [1, 1] or

		let n_diff_on_level=13, n_leaf_pages_to_analyze=7, then:
		segment i=0:  [0,  0]
		segment i=1:  [1,  2]
		segment i=2:  [3,  4]
		segment i=3:  [5,  6]
		segment i=4:  [7,  8]
		segment i=5:  [9, 10]
		segment i=6: [11, 12]

		then we select a random record from each segment and dive
		below it */
		const ib_uint64_t	n_diff = n_diff_data->n_diff_on_level;
		const ib_uint64_t	n_pick
			= n_diff_data->n_leaf_pages_to_analyze;

		const ib_uint64_t	left = n_diff * i / n_pick;
		const ib_uint64_t	right = n_diff * (i + 1) / n_pick - 1;

		ut_a(left <= right);
		ut_a(right <= last_idx_on_level);

		/* we do not pass (left, right) because we do not want to ask
		ut_rnd_interval() to work with too big numbers since
		ib_uint64_t could be bigger than ulint */
		const ulint	rnd = ut_rnd_interval(
			0, static_cast<ulint>(right - left));

		const ib_uint64_t	dive_below_idx
			= boundaries->at(static_cast<unsigned>(left + rnd));

#if 0
		DEBUG_PRINTF("    %s(): dive below record with index="
			     UINT64PF "\n", __func__, dive_below_idx);
#endif

		/* seek to the record with index dive_below_idx */
		while (rec_idx < dive_below_idx
		       && btr_pcur_is_on_user_rec(&pcur)) {

			btr_pcur_move_to_next_user_rec(&pcur, mtr);
			rec_idx++;
		}

		/* if the level has finished before the record we are
		searching for, this means that the B-tree has changed in
		the meantime, quit our sampling and use whatever stats
		we have collected so far */
		if (rec_idx < dive_below_idx) {

			ut_ad(!btr_pcur_is_on_user_rec(&pcur));
			break;
		}

		/* it could be that the tree has changed in such a way that
		the record under dive_below_idx is the supremum record, in
		this case rec_idx == dive_below_idx and pcur is positioned
		on the supremum, we do not want to dive below it */
		if (!btr_pcur_is_on_user_rec(&pcur)) {
			break;
		}

		ut_a(rec_idx == dive_below_idx);

		ib_uint64_t	n_diff_on_leaf_page;
		ib_uint64_t	n_external_pages;

		dict_stats_analyze_index_below_cur(btr_pcur_get_btr_cur(&pcur),
						   n_prefix,
						   &n_diff_on_leaf_page,
						   &n_external_pages);

		/* We adjust n_diff_on_leaf_page here to avoid counting
		one record twice - once as the last on some page and once
		as the first on another page. Consider the following example:
		Leaf level:
		page: (2,2,2,2,3,3)
		... many pages like (3,3,3,3,3,3) ...
		page: (3,3,3,3,5,5)
		... many pages like (5,5,5,5,5,5) ...
		page: (5,5,5,5,8,8)
		page: (8,8,8,8,9,9)
		our algo would (correctly) get an estimate that there are
		2 distinct records per page (average). Having 4 pages below
		non-boring records, it would (wrongly) estimate the number
		of distinct records to 8. */
		if (n_diff_on_leaf_page > 0) {
			n_diff_on_leaf_page--;
		}

		n_diff_data->n_diff_all_analyzed_pages += n_diff_on_leaf_page;

		n_diff_data->n_external_pages_sum += n_external_pages;
	}

	btr_pcur_close(&pcur);
}

/** Set dict_index_t::stat_n_diff_key_vals[] and stat_n_sample_sizes[].
@param[in]	n_diff_data	input data to use to derive the results
@param[in,out]	index		index whose stat_n_diff_key_vals[] to set */
UNIV_INLINE
void
dict_stats_index_set_n_diff(
	const n_diff_data_t*	n_diff_data,
	dict_index_t*		index)
{
	for (ulint n_prefix = dict_index_get_n_unique(index);
	     n_prefix >= 1;
	     n_prefix--) {
		/* n_diff_all_analyzed_pages can be 0 here if
		all the leaf pages sampled contained only
		delete-marked records. In this case we should assign
		0 to index->stat_n_diff_key_vals[n_prefix - 1], which
		the formula below does. */

		const n_diff_data_t*	data = &n_diff_data[n_prefix - 1];

		ut_ad(data->n_leaf_pages_to_analyze > 0);
		ut_ad(data->n_recs_on_level > 0);

		ulint	n_ordinary_leaf_pages;

		if (data->level == 1) {
			/* If we know the number of records on level 1, then
			this number is the same as the number of pages on
			level 0 (leaf). */
			n_ordinary_leaf_pages = data->n_recs_on_level;
		} else {
			/* If we analyzed D ordinary leaf pages and found E
			external pages in total linked from those D ordinary
			leaf pages, then this means that the ratio
			ordinary/external is D/E. Then the ratio ordinary/total
			is D / (D + E). Knowing that the total number of pages
			is T (including ordinary and external) then we estimate
			that the total number of ordinary leaf pages is
			T * D / (D + E). */
			n_ordinary_leaf_pages
				= index->stat_n_leaf_pages
				* data->n_leaf_pages_to_analyze
				/ (data->n_leaf_pages_to_analyze
				   + data->n_external_pages_sum);
		}

		/* See REF01 for an explanation of the algorithm */
		index->stat_n_diff_key_vals[n_prefix - 1]
			= n_ordinary_leaf_pages

			* data->n_diff_on_level
			/ data->n_recs_on_level

			* data->n_diff_all_analyzed_pages
			/ data->n_leaf_pages_to_analyze;

		index->stat_n_sample_sizes[n_prefix - 1]
			= data->n_leaf_pages_to_analyze;

		DEBUG_PRINTF("    %s(): n_diff=" UINT64PF " for n_prefix=%lu"
			     " (%lu"
			     " * " UINT64PF " / " UINT64PF
			     " * " UINT64PF " / " UINT64PF ")\n",
			     __func__,
			     index->stat_n_diff_key_vals[n_prefix - 1],
			     n_prefix,
			     index->stat_n_leaf_pages,
			     data->n_diff_on_level,
			     data->n_recs_on_level,
			     data->n_diff_all_analyzed_pages,
			     data->n_leaf_pages_to_analyze);
	}
}

/*********************************************************************//**
Calculates new statistics for a given index and saves them to the index
members stat_n_diff_key_vals[], stat_n_sample_sizes[], stat_index_size and
stat_n_leaf_pages. This function could be slow. */
static
void
dict_stats_analyze_index(
/*=====================*/
	dict_index_t*	index)	/*!< in/out: index to analyze */
{
	ulint		root_level;
	ulint		level;
	bool		level_is_analyzed;
	ulint		n_uniq;
	ulint		n_prefix;
	ib_uint64_t	total_recs;
	ib_uint64_t	total_pages;
	mtr_t		mtr;
	ulint		size;
	DBUG_ENTER("dict_stats_analyze_index");

	DBUG_PRINT("info", ("index: %s, online status: %d", index->name,
			    dict_index_get_online_status(index)));

	DEBUG_PRINTF("  %s(index=%s)\n", __func__, index->name);

	dict_stats_empty_index(index, false);

	mtr_start(&mtr);

	mtr_s_lock(dict_index_get_lock(index), &mtr);

	size = btr_get_size(index, BTR_TOTAL_SIZE, &mtr);

	if (size != ULINT_UNDEFINED) {
		index->stat_index_size = size;
		size = btr_get_size(index, BTR_N_LEAF_PAGES, &mtr);
	}

	/* Release the X locks on the root page taken by btr_get_size() */
	mtr_commit(&mtr);

	switch (size) {
	case ULINT_UNDEFINED:
		dict_stats_assert_initialized_index(index);
		DBUG_VOID_RETURN;
	case 0:
		/* The root node of the tree is a leaf */
		size = 1;
	}

	index->stat_n_leaf_pages = size;

	mtr_start(&mtr);

	mtr_s_lock(dict_index_get_lock(index), &mtr);

	root_level = btr_height_get(index, &mtr);

	n_uniq = dict_index_get_n_unique(index);

	/* If the tree has just one level (and one page) or if the user
	has requested to sample too many pages then do full scan.

	For each n-column prefix (for n=1..n_uniq) N_SAMPLE_PAGES(index)
	will be sampled, so in total N_SAMPLE_PAGES(index) * n_uniq leaf
	pages will be sampled. If that number is bigger than the total
	number of leaf pages then do full scan of the leaf level instead
	since it will be faster and will give better results. */

	if (root_level == 0
	    || N_SAMPLE_PAGES(index) * n_uniq > index->stat_n_leaf_pages) {

		if (root_level == 0) {
			DEBUG_PRINTF("  %s(): just one page, "
				     "doing full scan\n", __func__);
		} else {
			DEBUG_PRINTF("  %s(): too many pages requested for "
				     "sampling, doing full scan\n", __func__);
		}

		/* do full scan of level 0; save results directly
		into the index */

		dict_stats_analyze_index_level(index,
					       0 /* leaf level */,
					       index->stat_n_diff_key_vals,
					       &total_recs,
					       &total_pages,
					       NULL /* boundaries not needed */,
					       &mtr);

		for (ulint i = 0; i < n_uniq; i++) {
			index->stat_n_sample_sizes[i] = total_pages;
		}

		mtr_commit(&mtr);

		dict_stats_assert_initialized_index(index);
		DBUG_VOID_RETURN;
	}

	/* For each level that is being scanned in the btree, this contains the
	number of different key values for all possible n-column prefixes. */
	ib_uint64_t*		n_diff_on_level = new ib_uint64_t[n_uniq];

	/* For each level that is being scanned in the btree, this contains the
	index of the last record from each group of equal records (when
	comparing only the first n columns, n=1..n_uniq). */
	boundaries_t*		n_diff_boundaries = new boundaries_t[n_uniq];

	/* For each n-column prefix this array contains the input data that is
	used to calculate dict_index_t::stat_n_diff_key_vals[]. */
	n_diff_data_t*		n_diff_data = new n_diff_data_t[n_uniq];

	/* total_recs is also used to estimate the number of pages on one
	level below, so at the start we have 1 page (the root) */
	total_recs = 1;

	/* Here we use the following optimization:
	If we find that level L is the first one (searching from the
	root) that contains at least D distinct keys when looking at
	the first n_prefix columns, then:
	if we look at the first n_prefix-1 columns then the first
	level that contains D distinct keys will be either L or a
	lower one.
	So if we find that the first level containing D distinct
	keys (on n_prefix columns) is L, we continue from L when
	searching for D distinct keys on n_prefix-1 columns. */
	level = root_level;
	level_is_analyzed = false;

	for (n_prefix = n_uniq; n_prefix >= 1; n_prefix--) {

		DEBUG_PRINTF("  %s(): searching level with >=%llu "
			     "distinct records, n_prefix=%lu\n",
			     __func__, N_DIFF_REQUIRED(index), n_prefix);

		/* Commit the mtr to release the tree S lock to allow
		other threads to do some work too. */
		mtr_commit(&mtr);
		mtr_start(&mtr);
		mtr_s_lock(dict_index_get_lock(index), &mtr);
		if (root_level != btr_height_get(index, &mtr)) {
			/* Just quit if the tree has changed beyond
			recognition here. The old stats from previous
			runs will remain in the values that we have
			not calculated yet. Initially when the index
			object is created the stats members are given
			some sensible values so leaving them untouched
			here even the first time will not cause us to
			read uninitialized memory later. */
			break;
		}

		/* check whether we should pick the current level;
		we pick level 1 even if it does not have enough
		distinct records because we do not want to scan the
		leaf level because it may contain too many records */
		if (level_is_analyzed
		    && (n_diff_on_level[n_prefix - 1] >= N_DIFF_REQUIRED(index)
			|| level == 1)) {

			goto found_level;
		}

		/* search for a level that contains enough distinct records */

		if (level_is_analyzed && level > 1) {

			/* if this does not hold we should be on
			"found_level" instead of here */
			ut_ad(n_diff_on_level[n_prefix - 1]
			      < N_DIFF_REQUIRED(index));

			level--;
			level_is_analyzed = false;
		}

		/* descend into the tree, searching for "good enough" level */
		for (;;) {

			/* make sure we do not scan the leaf level
			accidentally, it may contain too many pages */
			ut_ad(level > 0);

			/* scanning the same level twice is an optimization
			bug */
			ut_ad(!level_is_analyzed);

			/* Do not scan if this would read too many pages.
			Here we use the following fact:
			the number of pages on level L equals the number
			of records on level L+1, thus we deduce that the
			following call would scan total_recs pages, because
			total_recs is left from the previous iteration when
			we scanned one level upper or we have not scanned any
			levels yet in which case total_recs is 1. */
			if (total_recs > N_SAMPLE_PAGES(index)) {

				/* if the above cond is true then we are
				not at the root level since on the root
				level total_recs == 1 (set before we
				enter the n-prefix loop) and cannot
				be > N_SAMPLE_PAGES(index) */
				ut_a(level != root_level);

				/* step one level back and be satisfied with
				whatever it contains */
				level++;
				level_is_analyzed = true;

				break;
			}

			dict_stats_analyze_index_level(index,
						       level,
						       n_diff_on_level,
						       &total_recs,
						       &total_pages,
						       n_diff_boundaries,
						       &mtr);

			level_is_analyzed = true;

			if (level == 1
			    || n_diff_on_level[n_prefix - 1]
			    >= N_DIFF_REQUIRED(index)) {
				/* we have reached the last level we could scan
				or we found a good level with many distinct
				records */
				break;
			}

			level--;
			level_is_analyzed = false;
		}
found_level:

		DEBUG_PRINTF("  %s(): found level %lu that has " UINT64PF
			     " distinct records for n_prefix=%lu\n",
			     __func__, level, n_diff_on_level[n_prefix - 1],
			     n_prefix);
		/* here we are either on level 1 or the level that we are on
		contains >= N_DIFF_REQUIRED distinct keys or we did not scan
		deeper levels because they would contain too many pages */

		ut_ad(level > 0);

		ut_ad(level_is_analyzed);

		/* if any of these is 0 then there is exactly one page in the
		B-tree and it is empty and we should have done full scan and
		should not be here */
		ut_ad(total_recs > 0);
		ut_ad(n_diff_on_level[n_prefix - 1] > 0);

		ut_ad(N_SAMPLE_PAGES(index) > 0);

		n_diff_data_t*	data = &n_diff_data[n_prefix - 1];

		data->level = level;

		data->n_recs_on_level = total_recs;

		data->n_diff_on_level = n_diff_on_level[n_prefix - 1];

		data->n_leaf_pages_to_analyze = std::min(
			N_SAMPLE_PAGES(index),
			n_diff_on_level[n_prefix - 1]);

		/* pick some records from this level and dive below them for
		the given n_prefix */

		dict_stats_analyze_index_for_n_prefix(
			index, n_prefix, &n_diff_boundaries[n_prefix - 1],
			data, &mtr);
	}

	mtr_commit(&mtr);

	delete[] n_diff_boundaries;

	delete[] n_diff_on_level;

	/* n_prefix == 0 means that the above loop did not end up prematurely
	due to tree being changed and so n_diff_data[] is set up. */
	if (n_prefix == 0) {
		dict_stats_index_set_n_diff(n_diff_data, index);
	}

	delete[] n_diff_data;

	dict_stats_assert_initialized_index(index);
	DBUG_VOID_RETURN;
}

/*********************************************************************//**
Calculates new estimates for table and index statistics. This function
is relatively slow and is used to calculate persistent statistics that
will be saved on disk.
@return DB_SUCCESS or error code */
static
dberr_t
dict_stats_update_persistent(
/*=========================*/
	dict_table_t*	table)		/*!< in/out: table */
{
	dict_index_t*	index;

	DEBUG_PRINTF("%s(table=%s)\n", __func__, table->name);

	dict_table_stats_lock(table, RW_X_LATCH);

	/* analyze the clustered index first */

	index = dict_table_get_first_index(table);

	if (index == NULL
	    || dict_index_is_corrupted(index)
	    || (index->type | DICT_UNIQUE) != (DICT_CLUSTERED | DICT_UNIQUE)) {

		/* Table definition is corrupt */
		dict_table_stats_unlock(table, RW_X_LATCH);
		dict_stats_empty_table(table, true);

		return(DB_CORRUPTION);
	}

	ut_ad(!dict_index_is_univ(index));

	dict_stats_analyze_index(index);

	ulint	n_unique = dict_index_get_n_unique(index);

	table->stat_n_rows = index->stat_n_diff_key_vals[n_unique - 1];

	table->stat_clustered_index_size = index->stat_index_size;

	/* analyze other indexes from the table, if any */

	table->stat_sum_of_other_index_sizes = 0;

	for (index = dict_table_get_next_index(index);
	     index != NULL;
	     index = dict_table_get_next_index(index)) {

		ut_ad(!dict_index_is_univ(index));

		if (index->type & DICT_FTS) {
			continue;
		}

		dict_stats_empty_index(index, false);

		if (dict_stats_should_ignore_index(index)) {
			continue;
		}

		if (!(table->stats_bg_flag & BG_STAT_SHOULD_QUIT)) {
			dict_stats_analyze_index(index);
		}

		table->stat_sum_of_other_index_sizes
			+= index->stat_index_size;
	}

	table->stats_last_recalc = ut_time();

	table->stat_modified_counter = 0;

	table->stat_initialized = TRUE;

	dict_stats_assert_initialized(table);

	dict_table_stats_unlock(table, RW_X_LATCH);

	return(DB_SUCCESS);
}

#include "mysql_com.h"
/** Save an individual index's statistic into the persistent statistics
storage.
@param[in]	index			index to be updated
@param[in]	last_update		timestamp of the stat
@param[in]	stat_name		name of the stat
@param[in]	stat_value		value of the stat
@param[in]	sample_size		n pages sampled or NULL
@param[in]	stat_description	description of the stat
@param[in,out]	trx			in case of NULL the function will
allocate and free the trx object. If it is not NULL then it will be
rolled back only in the case of error, but not freed.
@return DB_SUCCESS or error code */
static
dberr_t
dict_stats_save_index_stat(
	dict_index_t*	index,
	lint		last_update,
	const char*	stat_name,
	ib_uint64_t	stat_value,
	ib_uint64_t*	sample_size,
	const char*	stat_description,
	trx_t*		trx)
{
	pars_info_t*	pinfo;
	dberr_t		ret;
	char		db_utf8[MAX_DB_UTF8_LEN];
	char		table_utf8[MAX_TABLE_UTF8_LEN];

#ifdef UNIV_SYNC_DEBUG
	ut_ad(rw_lock_own(&dict_operation_lock, RW_LOCK_EX));
#endif /* UNIV_SYNC_DEBUG */
	ut_ad(mutex_own(&dict_sys->mutex));

	dict_fs2utf8(index->table->name, db_utf8, sizeof(db_utf8),
		     table_utf8, sizeof(table_utf8));

	pinfo = pars_info_create();
	pars_info_add_str_literal(pinfo, "database_name", db_utf8);
	pars_info_add_str_literal(pinfo, "table_name", table_utf8);
	UNIV_MEM_ASSERT_RW_ABORT(index->name, strlen(index->name));
	pars_info_add_str_literal(pinfo, "index_name", index->name);
	UNIV_MEM_ASSERT_RW_ABORT(&last_update, 4);
	pars_info_add_int4_literal(pinfo, "last_update", last_update);
	UNIV_MEM_ASSERT_RW_ABORT(stat_name, strlen(stat_name));
	pars_info_add_str_literal(pinfo, "stat_name", stat_name);
	UNIV_MEM_ASSERT_RW_ABORT(&stat_value, 8);
	pars_info_add_ull_literal(pinfo, "stat_value", stat_value);
	if (sample_size != NULL) {
		UNIV_MEM_ASSERT_RW_ABORT(sample_size, 8);
		pars_info_add_ull_literal(pinfo, "sample_size", *sample_size);
	} else {
		pars_info_add_literal(pinfo, "sample_size", NULL,
				      UNIV_SQL_NULL, DATA_FIXBINARY, 0);
	}
	UNIV_MEM_ASSERT_RW_ABORT(stat_description, strlen(stat_description));
	pars_info_add_str_literal(pinfo, "stat_description",
				  stat_description);

	ret = dict_stats_exec_sql(
		pinfo,
		"PROCEDURE INDEX_STATS_SAVE () IS\n"
		"BEGIN\n"

		"DELETE FROM \"" INDEX_STATS_NAME "\"\n"
		"WHERE\n"
		"database_name = :database_name AND\n"
		"table_name = :table_name AND\n"
		"index_name = :index_name AND\n"
		"stat_name = :stat_name;\n"

		"INSERT INTO \"" INDEX_STATS_NAME "\"\n"
		"VALUES\n"
		"(\n"
		":database_name,\n"
		":table_name,\n"
		":index_name,\n"
		":last_update,\n"
		":stat_name,\n"
		":stat_value,\n"
		":sample_size,\n"
		":stat_description\n"
		");\n"
		"END;", trx);

	if (ret != DB_SUCCESS) {
		if (innodb_index_stats_not_found == false &&
		    index->stats_error_printed == false) {
			char	buf_table[MAX_FULL_NAME_LEN];
			char	buf_index[MAX_FULL_NAME_LEN];
			ut_print_timestamp(stderr);
			fprintf(stderr,
				" InnoDB: Cannot save index statistics for table "
				"%s, index %s, stat name \"%s\": %s\n",
				ut_format_name(index->table->name, TRUE,
					buf_table, sizeof(buf_table)),
				ut_format_name(index->name, FALSE,
					buf_index, sizeof(buf_index)),
				stat_name, ut_strerr(ret));
			index->stats_error_printed = true;
		}
	}

	return(ret);
}

/** Report error if statistic update for a table failed because
.ibd file is missing, table decryption failed or table is corrupted.
@param[in,out]	table	Table
@param[in]	defragment	true if statistics is for defragment
@return DB_DECRYPTION_FAILED, DB_TABLESPACE_DELETED or DB_CORRUPTION
@retval DB_DECRYPTION_FAILED if decryption of the table failed
@retval DB_TABLESPACE_DELETED if .ibd file is missing
@retval DB_CORRUPTION if table is marked as corrupted */
static
dberr_t
dict_stats_report_error(
	dict_table_t*	table,
	bool		defragment = false)
{
	char		buf[3 * NAME_LEN];
	dberr_t		err;

	innobase_format_name(buf, sizeof buf,
			     table->name,
			     true);

	FilSpace space(table->space);

	if (space()) {
		if (table->corrupted) {
			ib_logf(IB_LOG_LEVEL_INFO,
				"Cannot save%s statistics because "
				" table %s in file %s is corrupted.",
				defragment ? " defragment" : " ",
				buf, space()->chain.start->name);
			err = DB_CORRUPTION;
		} else {
			ib_logf(IB_LOG_LEVEL_INFO,
				"Cannot save%s statistics because "
				" table %s in file %s can't be decrypted.",
				defragment ? " defragment" : " ",
				buf, space()->chain.start->name);
			err = DB_DECRYPTION_FAILED;
		}
	} else {
		ib_logf(IB_LOG_LEVEL_INFO,
			"Cannot save%s statistics for "
			" table %s  because .ibd file is missing."
			" For help, please "
			"refer to " REFMAN "innodb-troubleshooting.html.",
			defragment ? " defragment" : " ",
			buf);
		err = DB_TABLESPACE_DELETED;
	}

	dict_stats_empty_table(table, defragment);

	return (err);
}


/** Save the table's statistics into the persistent statistics storage.
@param[in] table_orig	table whose stats to save
@param[in] only_for_index if this is non-NULL, then stats for indexes
that are not equal to it will not be saved, if NULL, then all
indexes' stats are saved
@return DB_SUCCESS or error code */
static
dberr_t
dict_stats_save(
/*============*/
	dict_table_t*		table_orig,
	const index_id_t*	only_for_index)
{
	pars_info_t*	pinfo;
	lint		now;
	dberr_t		ret;
	dict_table_t*	table;
	char		db_utf8[MAX_DB_UTF8_LEN];
	char		table_utf8[MAX_TABLE_UTF8_LEN];

	if (table_orig->is_readable()) {
	} else {
		return (dict_stats_report_error(table_orig));
	}

	table = dict_stats_snapshot_create(table_orig);

	dict_fs2utf8(table->name, db_utf8, sizeof(db_utf8),
		     table_utf8, sizeof(table_utf8));

	rw_lock_x_lock(&dict_operation_lock);
	mutex_enter(&dict_sys->mutex);

	/* MySQL's timestamp is 4 byte, so we use
	pars_info_add_int4_literal() which takes a lint arg, so "now" is
	lint */
	now = (lint) ut_time();

	pinfo = pars_info_create();

	pars_info_add_str_literal(pinfo, "database_name", db_utf8);
	pars_info_add_str_literal(pinfo, "table_name", table_utf8);
	pars_info_add_int4_literal(pinfo, "last_update", now);
	pars_info_add_ull_literal(pinfo, "n_rows", table->stat_n_rows);
	pars_info_add_ull_literal(pinfo, "clustered_index_size",
		table->stat_clustered_index_size);
	pars_info_add_ull_literal(pinfo, "sum_of_other_index_sizes",
		table->stat_sum_of_other_index_sizes);

	ret = dict_stats_exec_sql(
		pinfo,
		"PROCEDURE TABLE_STATS_SAVE () IS\n"
		"BEGIN\n"

		"DELETE FROM \"" TABLE_STATS_NAME "\"\n"
		"WHERE\n"
		"database_name = :database_name AND\n"
		"table_name = :table_name;\n"

		"INSERT INTO \"" TABLE_STATS_NAME "\"\n"
		"VALUES\n"
		"(\n"
		":database_name,\n"
		":table_name,\n"
		":last_update,\n"
		":n_rows,\n"
		":clustered_index_size,\n"
		":sum_of_other_index_sizes\n"
		");\n"
		"END;", NULL);

	if (ret != DB_SUCCESS) {
		char	buf[MAX_FULL_NAME_LEN];
		ut_print_timestamp(stderr);
		fprintf(stderr,
			" InnoDB: Cannot save table statistics for table "
			"%s: %s\n",
			ut_format_name(table->name, TRUE, buf, sizeof(buf)),
			ut_strerr(ret));

		mutex_exit(&dict_sys->mutex);
		rw_lock_x_unlock(&dict_operation_lock);

		dict_stats_snapshot_free(table);

		return(ret);
	}

	trx_t*	trx = trx_allocate_for_background();
	trx_start_if_not_started(trx);

	dict_index_t*	index;
	index_map_t	indexes;

	/* Below we do all the modifications in innodb_index_stats in a single
	transaction for performance reasons. Modifying more than one row in a
	single transaction may deadlock with other transactions if they
	lock the rows in different order. Other transaction could be for
	example when we DROP a table and do
	DELETE FROM innodb_index_stats WHERE database_name = '...'
	AND table_name = '...'; which will affect more than one row. To
	prevent deadlocks we always lock the rows in the same order - the
	order of the PK, which is (database_name, table_name, index_name,
	stat_name). This is why below we sort the indexes by name and then
	for each index, do the mods ordered by stat_name. */

	for (index = dict_table_get_first_index(table);
	     index != NULL;
	     index = dict_table_get_next_index(index)) {

		indexes[index->name] = index;
	}

	index_map_t::const_iterator	it;

	for (it = indexes.begin(); it != indexes.end(); ++it) {

		index = it->second;

		if (only_for_index != NULL && index->id != *only_for_index) {
			continue;
		}

		if (dict_stats_should_ignore_index(index)) {
			continue;
		}

		ut_ad(!dict_index_is_univ(index));

		for (ulint i = 0; i < index->n_uniq; i++) {

			char	stat_name[16];
			char	stat_description[1024];
			ulint	j;

			ut_snprintf(stat_name, sizeof(stat_name),
				    "n_diff_pfx%02lu", i + 1);

			/* craft a string that contains the columns names */
			ut_snprintf(stat_description,
				    sizeof(stat_description),
				    "%s", index->fields[0].name);
			for (j = 1; j <= i; j++) {
				size_t	len;

				len = strlen(stat_description);

				ut_snprintf(stat_description + len,
					    sizeof(stat_description) - len,
					    ",%s", index->fields[j].name);
			}

			ret = dict_stats_save_index_stat(
				index, now, stat_name,
				index->stat_n_diff_key_vals[i],
				&index->stat_n_sample_sizes[i],
				stat_description, trx);

			if (ret != DB_SUCCESS) {
				goto end;
			}
		}

		ret = dict_stats_save_index_stat(index, now, "n_leaf_pages",
						 index->stat_n_leaf_pages,
						 NULL,
						 "Number of leaf pages "
						 "in the index", trx);
		if (ret != DB_SUCCESS) {
			goto end;
		}

		ret = dict_stats_save_index_stat(index, now, "size",
						 index->stat_index_size,
						 NULL,
						 "Number of pages "
						 "in the index", trx);
		if (ret != DB_SUCCESS) {
			goto end;
		}
	}

	trx_commit_for_mysql(trx);

end:
	trx_free_for_background(trx);

	mutex_exit(&dict_sys->mutex);
	rw_lock_x_unlock(&dict_operation_lock);

	dict_stats_snapshot_free(table);

	return(ret);
}

/*********************************************************************//**
Called for the row that is selected by
SELECT ... FROM mysql.innodb_table_stats WHERE table='...'
The second argument is a pointer to the table and the fetched stats are
written to it.
@return non-NULL dummy */
static
ibool
dict_stats_fetch_table_stats_step(
/*==============================*/
	void*	node_void,	/*!< in: select node */
	void*	table_void)	/*!< out: table */
{
	sel_node_t*	node = (sel_node_t*) node_void;
	dict_table_t*	table = (dict_table_t*) table_void;
	que_common_t*	cnode;
	int		i;

	/* this should loop exactly 3 times - for
	n_rows,clustered_index_size,sum_of_other_index_sizes */
	for (cnode = static_cast<que_common_t*>(node->select_list), i = 0;
	     cnode != NULL;
	     cnode = static_cast<que_common_t*>(que_node_get_next(cnode)),
	     i++) {

		const byte*	data;
		dfield_t*	dfield = que_node_get_val(cnode);
		dtype_t*	type = dfield_get_type(dfield);
		ulint		len = dfield_get_len(dfield);

		data = static_cast<const byte*>(dfield_get_data(dfield));

		switch (i) {
		case 0: /* mysql.innodb_table_stats.n_rows */

			ut_a(dtype_get_mtype(type) == DATA_INT);
			ut_a(len == 8);

			table->stat_n_rows = mach_read_from_8(data);

			break;

		case 1: /* mysql.innodb_table_stats.clustered_index_size */

			ut_a(dtype_get_mtype(type) == DATA_INT);
			ut_a(len == 8);

			table->stat_clustered_index_size
				= (ulint) mach_read_from_8(data);

			break;

		case 2: /* mysql.innodb_table_stats.sum_of_other_index_sizes */

			ut_a(dtype_get_mtype(type) == DATA_INT);
			ut_a(len == 8);

			table->stat_sum_of_other_index_sizes
				= (ulint) mach_read_from_8(data);

			break;

		default:

			/* someone changed SELECT
			n_rows,clustered_index_size,sum_of_other_index_sizes
			to select more columns from innodb_table_stats without
			adjusting here */
			ut_error;
		}
	}

	/* if i < 3 this means someone changed the
	SELECT n_rows,clustered_index_size,sum_of_other_index_sizes
	to select less columns from innodb_table_stats without adjusting here;
	if i > 3 we would have ut_error'ed earlier */
	ut_a(i == 3 /*n_rows,clustered_index_size,sum_of_other_index_sizes*/);

	/* XXX this is not used but returning non-NULL is necessary */
	return(TRUE);
}

/** Aux struct used to pass a table and a boolean to
dict_stats_fetch_index_stats_step(). */
struct index_fetch_t {
	dict_table_t*	table;	/*!< table whose indexes are to be modified */
	bool		stats_were_modified; /*!< will be set to true if at
				least one index stats were modified */
};

/*********************************************************************//**
Called for the rows that are selected by
SELECT ... FROM mysql.innodb_index_stats WHERE table='...'
The second argument is a pointer to the table and the fetched stats are
written to its indexes.
Let a table has N indexes and each index has Ui unique columns for i=1..N,
then mysql.innodb_index_stats will have SUM(Ui) i=1..N rows for that table.
So this function will be called SUM(Ui) times where SUM(Ui) is of magnitude
N*AVG(Ui). In each call it searches for the currently fetched index into
table->indexes linearly, assuming this list is not sorted. Thus, overall,
fetching all indexes' stats from mysql.innodb_index_stats is O(N^2) where N
is the number of indexes.
This can be improved if we sort table->indexes in a temporary area just once
and then search in that sorted list. Then the complexity will be O(N*log(N)).
We assume a table will not have more than 100 indexes, so we go with the
simpler N^2 algorithm.
@return non-NULL dummy */
static
ibool
dict_stats_fetch_index_stats_step(
/*==============================*/
	void*	node_void,	/*!< in: select node */
	void*	arg_void)	/*!< out: table + a flag that tells if we
				modified anything */
{
	sel_node_t*	node = (sel_node_t*) node_void;
	index_fetch_t*	arg = (index_fetch_t*) arg_void;
	dict_table_t*	table = arg->table;
	dict_index_t*	index = NULL;
	que_common_t*	cnode;
	const char*	stat_name = NULL;
	ulint		stat_name_len = ULINT_UNDEFINED;
	ib_uint64_t	stat_value = UINT64_UNDEFINED;
	ib_uint64_t	sample_size = UINT64_UNDEFINED;
	int		i;

	/* this should loop exactly 4 times - for the columns that
	were selected: index_name,stat_name,stat_value,sample_size */
	for (cnode = static_cast<que_common_t*>(node->select_list), i = 0;
	     cnode != NULL;
	     cnode = static_cast<que_common_t*>(que_node_get_next(cnode)),
	     i++) {

		const byte*	data;
		dfield_t*	dfield = que_node_get_val(cnode);
		dtype_t*	type = dfield_get_type(dfield);
		ulint		len = dfield_get_len(dfield);

		data = static_cast<const byte*>(dfield_get_data(dfield));

		switch (i) {
		case 0: /* mysql.innodb_index_stats.index_name */

			ut_a(dtype_get_mtype(type) == DATA_VARMYSQL);

			/* search for index in table's indexes whose name
			matches data; the fetched index name is in data,
			has no terminating '\0' and has length len */
			for (index = dict_table_get_first_index(table);
			     index != NULL;
			     index = dict_table_get_next_index(index)) {

				if (strlen(index->name) == len
				    && memcmp(index->name, data, len) == 0) {
					/* the corresponding index was found */
					break;
				}
			}

			/* if index is NULL here this means that
			mysql.innodb_index_stats contains more rows than the
			number of indexes in the table; this is ok, we just
			return ignoring those extra rows; in other words
			dict_stats_fetch_index_stats_step() has been called
			for a row from index_stats with unknown index_name
			column */
			if (index == NULL) {

				return(TRUE);
			}

			break;

		case 1: /* mysql.innodb_index_stats.stat_name */

			ut_a(dtype_get_mtype(type) == DATA_VARMYSQL);

			ut_a(index != NULL);

			stat_name = (const char*) data;
			stat_name_len = len;

			break;

		case 2: /* mysql.innodb_index_stats.stat_value */

			ut_a(dtype_get_mtype(type) == DATA_INT);
			ut_a(len == 8);

			ut_a(index != NULL);
			ut_a(stat_name != NULL);
			ut_a(stat_name_len != ULINT_UNDEFINED);

			stat_value = mach_read_from_8(data);

			break;

		case 3: /* mysql.innodb_index_stats.sample_size */

			ut_a(dtype_get_mtype(type) == DATA_INT);
			ut_a(len == 8 || len == UNIV_SQL_NULL);

			ut_a(index != NULL);
			ut_a(stat_name != NULL);
			ut_a(stat_name_len != ULINT_UNDEFINED);
			ut_a(stat_value != UINT64_UNDEFINED);

			if (len == UNIV_SQL_NULL) {
				break;
			}
			/* else */

			sample_size = mach_read_from_8(data);

			break;

		default:

			/* someone changed
			SELECT index_name,stat_name,stat_value,sample_size
			to select more columns from innodb_index_stats without
			adjusting here */
			ut_error;
		}
	}

	/* if i < 4 this means someone changed the
	SELECT index_name,stat_name,stat_value,sample_size
	to select less columns from innodb_index_stats without adjusting here;
	if i > 4 we would have ut_error'ed earlier */
	ut_a(i == 4 /* index_name,stat_name,stat_value,sample_size */);

	ut_a(index != NULL);
	ut_a(stat_name != NULL);
	ut_a(stat_name_len != ULINT_UNDEFINED);
	ut_a(stat_value != UINT64_UNDEFINED);
	/* sample_size could be UINT64_UNDEFINED here, if it is NULL */

#define PFX	"n_diff_pfx"
#define PFX_LEN	10

	if (stat_name_len == 4 /* strlen("size") */
	    && strncasecmp("size", stat_name, stat_name_len) == 0) {
		index->stat_index_size = (ulint) stat_value;
		arg->stats_were_modified = true;
	} else if (stat_name_len == 12 /* strlen("n_leaf_pages") */
		   && strncasecmp("n_leaf_pages", stat_name, stat_name_len)
		   == 0) {
		index->stat_n_leaf_pages = (ulint) stat_value;
		arg->stats_were_modified = true;
	} else if (stat_name_len == 12 /* strlen("n_page_split") */
		   && strncasecmp("n_page_split", stat_name, stat_name_len)
		      == 0) {
		index->stat_defrag_n_page_split = (ulint) stat_value;
		arg->stats_were_modified = true;
	} else if (stat_name_len == 13 /* strlen("n_pages_freed") */
		   && strncasecmp("n_pages_freed", stat_name, stat_name_len)
		      == 0) {
		index->stat_defrag_n_pages_freed = (ulint) stat_value;
		arg->stats_were_modified = true;
	} else if (stat_name_len > PFX_LEN /* e.g. stat_name=="n_diff_pfx01" */
		   && strncasecmp(PFX, stat_name, PFX_LEN) == 0) {

		const char*	num_ptr;
		unsigned long	n_pfx;

		/* point num_ptr into "1" from "n_diff_pfx12..." */
		num_ptr = stat_name + PFX_LEN;

		/* stat_name should have exactly 2 chars appended to PFX
		and they should be digits */
		if (stat_name_len != PFX_LEN + 2
		    || num_ptr[0] < '0' || num_ptr[0] > '9'
		    || num_ptr[1] < '0' || num_ptr[1] > '9') {

			char	db_utf8[MAX_DB_UTF8_LEN];
			char	table_utf8[MAX_TABLE_UTF8_LEN];

			dict_fs2utf8(table->name, db_utf8, sizeof(db_utf8),
				     table_utf8, sizeof(table_utf8));

			ut_print_timestamp(stderr);
			fprintf(stderr,
				" InnoDB: Ignoring strange row from "
				"%s WHERE "
				"database_name = '%s' AND "
				"table_name = '%s' AND "
				"index_name = '%s' AND "
				"stat_name = '%.*s'; because stat_name "
				"is malformed\n",
				INDEX_STATS_NAME_PRINT,
				db_utf8,
				table_utf8,
				index->name,
				(int) stat_name_len,
				stat_name);
			return(TRUE);
		}
		/* else */

		/* extract 12 from "n_diff_pfx12..." into n_pfx
		note that stat_name does not have a terminating '\0' */
		n_pfx = (num_ptr[0] - '0') * 10 + (num_ptr[1] - '0');

		ulint	n_uniq = index->n_uniq;

		if (n_pfx == 0 || n_pfx > n_uniq) {

			char	db_utf8[MAX_DB_UTF8_LEN];
			char	table_utf8[MAX_TABLE_UTF8_LEN];

			dict_fs2utf8(table->name, db_utf8, sizeof(db_utf8),
				     table_utf8, sizeof(table_utf8));

			ut_print_timestamp(stderr);
			fprintf(stderr,
				" InnoDB: Ignoring strange row from "
				"%s WHERE "
				"database_name = '%s' AND "
				"table_name = '%s' AND "
				"index_name = '%s' AND "
				"stat_name = '%.*s'; because stat_name is "
				"out of range, the index has %lu unique "
				"columns\n",
				INDEX_STATS_NAME_PRINT,
				db_utf8,
				table_utf8,
				index->name,
				(int) stat_name_len,
				stat_name,
				n_uniq);
			return(TRUE);
		}
		/* else */

		index->stat_n_diff_key_vals[n_pfx - 1] = stat_value;

		if (sample_size != UINT64_UNDEFINED) {
			index->stat_n_sample_sizes[n_pfx - 1] = sample_size;
		} else {
			/* hmm, strange... the user must have UPDATEd the
			table manually and SET sample_size = NULL */
			index->stat_n_sample_sizes[n_pfx - 1] = 0;
		}

		index->stat_n_non_null_key_vals[n_pfx - 1] = 0;

		arg->stats_were_modified = true;
	} else {
		/* silently ignore rows with unknown stat_name, the
		user may have developed her own stats */
	}

	/* XXX this is not used but returning non-NULL is necessary */
	return(TRUE);
}

/*********************************************************************//**
Read table's statistics from the persistent statistics storage.
@return DB_SUCCESS or error code */
static
dberr_t
dict_stats_fetch_from_ps(
/*=====================*/
	dict_table_t*	table)	/*!< in/out: table */
{
	index_fetch_t	index_fetch_arg;
	trx_t*		trx;
	pars_info_t*	pinfo;
	dberr_t		ret;
	char		db_utf8[MAX_DB_UTF8_LEN];
	char		table_utf8[MAX_TABLE_UTF8_LEN];

	ut_ad(!mutex_own(&dict_sys->mutex));

	/* Initialize all stats to dummy values before fetching because if
	the persistent storage contains incomplete stats (e.g. missing stats
	for some index) then we would end up with (partially) uninitialized
	stats. */
	dict_stats_empty_table(table, true);

	trx = trx_allocate_for_background();

	/* Use 'read-uncommitted' so that the SELECTs we execute
	do not get blocked in case some user has locked the rows we
	are SELECTing */

	trx->isolation_level = TRX_ISO_READ_UNCOMMITTED;

	trx_start_if_not_started(trx);

	dict_fs2utf8(table->name, db_utf8, sizeof(db_utf8),
		     table_utf8, sizeof(table_utf8));

	pinfo = pars_info_create();

	pars_info_add_str_literal(pinfo, "database_name", db_utf8);

	pars_info_add_str_literal(pinfo, "table_name", table_utf8);

	pars_info_bind_function(pinfo,
			       "fetch_table_stats_step",
			       dict_stats_fetch_table_stats_step,
			       table);

	index_fetch_arg.table = table;
	index_fetch_arg.stats_were_modified = false;
	pars_info_bind_function(pinfo,
			        "fetch_index_stats_step",
			        dict_stats_fetch_index_stats_step,
			        &index_fetch_arg);

	ret = que_eval_sql(pinfo,
			   "PROCEDURE FETCH_STATS () IS\n"
			   "found INT;\n"
			   "DECLARE FUNCTION fetch_table_stats_step;\n"
			   "DECLARE FUNCTION fetch_index_stats_step;\n"
			   "DECLARE CURSOR table_stats_cur IS\n"
			   "  SELECT\n"
			   /* if you change the selected fields, be
			   sure to adjust
			   dict_stats_fetch_table_stats_step() */
			   "  n_rows,\n"
			   "  clustered_index_size,\n"
			   "  sum_of_other_index_sizes\n"
			   "  FROM \"" TABLE_STATS_NAME "\"\n"
			   "  WHERE\n"
			   "  database_name = :database_name AND\n"
			   "  table_name = :table_name;\n"
			   "DECLARE CURSOR index_stats_cur IS\n"
			   "  SELECT\n"
			   /* if you change the selected fields, be
			   sure to adjust
			   dict_stats_fetch_index_stats_step() */
			   "  index_name,\n"
			   "  stat_name,\n"
			   "  stat_value,\n"
			   "  sample_size\n"
			   "  FROM \"" INDEX_STATS_NAME "\"\n"
			   "  WHERE\n"
			   "  database_name = :database_name AND\n"
			   "  table_name = :table_name;\n"

			   "BEGIN\n"

			   "OPEN table_stats_cur;\n"
			   "FETCH table_stats_cur INTO\n"
			   "  fetch_table_stats_step();\n"
			   "IF (SQL % NOTFOUND) THEN\n"
			   "  CLOSE table_stats_cur;\n"
			   "  RETURN;\n"
			   "END IF;\n"
			   "CLOSE table_stats_cur;\n"

			   "OPEN index_stats_cur;\n"
			   "found := 1;\n"
			   "WHILE found = 1 LOOP\n"
			   "  FETCH index_stats_cur INTO\n"
			   "    fetch_index_stats_step();\n"
			   "  IF (SQL % NOTFOUND) THEN\n"
			   "    found := 0;\n"
			   "  END IF;\n"
			   "END LOOP;\n"
			   "CLOSE index_stats_cur;\n"

			   "END;",
			   TRUE, trx);
	/* pinfo is freed by que_eval_sql() */

	trx_commit_for_mysql(trx);

	trx_free_for_background(trx);

	if (!index_fetch_arg.stats_were_modified) {
		return(DB_STATS_DO_NOT_EXIST);
	}

	return(ret);
}

/*********************************************************************//**
Clear defragmentation stats modified counter for all indices in table. */
static
void
dict_stats_empty_defrag_modified_counter(
	dict_table_t*	table)	/*!< in: table */
{
	dict_index_t*	index;
	ut_a(table);
	for (index = dict_table_get_first_index(table);
	     index != NULL;
	     index = dict_table_get_next_index(index)) {
		index->stat_defrag_modified_counter = 0;
	}
}

/*********************************************************************//**
Fetches or calculates new estimates for index statistics. */
UNIV_INTERN
void
dict_stats_update_for_index(
/*========================*/
	dict_index_t*	index)	/*!< in/out: index */
{
	DBUG_ENTER("dict_stats_update_for_index");

	ut_ad(!mutex_own(&dict_sys->mutex));

	if (dict_stats_is_persistent_enabled(index->table)) {

		if (dict_stats_persistent_storage_check(false)) {
			dict_table_stats_lock(index->table, RW_X_LATCH);
			dict_stats_analyze_index(index);
			dict_table_stats_unlock(index->table, RW_X_LATCH);
			dict_stats_save(index->table, &index->id);
			DBUG_VOID_RETURN;
		}
		/* else */

		if (innodb_index_stats_not_found == false &&
		    index->stats_error_printed == false) {
			/* Fall back to transient stats since the persistent
			storage is not present or is corrupted */
			char	buf_table[MAX_FULL_NAME_LEN];
			char	buf_index[MAX_FULL_NAME_LEN];
			ut_print_timestamp(stderr);
			fprintf(stderr,
				" InnoDB: Recalculation of persistent statistics "
				"requested for table %s index %s but the required "
				"persistent statistics storage is not present or is "
				"corrupted. Using transient stats instead.\n",
				ut_format_name(index->table->name, TRUE,
					buf_table, sizeof(buf_table)),
				ut_format_name(index->name, FALSE,
					buf_index, sizeof(buf_index)));
			index->stats_error_printed = false;
		}
	}

	dict_table_stats_lock(index->table, RW_X_LATCH);
	dict_stats_update_transient_for_index(index);
	dict_table_stats_unlock(index->table, RW_X_LATCH);

	DBUG_VOID_RETURN;
}

/*********************************************************************//**
Calculates new estimates for table and index statistics. The statistics
are used in query optimization.
@return DB_SUCCESS or error code */
UNIV_INTERN
dberr_t
dict_stats_update(
/*==============*/
	dict_table_t*		table,	/*!< in/out: table */
	dict_stats_upd_option_t	stats_upd_option)
					/*!< in: whether to (re) calc
					the stats or to fetch them from
					the persistent statistics
					storage */
{
	char			buf[MAX_FULL_NAME_LEN];

	ut_ad(!mutex_own(&dict_sys->mutex));

	if (!table->is_readable()) {
		return (dict_stats_report_error(table));
	} else if (srv_force_recovery >= SRV_FORCE_NO_IBUF_MERGE) {
		/* If we have set a high innodb_force_recovery level, do
		not calculate statistics, as a badly corrupted index can
		cause a crash in it. */
		dict_stats_empty_table(table, false);
		return(DB_SUCCESS);
	}

	switch (stats_upd_option) {
	case DICT_STATS_RECALC_PERSISTENT:

		if (srv_read_only_mode) {
			goto transient;
		}

		/* Persistent recalculation requested, called from
		1) ANALYZE TABLE, or
		2) the auto recalculation background thread, or
		3) open table if stats do not exist on disk and auto recalc
		   is enabled */

		/* InnoDB internal tables (e.g. SYS_TABLES) cannot have
		persistent stats enabled */
		ut_a(strchr(table->name, '/') != NULL);

		/* check if the persistent statistics storage exists
		before calling the potentially slow function
		dict_stats_update_persistent(); that is a
		prerequisite for dict_stats_save() succeeding */
		if (dict_stats_persistent_storage_check(false)) {

			dberr_t	err;

			err = dict_stats_update_persistent(table);

			if (err != DB_SUCCESS) {
				return(err);
			}

			err = dict_stats_save(table, NULL);

			return(err);
		}

		/* Fall back to transient stats since the persistent
		storage is not present or is corrupted */

		if (innodb_table_stats_not_found == false &&
		    table->stats_error_printed == false) {
			ut_print_timestamp(stderr);
			fprintf(stderr,
				" InnoDB: Recalculation of persistent statistics "
				"requested for table %s but the required persistent "
				"statistics storage is not present or is corrupted. "
				"Using transient stats instead.\n",
				ut_format_name(table->name, TRUE, buf, sizeof(buf)));
			table->stats_error_printed = true;
		}

		goto transient;

	case DICT_STATS_RECALC_TRANSIENT:

		goto transient;

	case DICT_STATS_EMPTY_TABLE:

		dict_stats_empty_table(table, true);

		/* If table is using persistent stats,
		then save the stats on disk */

		if (dict_stats_is_persistent_enabled(table)) {

			if (dict_stats_persistent_storage_check(false)) {

				return(dict_stats_save(table, NULL));
			}

			return(DB_STATS_DO_NOT_EXIST);
		}

		return(DB_SUCCESS);

	case DICT_STATS_FETCH_ONLY_IF_NOT_IN_MEMORY:

		/* fetch requested, either fetch from persistent statistics
		storage or use the old method */

		if (table->stat_initialized) {
			return(DB_SUCCESS);
		}

		/* InnoDB internal tables (e.g. SYS_TABLES) cannot have
		persistent stats enabled */
		ut_a(strchr(table->name, '/') != NULL);

		if (!dict_stats_persistent_storage_check(false)) {
			/* persistent statistics storage does not exist
			or is corrupted, calculate the transient stats */

			if (innodb_table_stats_not_found == false &&
			    table->stats_error_printed == false) {
				ut_print_timestamp(stderr);
				fprintf(stderr,
					" InnoDB: Error: Fetch of persistent "
					"statistics requested for table %s but the "
					"required system tables %s and %s are not "
					"present or have unexpected structure. "
					"Using transient stats instead.\n",
					ut_format_name(table->name, TRUE,
						buf, sizeof(buf)),
					TABLE_STATS_NAME_PRINT,
					INDEX_STATS_NAME_PRINT);
				table->stats_error_printed = true;
			}

			goto transient;
		}

		dict_table_t*	t;

		/* Create a dummy table object with the same name and
		indexes, suitable for fetching the stats into it. */
		t = dict_stats_table_clone_create(table);

		dberr_t	err = dict_stats_fetch_from_ps(t);

		t->stats_last_recalc = table->stats_last_recalc;
		t->stat_modified_counter = 0;
		dict_stats_empty_defrag_modified_counter(t);

		switch (err) {
		case DB_SUCCESS:

			dict_table_stats_lock(table, RW_X_LATCH);

			/* Pass reset_ignored_indexes=true as parameter
			to dict_stats_copy. This will cause statictics
			for corrupted indexes to be set to empty values */
			dict_stats_copy(table, t, true);

			dict_stats_assert_initialized(table);

			dict_table_stats_unlock(table, RW_X_LATCH);

			dict_stats_table_clone_free(t);

			return(DB_SUCCESS);
		case DB_STATS_DO_NOT_EXIST:

			dict_stats_table_clone_free(t);

			if (srv_read_only_mode) {
				goto transient;
			}

			if (dict_stats_auto_recalc_is_enabled(table)) {
				return(dict_stats_update(
						table,
						DICT_STATS_RECALC_PERSISTENT));
			}

			ut_format_name(table->name, TRUE, buf, sizeof(buf));
			ut_print_timestamp(stderr);
			fprintf(stderr,
				" InnoDB: Trying to use table %s which has "
				"persistent statistics enabled, but auto "
				"recalculation turned off and the statistics "
				"do not exist in %s and %s. Please either run "
				"\"ANALYZE TABLE %s;\" manually or enable the "
				"auto recalculation with "
				"\"ALTER TABLE %s STATS_AUTO_RECALC=1;\". "
				"InnoDB will now use transient statistics for "
				"%s.\n",
				buf, TABLE_STATS_NAME, INDEX_STATS_NAME, buf,
				buf, buf);

			goto transient;
		default:

			dict_stats_table_clone_free(t);

			if (innodb_table_stats_not_found == false &&
			    table->stats_error_printed == false) {
				ut_print_timestamp(stderr);
				fprintf(stderr,
					" InnoDB: Error fetching persistent statistics "
					"for table %s from %s and %s: %s. "
					"Using transient stats method instead.\n",
					ut_format_name(table->name, TRUE, buf,
						sizeof(buf)),
					TABLE_STATS_NAME,
					INDEX_STATS_NAME,
					ut_strerr(err));
			}

			goto transient;
		}
	/* no "default:" in order to produce a compilation warning
	about unhandled enumeration value */
	}

transient:

	dict_table_stats_lock(table, RW_X_LATCH);

	dict_stats_update_transient(table);

	dict_table_stats_unlock(table, RW_X_LATCH);

	return(DB_SUCCESS);
}

/*********************************************************************//**
Removes the information for a particular index's stats from the persistent
storage if it exists and if there is data stored for this index.
This function creates its own trx and commits it.
A note from Marko why we cannot edit user and sys_* tables in one trx:
marko: The problem is that ibuf merges should be disabled while we are
rolling back dict transactions.
marko: If ibuf merges are not disabled, we need to scan the *.ibd files.
But we shouldn't open *.ibd files before we have rolled back dict
transactions and opened the SYS_* records for the *.ibd files.
@return DB_SUCCESS or error code */
UNIV_INTERN
dberr_t
dict_stats_drop_index(
/*==================*/
	const char*	db_and_table,/*!< in: db and table, e.g. 'db/table' */
	const char*	iname,	/*!< in: index name */
	char*		errstr, /*!< out: error message if != DB_SUCCESS
				is returned */
	ulint		errstr_sz)/*!< in: size of the errstr buffer */
{
	char		db_utf8[MAX_DB_UTF8_LEN];
	char		table_utf8[MAX_TABLE_UTF8_LEN];
	pars_info_t*	pinfo;
	dberr_t		ret;

	ut_ad(!mutex_own(&dict_sys->mutex));

	/* skip indexes whose table names do not contain a database name
	e.g. if we are dropping an index from SYS_TABLES */
	if (strchr(db_and_table, '/') == NULL) {

		return(DB_SUCCESS);
	}

	dict_fs2utf8(db_and_table, db_utf8, sizeof(db_utf8),
		     table_utf8, sizeof(table_utf8));

	pinfo = pars_info_create();

	pars_info_add_str_literal(pinfo, "database_name", db_utf8);

	pars_info_add_str_literal(pinfo, "table_name", table_utf8);

	pars_info_add_str_literal(pinfo, "index_name", iname);

	rw_lock_x_lock(&dict_operation_lock);
	mutex_enter(&dict_sys->mutex);

	ret = dict_stats_exec_sql(
		pinfo,
		"PROCEDURE DROP_INDEX_STATS () IS\n"
		"BEGIN\n"
		"DELETE FROM \"" INDEX_STATS_NAME "\" WHERE\n"
		"database_name = :database_name AND\n"
		"table_name = :table_name AND\n"
		"index_name = :index_name;\n"
		"END;\n", NULL);

	mutex_exit(&dict_sys->mutex);
	rw_lock_x_unlock(&dict_operation_lock);

	if (ret == DB_STATS_DO_NOT_EXIST) {
		ret = DB_SUCCESS;
	}

	if (ret != DB_SUCCESS) {
		ut_snprintf(errstr, errstr_sz,
			    "Unable to delete statistics for index %s "
			    "from %s%s: %s. They can be deleted later using "
			    "DELETE FROM %s WHERE "
			    "database_name = '%s' AND "
			    "table_name = '%s' AND "
			    "index_name = '%s';",
			    iname,
			    INDEX_STATS_NAME_PRINT,
			    (ret == DB_LOCK_WAIT_TIMEOUT
			     ? " because the rows are locked"
			     : ""),
			    ut_strerr(ret),
			    INDEX_STATS_NAME_PRINT,
			    db_utf8,
			    table_utf8,
			    iname);

		ut_print_timestamp(stderr);
		fprintf(stderr, " InnoDB: %s\n", errstr);
	}

	return(ret);
}

/*********************************************************************//**
Executes
DELETE FROM mysql.innodb_table_stats
WHERE database_name = '...' AND table_name = '...';
Creates its own transaction and commits it.
@return DB_SUCCESS or error code */
UNIV_INLINE
dberr_t
dict_stats_delete_from_table_stats(
/*===============================*/
	const char*	database_name,	/*!< in: database name, e.g. 'db' */
	const char*	table_name)	/*!< in: table name, e.g. 'table' */
{
	pars_info_t*	pinfo;
	dberr_t		ret;

#ifdef UNIV_SYNC_DEBUG
	ut_ad(rw_lock_own(&dict_operation_lock, RW_LOCK_EX));
#endif /* UNIV_SYNC_DEBUG */
	ut_ad(mutex_own(&dict_sys->mutex));

	pinfo = pars_info_create();

	pars_info_add_str_literal(pinfo, "database_name", database_name);
	pars_info_add_str_literal(pinfo, "table_name", table_name);

	ret = dict_stats_exec_sql(
		pinfo,
		"PROCEDURE DELETE_FROM_TABLE_STATS () IS\n"
		"BEGIN\n"
		"DELETE FROM \"" TABLE_STATS_NAME "\" WHERE\n"
		"database_name = :database_name AND\n"
		"table_name = :table_name;\n"
		"END;\n", NULL);

	return(ret);
}

/*********************************************************************//**
Executes
DELETE FROM mysql.innodb_index_stats
WHERE database_name = '...' AND table_name = '...';
Creates its own transaction and commits it.
@return DB_SUCCESS or error code */
UNIV_INLINE
dberr_t
dict_stats_delete_from_index_stats(
/*===============================*/
	const char*	database_name,	/*!< in: database name, e.g. 'db' */
	const char*	table_name)	/*!< in: table name, e.g. 'table' */
{
	pars_info_t*	pinfo;
	dberr_t		ret;

#ifdef UNIV_SYNC_DEBUG
	ut_ad(rw_lock_own(&dict_operation_lock, RW_LOCK_EX));
#endif /* UNIV_SYNC_DEBUG */
	ut_ad(mutex_own(&dict_sys->mutex));

	pinfo = pars_info_create();

	pars_info_add_str_literal(pinfo, "database_name", database_name);
	pars_info_add_str_literal(pinfo, "table_name", table_name);

	ret = dict_stats_exec_sql(
		pinfo,
		"PROCEDURE DELETE_FROM_INDEX_STATS () IS\n"
		"BEGIN\n"
		"DELETE FROM \"" INDEX_STATS_NAME "\" WHERE\n"
		"database_name = :database_name AND\n"
		"table_name = :table_name;\n"
		"END;\n", NULL);

	return(ret);
}

/*********************************************************************//**
Removes the statistics for a table and all of its indexes from the
persistent statistics storage if it exists and if there is data stored for
the table. This function creates its own transaction and commits it.
@return DB_SUCCESS or error code */
UNIV_INTERN
dberr_t
dict_stats_drop_table(
/*==================*/
	const char*	db_and_table,	/*!< in: db and table, e.g. 'db/table' */
	char*		errstr,		/*!< out: error message
					if != DB_SUCCESS is returned */
	ulint		errstr_sz)	/*!< in: size of errstr buffer */
{
	char		db_utf8[MAX_DB_UTF8_LEN];
	char		table_utf8[MAX_TABLE_UTF8_LEN];
	dberr_t		ret;

#ifdef UNIV_SYNC_DEBUG
	ut_ad(rw_lock_own(&dict_operation_lock, RW_LOCK_EX));
#endif /* UNIV_SYNC_DEBUG */
	ut_ad(mutex_own(&dict_sys->mutex));

	/* skip tables that do not contain a database name
	e.g. if we are dropping SYS_TABLES */
	if (strchr(db_and_table, '/') == NULL) {

		return(DB_SUCCESS);
	}

	/* skip innodb_table_stats and innodb_index_stats themselves */
	if (strcmp(db_and_table, TABLE_STATS_NAME) == 0
	    || strcmp(db_and_table, INDEX_STATS_NAME) == 0) {

		return(DB_SUCCESS);
	}

	dict_fs2utf8(db_and_table, db_utf8, sizeof(db_utf8),
		     table_utf8, sizeof(table_utf8));

	ret = dict_stats_delete_from_table_stats(db_utf8, table_utf8);

	if (ret == DB_SUCCESS) {
		ret = dict_stats_delete_from_index_stats(db_utf8, table_utf8);
	}

	if (ret == DB_STATS_DO_NOT_EXIST) {
		ret = DB_SUCCESS;
	}

	if (ret != DB_SUCCESS) {

		ut_snprintf(errstr, errstr_sz,
			    "Unable to delete statistics for table %s.%s: %s. "
			    "They can be deleted later using "

			    "DELETE FROM %s WHERE "
			    "database_name = '%s' AND "
			    "table_name = '%s'; "

			    "DELETE FROM %s WHERE "
			    "database_name = '%s' AND "
			    "table_name = '%s';",

			    db_utf8, table_utf8,
			    ut_strerr(ret),

			    INDEX_STATS_NAME_PRINT,
			    db_utf8, table_utf8,

			    TABLE_STATS_NAME_PRINT,
			    db_utf8, table_utf8);
	}

	return(ret);
}

/*********************************************************************//**
Executes
UPDATE mysql.innodb_table_stats SET
database_name = '...', table_name = '...'
WHERE database_name = '...' AND table_name = '...';
Creates its own transaction and commits it.
@return DB_SUCCESS or error code */
UNIV_INLINE
dberr_t
dict_stats_rename_in_table_stats(
/*=============================*/
	const char*	old_dbname_utf8,/*!< in: database name, e.g. 'olddb' */
	const char*	old_tablename_utf8,/*!< in: table name, e.g. 'oldtable' */
	const char*	new_dbname_utf8,/*!< in: database name, e.g. 'newdb' */
	const char*	new_tablename_utf8)/*!< in: table name, e.g. 'newtable' */
{
	pars_info_t*	pinfo;
	dberr_t		ret;

#ifdef UNIV_SYNC_DEBUG
	ut_ad(rw_lock_own(&dict_operation_lock, RW_LOCK_EX));
#endif /* UNIV_SYNC_DEBUG */
	ut_ad(mutex_own(&dict_sys->mutex));

	pinfo = pars_info_create();

	pars_info_add_str_literal(pinfo, "old_dbname_utf8", old_dbname_utf8);
	pars_info_add_str_literal(pinfo, "old_tablename_utf8", old_tablename_utf8);
	pars_info_add_str_literal(pinfo, "new_dbname_utf8", new_dbname_utf8);
	pars_info_add_str_literal(pinfo, "new_tablename_utf8", new_tablename_utf8);

	ret = dict_stats_exec_sql(
		pinfo,
		"PROCEDURE RENAME_IN_TABLE_STATS () IS\n"
		"BEGIN\n"
		"UPDATE \"" TABLE_STATS_NAME "\" SET\n"
		"database_name = :new_dbname_utf8,\n"
		"table_name = :new_tablename_utf8\n"
		"WHERE\n"
		"database_name = :old_dbname_utf8 AND\n"
		"table_name = :old_tablename_utf8;\n"
		"END;\n", NULL);

	return(ret);
}

/*********************************************************************//**
Executes
UPDATE mysql.innodb_index_stats SET
database_name = '...', table_name = '...'
WHERE database_name = '...' AND table_name = '...';
Creates its own transaction and commits it.
@return DB_SUCCESS or error code */
UNIV_INLINE
dberr_t
dict_stats_rename_in_index_stats(
/*=============================*/
	const char*	old_dbname_utf8,/*!< in: database name, e.g. 'olddb' */
	const char*	old_tablename_utf8,/*!< in: table name, e.g. 'oldtable' */
	const char*	new_dbname_utf8,/*!< in: database name, e.g. 'newdb' */
	const char*	new_tablename_utf8)/*!< in: table name, e.g. 'newtable' */
{
	pars_info_t*	pinfo;
	dberr_t		ret;

#ifdef UNIV_SYNC_DEBUG
	ut_ad(rw_lock_own(&dict_operation_lock, RW_LOCK_EX));
#endif /* UNIV_SYNC_DEBUG */
	ut_ad(mutex_own(&dict_sys->mutex));

	pinfo = pars_info_create();

	pars_info_add_str_literal(pinfo, "old_dbname_utf8", old_dbname_utf8);
	pars_info_add_str_literal(pinfo, "old_tablename_utf8", old_tablename_utf8);
	pars_info_add_str_literal(pinfo, "new_dbname_utf8", new_dbname_utf8);
	pars_info_add_str_literal(pinfo, "new_tablename_utf8", new_tablename_utf8);

	ret = dict_stats_exec_sql(
		pinfo,
		"PROCEDURE RENAME_IN_INDEX_STATS () IS\n"
		"BEGIN\n"
		"UPDATE \"" INDEX_STATS_NAME "\" SET\n"
		"database_name = :new_dbname_utf8,\n"
		"table_name = :new_tablename_utf8\n"
		"WHERE\n"
		"database_name = :old_dbname_utf8 AND\n"
		"table_name = :old_tablename_utf8;\n"
		"END;\n", NULL);

	return(ret);
}

/*********************************************************************//**
Renames a table in InnoDB persistent stats storage.
This function creates its own transaction and commits it.
@return DB_SUCCESS or error code */
UNIV_INTERN
dberr_t
dict_stats_rename_table(
/*====================*/
	const char*	old_name,	/*!< in: old name, e.g. 'db/table' */
	const char*	new_name,	/*!< in: new name, e.g. 'db/table' */
	char*		errstr,		/*!< out: error string if != DB_SUCCESS
					is returned */
	size_t		errstr_sz)	/*!< in: errstr size */
{
	char		old_db_utf8[MAX_DB_UTF8_LEN];
	char		new_db_utf8[MAX_DB_UTF8_LEN];
	char		old_table_utf8[MAX_TABLE_UTF8_LEN];
	char		new_table_utf8[MAX_TABLE_UTF8_LEN];
	dberr_t		ret;

#ifdef UNIV_SYNC_DEBUG
	ut_ad(!rw_lock_own(&dict_operation_lock, RW_LOCK_EX));
#endif /* UNIV_SYNC_DEBUG */
	ut_ad(!mutex_own(&dict_sys->mutex));

	/* skip innodb_table_stats and innodb_index_stats themselves */
	if (strcmp(old_name, TABLE_STATS_NAME) == 0
	    || strcmp(old_name, INDEX_STATS_NAME) == 0
	    || strcmp(new_name, TABLE_STATS_NAME) == 0
	    || strcmp(new_name, INDEX_STATS_NAME) == 0) {

		return(DB_SUCCESS);
	}

	dict_fs2utf8(old_name, old_db_utf8, sizeof(old_db_utf8),
		     old_table_utf8, sizeof(old_table_utf8));

	dict_fs2utf8(new_name, new_db_utf8, sizeof(new_db_utf8),
		     new_table_utf8, sizeof(new_table_utf8));

	rw_lock_x_lock(&dict_operation_lock);
	mutex_enter(&dict_sys->mutex);

	ulint	n_attempts = 0;
	do {
		n_attempts++;

		ret = dict_stats_rename_in_table_stats(
			old_db_utf8, old_table_utf8,
			new_db_utf8, new_table_utf8);

		if (ret == DB_DUPLICATE_KEY) {
			dict_stats_delete_from_table_stats(
				new_db_utf8, new_table_utf8);
		}

		if (ret == DB_STATS_DO_NOT_EXIST) {
			ret = DB_SUCCESS;
		}

		if (ret != DB_SUCCESS) {
			mutex_exit(&dict_sys->mutex);
			rw_lock_x_unlock(&dict_operation_lock);
			os_thread_sleep(200000 /* 0.2 sec */);
			rw_lock_x_lock(&dict_operation_lock);
			mutex_enter(&dict_sys->mutex);
		}
	} while ((ret == DB_DEADLOCK
		  || ret == DB_DUPLICATE_KEY
		  || ret == DB_LOCK_WAIT_TIMEOUT)
		 && n_attempts < 5);

	if (ret != DB_SUCCESS) {
		ut_snprintf(errstr, errstr_sz,
			    "Unable to rename statistics from "
			    "%s.%s to %s.%s in %s: %s. "
			    "They can be renamed later using "

			    "UPDATE %s SET "
			    "database_name = '%s', "
			    "table_name = '%s' "
			    "WHERE "
			    "database_name = '%s' AND "
			    "table_name = '%s';",

			    old_db_utf8, old_table_utf8,
			    new_db_utf8, new_table_utf8,
			    TABLE_STATS_NAME_PRINT,
			    ut_strerr(ret),

			    TABLE_STATS_NAME_PRINT,
			    new_db_utf8, new_table_utf8,
			    old_db_utf8, old_table_utf8);
		mutex_exit(&dict_sys->mutex);
		rw_lock_x_unlock(&dict_operation_lock);
		return(ret);
	}
	/* else */

	n_attempts = 0;
	do {
		n_attempts++;

		ret = dict_stats_rename_in_index_stats(
			old_db_utf8, old_table_utf8,
			new_db_utf8, new_table_utf8);

		if (ret == DB_DUPLICATE_KEY) {
			dict_stats_delete_from_index_stats(
				new_db_utf8, new_table_utf8);
		}

		if (ret == DB_STATS_DO_NOT_EXIST) {
			ret = DB_SUCCESS;
		}

		if (ret != DB_SUCCESS) {
			mutex_exit(&dict_sys->mutex);
			rw_lock_x_unlock(&dict_operation_lock);
			os_thread_sleep(200000 /* 0.2 sec */);
			rw_lock_x_lock(&dict_operation_lock);
			mutex_enter(&dict_sys->mutex);
		}
	} while ((ret == DB_DEADLOCK
		  || ret == DB_DUPLICATE_KEY
		  || ret == DB_LOCK_WAIT_TIMEOUT)
		 && n_attempts < 5);

	mutex_exit(&dict_sys->mutex);
	rw_lock_x_unlock(&dict_operation_lock);

	if (ret != DB_SUCCESS) {
		ut_snprintf(errstr, errstr_sz,
			    "Unable to rename statistics from "
			    "%s.%s to %s.%s in %s: %s. "
			    "They can be renamed later using "

			    "UPDATE %s SET "
			    "database_name = '%s', "
			    "table_name = '%s' "
			    "WHERE "
			    "database_name = '%s' AND "
			    "table_name = '%s';",

			    old_db_utf8, old_table_utf8,
			    new_db_utf8, new_table_utf8,
			    INDEX_STATS_NAME_PRINT,
			    ut_strerr(ret),

			    INDEX_STATS_NAME_PRINT,
			    new_db_utf8, new_table_utf8,
			    old_db_utf8, old_table_utf8);
	}

	return(ret);
}

/*********************************************************************//**
Save defragmentation result.
@return DB_SUCCESS or error code */
UNIV_INTERN
dberr_t
dict_stats_save_defrag_summary(
	dict_index_t*	index)	/*!< in: index */
{
	dberr_t	ret;
	lint	now = (lint) ut_time();
	if (dict_index_is_univ(index)) {
		return DB_SUCCESS;
	}
	rw_lock_x_lock(&dict_operation_lock);
	mutex_enter(&dict_sys->mutex);
	ret = dict_stats_save_index_stat(index, now, "n_pages_freed",
					 index->stat_defrag_n_pages_freed,
					 NULL,
					 "Number of pages freed during"
					 " last defragmentation run.",
					 NULL);

	mutex_exit(&dict_sys->mutex);
	rw_lock_x_unlock(&dict_operation_lock);
	return (ret);
}

/*********************************************************************//**
Save defragmentation stats for a given index.
@return DB_SUCCESS or error code */
UNIV_INTERN
dberr_t
dict_stats_save_defrag_stats(
	dict_index_t*	index)	/*!< in: index */
{
	dberr_t	ret;

	if (index->is_readable()) {
	} else {
		return (dict_stats_report_error(index->table, true));
	}

	if (dict_index_is_univ(index)) {
		return DB_SUCCESS;
	}

	lint	now = (lint) ut_time();
	mtr_t	mtr;
	ulint	n_leaf_pages;
	ulint	n_leaf_reserved;
	mtr_start(&mtr);
	mtr_s_lock(dict_index_get_lock(index), &mtr);
	n_leaf_reserved = btr_get_size_and_reserved(index, BTR_N_LEAF_PAGES,
						    &n_leaf_pages, &mtr);
	mtr_commit(&mtr);

	if (n_leaf_reserved == ULINT_UNDEFINED) {
		// The index name is different during fast index creation,
		// so the stats won't be associated with the right index
		// for later use. We just return without saving.
		return DB_SUCCESS;
	}

	rw_lock_x_lock(&dict_operation_lock);

	mutex_enter(&dict_sys->mutex);
	ret = dict_stats_save_index_stat(index, now, "n_page_split",
					 index->stat_defrag_n_page_split,
					 NULL,
					 "Number of new page splits on leaves"
					 " since last defragmentation.",
					 NULL);
	if (ret != DB_SUCCESS) {
		goto end;
	}

	ret = dict_stats_save_index_stat(
		index, now, "n_leaf_pages_defrag",
		n_leaf_pages,
		NULL,
		"Number of leaf pages when this stat is saved to disk",
		NULL);
	if (ret != DB_SUCCESS) {
		goto end;
	}

	ret = dict_stats_save_index_stat(
		index, now, "n_leaf_pages_reserved",
		n_leaf_reserved,
		NULL,
		"Number of pages reserved for this index leaves when this stat "
		"is saved to disk",
		NULL);

end:
	mutex_exit(&dict_sys->mutex);
	rw_lock_x_unlock(&dict_operation_lock);

	return (ret);
}

/* tests @{ */
#ifdef UNIV_COMPILE_TEST_FUNCS

/* The following unit tests test some of the functions in this file
individually, such testing cannot be performed by the mysql-test framework
via SQL. */

/* test_dict_table_schema_check() @{ */
void
test_dict_table_schema_check()
{
	/*
	CREATE TABLE tcheck (
		c01 VARCHAR(123),
		c02 INT,
		c03 INT NOT NULL,
		c04 INT UNSIGNED,
		c05 BIGINT,
		c06 BIGINT UNSIGNED NOT NULL,
		c07 TIMESTAMP
	) ENGINE=INNODB;
	*/
	/* definition for the table 'test/tcheck' */
	dict_col_meta_t	columns[] = {
		{"c01", DATA_VARCHAR, 0, 123},
		{"c02", DATA_INT, 0, 4},
		{"c03", DATA_INT, DATA_NOT_NULL, 4},
		{"c04", DATA_INT, DATA_UNSIGNED, 4},
		{"c05", DATA_INT, 0, 8},
		{"c06", DATA_INT, DATA_NOT_NULL | DATA_UNSIGNED, 8},
		{"c07", DATA_INT, 0, 4},
		{"c_extra", DATA_INT, 0, 4}
	};
	dict_table_schema_t	schema = {
		"test/tcheck",
		0 /* will be set individually for each test below */,
		columns
	};
	char	errstr[512];

	ut_snprintf(errstr, sizeof(errstr), "Table not found");

	/* prevent any data dictionary modifications while we are checking
	the tables' structure */

	mutex_enter(&(dict_sys->mutex));

	/* check that a valid table is reported as valid */
	schema.n_cols = 7;
	if (dict_table_schema_check(&schema, errstr, sizeof(errstr))
	    == DB_SUCCESS) {
		printf("OK: test.tcheck ok\n");
	} else {
		printf("ERROR: %s\n", errstr);
		printf("ERROR: test.tcheck not present or corrupted\n");
		goto test_dict_table_schema_check_end;
	}

	/* check columns with wrong length */
	schema.columns[1].len = 8;
	if (dict_table_schema_check(&schema, errstr, sizeof(errstr))
	    != DB_SUCCESS) {
		printf("OK: test.tcheck.c02 has different length and is "
		       "reported as corrupted\n");
	} else {
		printf("OK: test.tcheck.c02 has different length but is "
		       "reported as ok\n");
		goto test_dict_table_schema_check_end;
	}
	schema.columns[1].len = 4;

	/* request that c02 is NOT NULL while actually it does not have
	this flag set */
	schema.columns[1].prtype_mask |= DATA_NOT_NULL;
	if (dict_table_schema_check(&schema, errstr, sizeof(errstr))
	    != DB_SUCCESS) {
		printf("OK: test.tcheck.c02 does not have NOT NULL while "
		       "it should and is reported as corrupted\n");
	} else {
		printf("ERROR: test.tcheck.c02 does not have NOT NULL while "
		       "it should and is not reported as corrupted\n");
		goto test_dict_table_schema_check_end;
	}
	schema.columns[1].prtype_mask &= ~DATA_NOT_NULL;

	/* check a table that contains some extra columns */
	schema.n_cols = 6;
	if (dict_table_schema_check(&schema, errstr, sizeof(errstr))
	    == DB_SUCCESS) {
		printf("ERROR: test.tcheck has more columns but is not "
		       "reported as corrupted\n");
		goto test_dict_table_schema_check_end;
	} else {
		printf("OK: test.tcheck has more columns and is "
		       "reported as corrupted\n");
	}

	/* check a table that has some columns missing */
	schema.n_cols = 8;
	if (dict_table_schema_check(&schema, errstr, sizeof(errstr))
	    != DB_SUCCESS) {
		printf("OK: test.tcheck has missing columns and is "
		       "reported as corrupted\n");
	} else {
		printf("ERROR: test.tcheck has missing columns but is "
		       "reported as ok\n");
		goto test_dict_table_schema_check_end;
	}

	/* check non-existent table */
	schema.table_name = "test/tcheck_nonexistent";
	if (dict_table_schema_check(&schema, errstr, sizeof(errstr))
	    != DB_SUCCESS) {
		printf("OK: test.tcheck_nonexistent is not present\n");
	} else {
		printf("ERROR: test.tcheck_nonexistent is present!?\n");
		goto test_dict_table_schema_check_end;
	}

test_dict_table_schema_check_end:

	mutex_exit(&(dict_sys->mutex));
}
/* @} */

/* save/fetch aux macros @{ */
#define TEST_DATABASE_NAME		"foobardb"
#define TEST_TABLE_NAME			"test_dict_stats"

#define TEST_N_ROWS			111
#define TEST_CLUSTERED_INDEX_SIZE	222
#define TEST_SUM_OF_OTHER_INDEX_SIZES	333

#define TEST_IDX1_NAME			"tidx1"
#define TEST_IDX1_COL1_NAME		"tidx1_col1"
#define TEST_IDX1_INDEX_SIZE		123
#define TEST_IDX1_N_LEAF_PAGES		234
#define TEST_IDX1_N_DIFF1		50
#define TEST_IDX1_N_DIFF1_SAMPLE_SIZE	500

#define TEST_IDX2_NAME			"tidx2"
#define TEST_IDX2_COL1_NAME		"tidx2_col1"
#define TEST_IDX2_COL2_NAME		"tidx2_col2"
#define TEST_IDX2_COL3_NAME		"tidx2_col3"
#define TEST_IDX2_COL4_NAME		"tidx2_col4"
#define TEST_IDX2_INDEX_SIZE		321
#define TEST_IDX2_N_LEAF_PAGES		432
#define TEST_IDX2_N_DIFF1		60
#define TEST_IDX2_N_DIFF1_SAMPLE_SIZE	600
#define TEST_IDX2_N_DIFF2		61
#define TEST_IDX2_N_DIFF2_SAMPLE_SIZE	610
#define TEST_IDX2_N_DIFF3		62
#define TEST_IDX2_N_DIFF3_SAMPLE_SIZE	620
#define TEST_IDX2_N_DIFF4		63
#define TEST_IDX2_N_DIFF4_SAMPLE_SIZE	630
/* @} */

/* test_dict_stats_save() @{ */
void
test_dict_stats_save()
{
	dict_table_t	table;
	dict_index_t	index1;
	dict_field_t	index1_fields[1];
	ib_uint64_t	index1_stat_n_diff_key_vals[1];
	ib_uint64_t	index1_stat_n_sample_sizes[1];
	dict_index_t	index2;
	dict_field_t	index2_fields[4];
	ib_uint64_t	index2_stat_n_diff_key_vals[4];
	ib_uint64_t	index2_stat_n_sample_sizes[4];
	dberr_t		ret;

	/* craft a dummy dict_table_t */
	table.name = (char*) (TEST_DATABASE_NAME "/" TEST_TABLE_NAME);
	table.stat_n_rows = TEST_N_ROWS;
	table.stat_clustered_index_size = TEST_CLUSTERED_INDEX_SIZE;
	table.stat_sum_of_other_index_sizes = TEST_SUM_OF_OTHER_INDEX_SIZES;
	UT_LIST_INIT(table.indexes);
	UT_LIST_ADD_LAST(indexes, table.indexes, &index1);
	UT_LIST_ADD_LAST(indexes, table.indexes, &index2);
	ut_d(table.magic_n = DICT_TABLE_MAGIC_N);
	ut_d(index1.magic_n = DICT_INDEX_MAGIC_N);

	index1.name = TEST_IDX1_NAME;
	index1.table = &table;
	index1.cached = 1;
	index1.n_uniq = 1;
	index1.fields = index1_fields;
	index1.stat_n_diff_key_vals = index1_stat_n_diff_key_vals;
	index1.stat_n_sample_sizes = index1_stat_n_sample_sizes;
	index1.stat_index_size = TEST_IDX1_INDEX_SIZE;
	index1.stat_n_leaf_pages = TEST_IDX1_N_LEAF_PAGES;
	index1_fields[0].name = TEST_IDX1_COL1_NAME;
	index1_stat_n_diff_key_vals[0] = TEST_IDX1_N_DIFF1;
	index1_stat_n_sample_sizes[0] = TEST_IDX1_N_DIFF1_SAMPLE_SIZE;

	ut_d(index2.magic_n = DICT_INDEX_MAGIC_N);
	index2.name = TEST_IDX2_NAME;
	index2.table = &table;
	index2.cached = 1;
	index2.n_uniq = 4;
	index2.fields = index2_fields;
	index2.stat_n_diff_key_vals = index2_stat_n_diff_key_vals;
	index2.stat_n_sample_sizes = index2_stat_n_sample_sizes;
	index2.stat_index_size = TEST_IDX2_INDEX_SIZE;
	index2.stat_n_leaf_pages = TEST_IDX2_N_LEAF_PAGES;
	index2_fields[0].name = TEST_IDX2_COL1_NAME;
	index2_fields[1].name = TEST_IDX2_COL2_NAME;
	index2_fields[2].name = TEST_IDX2_COL3_NAME;
	index2_fields[3].name = TEST_IDX2_COL4_NAME;
	index2_stat_n_diff_key_vals[0] = TEST_IDX2_N_DIFF1;
	index2_stat_n_diff_key_vals[1] = TEST_IDX2_N_DIFF2;
	index2_stat_n_diff_key_vals[2] = TEST_IDX2_N_DIFF3;
	index2_stat_n_diff_key_vals[3] = TEST_IDX2_N_DIFF4;
	index2_stat_n_sample_sizes[0] = TEST_IDX2_N_DIFF1_SAMPLE_SIZE;
	index2_stat_n_sample_sizes[1] = TEST_IDX2_N_DIFF2_SAMPLE_SIZE;
	index2_stat_n_sample_sizes[2] = TEST_IDX2_N_DIFF3_SAMPLE_SIZE;
	index2_stat_n_sample_sizes[3] = TEST_IDX2_N_DIFF4_SAMPLE_SIZE;

	ret = dict_stats_save(&table, NULL);

	ut_a(ret == DB_SUCCESS);

	printf("\nOK: stats saved successfully, now go ahead and read "
	       "what's inside %s and %s:\n\n",
	       TABLE_STATS_NAME_PRINT,
	       INDEX_STATS_NAME_PRINT);

	printf("SELECT COUNT(*) = 1 AS table_stats_saved_successfully\n"
	       "FROM %s\n"
	       "WHERE\n"
	       "database_name = '%s' AND\n"
	       "table_name = '%s' AND\n"
	       "n_rows = %d AND\n"
	       "clustered_index_size = %d AND\n"
	       "sum_of_other_index_sizes = %d;\n"
	       "\n",
	       TABLE_STATS_NAME_PRINT,
	       TEST_DATABASE_NAME,
	       TEST_TABLE_NAME,
	       TEST_N_ROWS,
	       TEST_CLUSTERED_INDEX_SIZE,
	       TEST_SUM_OF_OTHER_INDEX_SIZES);

	printf("SELECT COUNT(*) = 3 AS tidx1_stats_saved_successfully\n"
	       "FROM %s\n"
	       "WHERE\n"
	       "database_name = '%s' AND\n"
	       "table_name = '%s' AND\n"
	       "index_name = '%s' AND\n"
	       "(\n"
	       " (stat_name = 'size' AND stat_value = %d AND"
	       "  sample_size IS NULL) OR\n"
	       " (stat_name = 'n_leaf_pages' AND stat_value = %d AND"
	       "  sample_size IS NULL) OR\n"
	       " (stat_name = 'n_diff_pfx01' AND stat_value = %d AND"
	       "  sample_size = '%d' AND stat_description = '%s')\n"
	       ");\n"
	       "\n",
	       INDEX_STATS_NAME_PRINT,
	       TEST_DATABASE_NAME,
	       TEST_TABLE_NAME,
	       TEST_IDX1_NAME,
	       TEST_IDX1_INDEX_SIZE,
	       TEST_IDX1_N_LEAF_PAGES,
	       TEST_IDX1_N_DIFF1,
	       TEST_IDX1_N_DIFF1_SAMPLE_SIZE,
	       TEST_IDX1_COL1_NAME);

	printf("SELECT COUNT(*) = 6 AS tidx2_stats_saved_successfully\n"
	       "FROM %s\n"
	       "WHERE\n"
	       "database_name = '%s' AND\n"
	       "table_name = '%s' AND\n"
	       "index_name = '%s' AND\n"
	       "(\n"
	       " (stat_name = 'size' AND stat_value = %d AND"
	       "  sample_size IS NULL) OR\n"
	       " (stat_name = 'n_leaf_pages' AND stat_value = %d AND"
	       "  sample_size IS NULL) OR\n"
	       " (stat_name = 'n_diff_pfx01' AND stat_value = %d AND"
	       "  sample_size = '%d' AND stat_description = '%s') OR\n"
	       " (stat_name = 'n_diff_pfx02' AND stat_value = %d AND"
	       "  sample_size = '%d' AND stat_description = '%s,%s') OR\n"
	       " (stat_name = 'n_diff_pfx03' AND stat_value = %d AND"
	       "  sample_size = '%d' AND stat_description = '%s,%s,%s') OR\n"
	       " (stat_name = 'n_diff_pfx04' AND stat_value = %d AND"
	       "  sample_size = '%d' AND stat_description = '%s,%s,%s,%s')\n"
	       ");\n"
	       "\n",
	       INDEX_STATS_NAME_PRINT,
	       TEST_DATABASE_NAME,
	       TEST_TABLE_NAME,
	       TEST_IDX2_NAME,
	       TEST_IDX2_INDEX_SIZE,
	       TEST_IDX2_N_LEAF_PAGES,
	       TEST_IDX2_N_DIFF1,
	       TEST_IDX2_N_DIFF1_SAMPLE_SIZE, TEST_IDX2_COL1_NAME,
	       TEST_IDX2_N_DIFF2,
	       TEST_IDX2_N_DIFF2_SAMPLE_SIZE,
	       TEST_IDX2_COL1_NAME, TEST_IDX2_COL2_NAME,
	       TEST_IDX2_N_DIFF3,
	       TEST_IDX2_N_DIFF3_SAMPLE_SIZE,
	       TEST_IDX2_COL1_NAME, TEST_IDX2_COL2_NAME, TEST_IDX2_COL3_NAME,
	       TEST_IDX2_N_DIFF4,
	       TEST_IDX2_N_DIFF4_SAMPLE_SIZE,
	       TEST_IDX2_COL1_NAME, TEST_IDX2_COL2_NAME, TEST_IDX2_COL3_NAME,
	       TEST_IDX2_COL4_NAME);
}
/* @} */

/* test_dict_stats_fetch_from_ps() @{ */
void
test_dict_stats_fetch_from_ps()
{
	dict_table_t	table;
	dict_index_t	index1;
	ib_uint64_t	index1_stat_n_diff_key_vals[1];
	ib_uint64_t	index1_stat_n_sample_sizes[1];
	dict_index_t	index2;
	ib_uint64_t	index2_stat_n_diff_key_vals[4];
	ib_uint64_t	index2_stat_n_sample_sizes[4];
	dberr_t		ret;

	/* craft a dummy dict_table_t */
	table.name = (char*) (TEST_DATABASE_NAME "/" TEST_TABLE_NAME);
	UT_LIST_INIT(table.indexes);
	UT_LIST_ADD_LAST(indexes, table.indexes, &index1);
	UT_LIST_ADD_LAST(indexes, table.indexes, &index2);
	ut_d(table.magic_n = DICT_TABLE_MAGIC_N);

	index1.name = TEST_IDX1_NAME;
	ut_d(index1.magic_n = DICT_INDEX_MAGIC_N);
	index1.cached = 1;
	index1.n_uniq = 1;
	index1.stat_n_diff_key_vals = index1_stat_n_diff_key_vals;
	index1.stat_n_sample_sizes = index1_stat_n_sample_sizes;

	index2.name = TEST_IDX2_NAME;
	ut_d(index2.magic_n = DICT_INDEX_MAGIC_N);
	index2.cached = 1;
	index2.n_uniq = 4;
	index2.stat_n_diff_key_vals = index2_stat_n_diff_key_vals;
	index2.stat_n_sample_sizes = index2_stat_n_sample_sizes;

	ret = dict_stats_fetch_from_ps(&table);

	ut_a(ret == DB_SUCCESS);

	ut_a(table.stat_n_rows == TEST_N_ROWS);
	ut_a(table.stat_clustered_index_size == TEST_CLUSTERED_INDEX_SIZE);
	ut_a(table.stat_sum_of_other_index_sizes
	     == TEST_SUM_OF_OTHER_INDEX_SIZES);

	ut_a(index1.stat_index_size == TEST_IDX1_INDEX_SIZE);
	ut_a(index1.stat_n_leaf_pages == TEST_IDX1_N_LEAF_PAGES);
	ut_a(index1_stat_n_diff_key_vals[0] == TEST_IDX1_N_DIFF1);
	ut_a(index1_stat_n_sample_sizes[0] == TEST_IDX1_N_DIFF1_SAMPLE_SIZE);

	ut_a(index2.stat_index_size == TEST_IDX2_INDEX_SIZE);
	ut_a(index2.stat_n_leaf_pages == TEST_IDX2_N_LEAF_PAGES);
	ut_a(index2_stat_n_diff_key_vals[0] == TEST_IDX2_N_DIFF1);
	ut_a(index2_stat_n_sample_sizes[0] == TEST_IDX2_N_DIFF1_SAMPLE_SIZE);
	ut_a(index2_stat_n_diff_key_vals[1] == TEST_IDX2_N_DIFF2);
	ut_a(index2_stat_n_sample_sizes[1] == TEST_IDX2_N_DIFF2_SAMPLE_SIZE);
	ut_a(index2_stat_n_diff_key_vals[2] == TEST_IDX2_N_DIFF3);
	ut_a(index2_stat_n_sample_sizes[2] == TEST_IDX2_N_DIFF3_SAMPLE_SIZE);
	ut_a(index2_stat_n_diff_key_vals[3] == TEST_IDX2_N_DIFF4);
	ut_a(index2_stat_n_sample_sizes[3] == TEST_IDX2_N_DIFF4_SAMPLE_SIZE);

	printf("OK: fetch successful\n");
}
/* @} */

/* test_dict_stats_all() @{ */
void
test_dict_stats_all()
{
	test_dict_table_schema_check();

	test_dict_stats_save();

	test_dict_stats_fetch_from_ps();
}
/* @} */

#endif /* UNIV_COMPILE_TEST_FUNCS */
/* @} */

#endif /* UNIV_HOTBACKUP */<|MERGE_RESOLUTION|>--- conflicted
+++ resolved
@@ -1,11 +1,7 @@
 /*****************************************************************************
 
-<<<<<<< HEAD
 Copyright (c) 2009, 2016, Oracle and/or its affiliates. All Rights Reserved.
 Copyright (c) 2015, 2017, MariaDB Corporation.
-=======
-Copyright (c) 2009, 2017, Oracle and/or its affiliates. All Rights Reserved.
->>>>>>> 335c4ab7
 
 This program is free software; you can redistribute it and/or modify it under
 the terms of the GNU General Public License as published by the Free Software
@@ -1172,10 +1168,11 @@
 		leaf-level delete marks because delete marks on
 		non-leaf level do not make sense. */
 
-		if (level == 0 && (srv_stats_include_delete_marked ? 0:
-		    rec_get_deleted_flag(
+		if (level == 0
+		    && !srv_stats_include_delete_marked
+		    && rec_get_deleted_flag(
 			    rec,
-			    page_is_comp(btr_pcur_get_page(&pcur))))) {
+			    page_is_comp(btr_pcur_get_page(&pcur)))) {
 
 			if (rec_is_last_on_page
 			    && !prev_rec_is_copied
