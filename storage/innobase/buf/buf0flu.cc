--- conflicted
+++ resolved
@@ -1,12 +1,8 @@
 /*****************************************************************************
 
-<<<<<<< HEAD
-Copyright (c) 1995, 2013, Oracle and/or its affiliates. All Rights Reserved.
-Copyright (c) 2013, 2014, SkySQL Ab. All Rights Reserved.
-Copyright (c) 2013, 2014, Fusion-io. All Rights Reserved.
-=======
-Copyright (c) 1995, 2015, Oracle and/or its affiliates. All Rights Reserved.
->>>>>>> 4b41e3c7
+Copyright (c) 1995, 2015, Oracle and/or its affiliates
+Copyright (c) 2013, 2015, MariaDB Corporation
+Copyright (c) 2013, 2014, Fusion-io
 
 This program is free software; you can redistribute it and/or modify it under
 the terms of the GNU General Public License as published by the Free Software
@@ -898,13 +894,7 @@
 
 		ut_a(page_zip_verify_checksum(frame, zip_size));
 
-<<<<<<< HEAD
-		mach_write_to_8(frame + FIL_PAGE_LSN,
-				bpage->newest_modification);
 		memset(frame + FIL_PAGE_FILE_FLUSH_LSN_OR_KEY_VERSION, 0, 8);
-=======
-		memset(frame + FIL_PAGE_FILE_FLUSH_LSN, 0, 8);
->>>>>>> 4b41e3c7
 		break;
 	case BUF_BLOCK_FILE_PAGE:
 		frame = bpage->zip.data;
