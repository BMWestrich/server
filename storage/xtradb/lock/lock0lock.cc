--- conflicted
+++ resolved
@@ -1035,7 +1035,32 @@
 			return(FALSE);
 		}
 
-<<<<<<< HEAD
+		if ((type_mode & LOCK_GAP || lock_rec_get_gap(lock2)) &&
+		    !thd_need_ordering_with(trx->mysql_thd,
+					    lock2->trx->mysql_thd)) {
+			/* If the upper server layer has already decided on the
+			commit order between the transaction requesting the
+			lock and the transaction owning the lock, we do not
+			need to wait for gap locks. Such ordeering by the upper
+			server layer happens in parallel replication, where the
+			commit order is fixed to match the original order on the
+			master.
+
+			Such gap locks are mainly needed to get serialisability
+			between transactions so that they will be binlogged in
+			the correct order so that statement-based replication
+			will give the correct results. Since the right order
+			was already determined on the master, we do not need
+			to enforce it again here.
+
+			Skipping the locks is not essential for correctness,
+			since in case of deadlock we will just kill the later
+			transaction and retry it. But it can save some
+			unnecessary rollbacks and retries. */
+
+			return (FALSE);
+		}
+
 #ifdef WITH_WSREP
 		/* if BF thread is locking and has conflict with another BF
 		   thread, we need to look at trx ordering and lock types */
@@ -1080,34 +1105,7 @@
 			}
 		}
 #endif /* WITH_WSREP */
-=======
-		if ((type_mode & LOCK_GAP || lock_rec_get_gap(lock2)) &&
-		    !thd_need_ordering_with(trx->mysql_thd,
-					    lock2->trx->mysql_thd)) {
-			/* If the upper server layer has already decided on the
-			commit order between the transaction requesting the
-			lock and the transaction owning the lock, we do not
-			need to wait for gap locks. Such ordeering by the upper
-			server layer happens in parallel replication, where the
-			commit order is fixed to match the original order on the
-			master.
-
-			Such gap locks are mainly needed to get serialisability
-			between transactions so that they will be binlogged in
-			the correct order so that statement-based replication
-			will give the correct results. Since the right order
-			was already determined on the master, we do not need
-			to enforce it again here.
-
-			Skipping the locks is not essential for correctness,
-			since in case of deadlock we will just kill the later
-			transaction and retry it. But it can save some
-			unnecessary rollbacks and retries. */
-
-			return (FALSE);
-		}
-
->>>>>>> f1afc003
+
 		return(TRUE);
 	}
 
@@ -4332,17 +4330,13 @@
 					/* Unable to save current search state, stack
 					size not big enough. */
 
-<<<<<<< HEAD
+					ctx->too_deep = TRUE;
+
 #ifdef WITH_WSREP
 				if (wsrep_thd_is_BF(ctx->start->mysql_thd, TRUE))
 					return(lock->trx->id);
 				else
 #endif /* WITH_WSREP */
-					return(ctx->start->id);
-			}
-=======
-					ctx->too_deep = TRUE;
->>>>>>> f1afc003
 
 					return(ctx->start->id);
 				}
