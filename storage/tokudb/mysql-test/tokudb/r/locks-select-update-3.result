create table t (a int primary key, b int) engine=tokudb;
insert into t values (1,0);
set session transaction isolation level read committed;
begin;
select * from t where a=1 for update;
a	b
1	0
update t set b=b+1 where a=1;
<<<<<<< HEAD
set session tokudb_lock_timeout= 60000;
=======
set session tokudb_lock_timeout=60000;
>>>>>>> b1a2031f
set session transaction isolation level read committed;
begin;
select * from t where a=1 for update;
commit;
a	b
1	1
update t set b=b+1 where a=1;
select * from t;
a	b
1	2
commit;
drop table t;<|MERGE_RESOLUTION|>--- conflicted
+++ resolved
@@ -6,11 +6,7 @@
 a	b
 1	0
 update t set b=b+1 where a=1;
-<<<<<<< HEAD
-set session tokudb_lock_timeout= 60000;
-=======
 set session tokudb_lock_timeout=60000;
->>>>>>> b1a2031f
 set session transaction isolation level read committed;
 begin;
 select * from t where a=1 for update;
