#!/bin/sh

#
# Script to create a Windows src package
#

version=@VERSION@
export version
CP="cp -p"

DEBUG=0
SILENT=0
SUFFIX=""
DIRNAME=""
OUTTAR="0"
OUTZIP="0"

#
# An "abort" function taking a variable number of strings (one per line)
#

abort()
{
  for line
  do
    echo "$line"
  done
  exit 1
}


#
# This script must run from MySQL top directory
#

if [ ! -f scripts/make_win_src_distribution ]; then
  abort "ERROR : You must run this script from the MySQL top-level directory"
fi
SOURCE=`pwd`

#
# Check for source compilation/configuration
#

if [ ! -f sql/sql_yacc.cc ]; then
  abort "ERROR : Sorry, you must run this script after the complete build," \
        "        hope you know what you are trying to do !!"
fi

#
# Debug print of the status
#

print_debug() 
{
  for statement 
  do
    if [ "$DEBUG" = "1" ] ; then
      echo $statement
    fi
  done
}

#
# Usage of the script
#

show_usage() 
{
  echo "MySQL utility script to create a Windows src package, and it takes"
  echo "the following arguments:"
  echo ""
  echo "  --debug   Debug, without creating the package"
  echo "  --tmp     Specify the temporary location"
  echo "  --suffix  Suffix name for the package"
  echo "  --dirname Directory name to copy files (intermediate)"
  echo "  --silent  Do not list verbosely files processed"
  echo "  --tar     Create tar.gz package"
  echo "  --zip     Create zip package"
  echo "  --help    Show this help message"

  exit 0
}

#
# Parse the input arguments
#

parse_arguments() {
  for arg do
    case "$arg" in
      --add-tar)  ADDTAR=1 ;;
      --debug)    DEBUG=1;;
      --tmp=*)    TMP=`echo "$arg" | sed -e "s;--tmp=;;"` ;;
      --suffix=*) SUFFIX=`echo "$arg" | sed -e "s;--suffix=;;"` ;;
      --dirname=*) DIRNAME=`echo "$arg" | sed -e "s;--dirname=;;"` ;;
      --silent)   SILENT=1 ;;
      --tar)      OUTTAR=1 ;;
      --zip)      OUTZIP=1 ;;
      --help)     show_usage ;;
      *)          abort "Unknown argument '$arg'"
      ;;
    esac
  done
}

parse_arguments "$@"

#
# Assign the tmp directory if it was set from the environment variables
#

for i in $TMP $TMPDIR $TEMPDIR $TEMP /tmp
do
  if [ "$i" ]; then
    print_debug "Setting TMP to '$i'"
    TMP=$i
    break
  fi
done


#
# Convert argument file from unix to DOS text
#

unix_to_dos()
{
  for arg do
    print_debug "Replacing LF -> CRLF from '$arg'"

    awk '{sub(/$/,"\r");print}' < $arg   > $arg.tmp
    rm -f $arg
    mv $arg.tmp $arg
  done
}


#
# Create a tmp dest directory to copy files
#

BASE=$TMP/my_win_dist$SUFFIX

if [ -d $BASE ] ; then
  print_debug "Destination directory '$BASE' already exists, deleting it"
  rm -r -f $BASE
fi

$CP -r $SOURCE/VC++Files $BASE
# This includes an implicit 'mkdir $BASE' !

#
# Process version tags in InstallShield files
#

vreplace()
{
  for arg do
    unix_to_dos $arg
    cat $arg | sed -e 's!@''VERSION''@!@VERSION@!' > $arg.tmp
    rm -f $arg
    mv $arg.tmp $arg
  done
}

if test -d $BASE/InstallShield
then
  for d in 4.1.XX-gpl 4.1.XX-pro 4.1.XX-classic
  do
    cd $BASE/InstallShield/$d/String\ Tables/0009-English
    vreplace value.shl
    cd ../../Setup\ Files/Compressed\ Files/Language\ Independent/OS\ Independent
    vreplace infolist.txt
  done
fi

#
# Move all error message files to root directory
#

$CP -r $SOURCE/sql/share $BASE/
rm -r -f "$BASE/share/Makefile"
rm -r -f "$BASE/share/Makefile.in"
rm -r -f "$BASE/share/Makefile.am"

mkdir $BASE/Docs $BASE/extra $BASE/include $BASE/storage

#
# Copy directory files
#

copy_dir_files()
{
  for arg do
    print_debug "Copying files from directory '$arg'"
    cd $SOURCE/$arg
    if [ ! -d $BASE/$arg ]; then
       print_debug "Creating directory '$arg'"
       mkdir $BASE/$arg
     fi
    for i in *.c *.cpp *.h *.ih *.i *.ic *.asm *.def *.hpp \
             README INSTALL* LICENSE AUTHORS NEWS ChangeLog \
             *.inc *.test *.result *.pem Moscow_leap des_key_file \
             *.vcproj *.sln *.dat *.000001 *.require *.opt
    do
      if [ -f $i ]
      then
        $CP $SOURCE/$arg/$i $BASE/$arg/$i
      fi
    done
    for i in *.cc
    do
      if [ -f $i ]
      then
        i=`echo $i | sed 's/.cc$//g'`
        $CP $SOURCE/$arg/$i.cc $BASE/$arg/$i.cpp
      fi
    done
  done
}

#
# Copy directory contents recursively
#

copy_dir_dirs() {

  for arg do

    cd $SOURCE
    (
    find $arg -type d \
              -and -not -path \*SCCS\* \
              -and -not -path \*.deps\* \
              -and -not -path \*.libs\* \
              -and -not -path \*autom4te.cache -print
    )|(
      while read v
      do
        copy_dir_files $v
      done
    )

  done
}

#
# Input directories to be copied
#

for i in client dbug extra storage/heap include storage/archive storage/csv \
         include/mysql libmysql libmysqld storage/myisam storage/example \
<<<<<<< HEAD
         storage/myisammrg mysys regex sql strings sql-common sql/examples \
=======
         storage/myisammrg mysys regex sql strings sql-common \
>>>>>>> 4bc86a89
         tools vio zlib
do
  copy_dir_files $i
done

#
# Create project files for ndb
#
<<<<<<< HEAD
make -C $SOURCE/storage/ndb windoze
=======
#make -C $SOURCE/storage/ndb windoze
>>>>>>> 4bc86a89

#
# Input directories to be copied recursively
#

for i in storage/bdb storage/innobase storage/ndb extra/yassl server-tools plugin
do
  copy_dir_dirs $i
done

#
# Create dummy innobase configure header
#

if [ -f $BASE/storage/innobase/ib_config.h ]; then
  rm -f $BASE/storage/innobase/ib_config.h
fi
touch $BASE/storage/innobase/ib_config.h


#
# Copy miscellaneous files
#

cd $SOURCE
for i in COPYING ChangeLog README EXCEPTIONS-CLIENT\
         INSTALL-SOURCE INSTALL-WIN \
         INSTALL-WIN-SOURCE \
         Docs/INSTALL-BINARY Docs/manual.chm
do
  print_debug "Copying file '$i'"
  if [ -f $i ]
  then
    $CP $i $BASE/$i
  fi
done

#
# support files
#
mkdir $BASE/support-files

# Rename the cnf files to <file>.ini
for i in support-files/*.cnf
do
  i=`echo $i | sed 's/.cnf$//g'`
  cp $i.cnf $BASE/$i.ini
done

#
# Raw dirs from source tree
#

for i in scripts sql-bench mysql-test SSL tests
do
  print_debug "Copying directory '$i'"
  if [ -d $i ]
  then
    if [ -d $BASE/$i ]
    then
      $CP -R $i $BASE
    else
      $CP -R $i $BASE/$i
    fi
  fi
  # But remove object files from destination
  find $BASE/$i -type f -name \*.o | xargs rm -f
done

#
# Fix some windows files to avoid compiler warnings
#

./extra/replace std:: "" < $BASE/sql/sql_yacc.cpp | sed '/^ *switch (yytype)$/ { N; /\n *{$/ { N; /\n *default:$/ { N; /\n *break;$/ { N; /\n *}$/ d; };};};} ' > $BASE/sql/sql_yacc.cpp-new
mv $BASE/sql/sql_yacc.cpp-new $BASE/sql/sql_yacc.cpp

#
# Search the tree for plain text files and adapt the line end marker
#
find $BASE \( -name "*.cnf" -o -name "*.ini" \
           -o -name COPYING -o -name ChangeLog -o -name EXCEPTIONS-CLIENT \
           -o -name "INSTALL*" -o -name LICENSE -o -name "README*" \
           -o -name "*.vcproj" -o -name "*.sln" \) -type f -print \
| while read v
  do
    unix_to_dos $v
  done

mv $BASE/README $BASE/README.txt

#
# Clean up if we did this from a bk tree
#

if [ -d $BASE/SSL/SCCS ]
then
  find $BASE/ -type d -name SCCS -printf " \"%p\"" | xargs rm -r -f
fi
find $BASE/ -type d -name .deps -printf " \"%p\"" | xargs rm -r -f
find $BASE/ -type d -name .libs -printf " \"%p\"" | xargs rm -r -f
rm -r -f "$BASE/mysql-test/var"

#
# Initialize the initial data directory
#

if [ -f scripts/mysql_install_db ]; then
  print_debug "Initializing the 'data' directory"
  scripts/mysql_install_db --no-defaults --windows --datadir=$BASE/data
  if test "$?" = 1
  then
    exit 1;
  fi
fi

#
# Specify the distribution package name and copy it
#

if test -z $DIRNAME
then
  NEW_DIR_NAME=mysql@MYSQL_SERVER_SUFFIX@-$version$SUFFIX
else
  NEW_DIR_NAME=$DIRNAME
fi
NEW_NAME=$NEW_DIR_NAME-win-src

BASE2=$TMP/$NEW_DIR_NAME
rm -r -f $BASE2
mv $BASE $BASE2
BASE=$BASE2

#
# If debugging, don't create a zip/tar/gz
#

if [ "$DEBUG" = "1" ] ; then
  echo "Please check the distribution files from $BASE"
  echo "Exiting (without creating the package).."
  exit
fi

#
# This is needed to prefere gnu tar instead of tar because tar can't
# always handle long filenames
#

PATH_DIRS=`echo $PATH | sed -e 's/^:/. /' -e 's/:$/ ./' -e 's/::/ . /g' -e 's/:/ /g' `
which_1 ()
{
  for cmd
  do
    for d in $PATH_DIRS
    do
      for file in $d/$cmd
      do
	if test -x $file -a ! -d $file
	then
	  echo $file
	  exit 0
	fi
      done
    done
  done
  exit 1
}

#
# Create the result zip/tar file
#

if [ "$OUTTAR" = "0" ]; then
  if [ "$OUTZIP" = "0" ]; then
    OUTZIP=1
  fi
fi

set_tarzip_options()
{
  for arg
  do
    if [ "$arg" = "tar" ]; then
      ZIPFILE1=gnutar
      ZIPFILE2=gtar
      OPT=cvf
      EXT=".tar"
      NEED_COMPRESS=1
      if [ "$SILENT" = "1" ] ; then
        OPT=cf
      fi
    else
      ZIPFILE1=zip
      ZIPFILE2=""
      OPT="-r"
      EXT=".zip"
      NEED_COMPRESS=0
      if [ "$SILENT" = "1" ] ; then
        OPT="$OPT -q"
      fi
    fi
  done
}


#
# Create the archive
#
create_archive()
{

  print_debug "Using $tar to create archive"

  cd $TMP

  rm -f $SOURCE/$NEW_NAME$EXT
  $tar $OPT $SOURCE/$NEW_NAME$EXT $NEW_DIR_NAME
  cd $SOURCE

  if [ "$NEED_COMPRESS" = "1" ]
  then
    print_debug "Compressing archive"
    gzip -9 $NEW_NAME$EXT
    EXT="$EXT.gz"
  fi

  if [ "$SILENT" = "0" ] ; then
    echo "$NEW_NAME$EXT created successfully !!"
  fi
}

if [ "$OUTTAR" = "1" ]; then
  set_tarzip_options 'tar'

  tar=`which_1 $ZIPFILE1 $ZIPFILE2`
  if test "$?" = "1" -o "$tar" = ""
  then
    print_debug "Search failed for '$ZIPFILE1', '$ZIPFILE2', using default 'tar'"
    tar=tar
    set_tarzip_options 'tar'
  fi
  
  create_archive 
fi

if [ "$OUTZIP" = "1" ]; then
  set_tarzip_options 'zip'

  tar=`which_1 $ZIPFILE1 $ZIPFILE2`
  if test "$?" = "1" -o "$tar" = ""
  then
    echo "Search failed for '$ZIPFILE1', '$ZIPFILE2', cannot create zip!"
  fi
 
  create_archive
fi

print_debug "Removing temporary directory"
rm -r -f $BASE

# End of script<|MERGE_RESOLUTION|>--- conflicted
+++ resolved
@@ -184,7 +184,7 @@
 rm -r -f "$BASE/share/Makefile.in"
 rm -r -f "$BASE/share/Makefile.am"
 
-mkdir $BASE/Docs $BASE/extra $BASE/include $BASE/storage
+mkdir $BASE/Docs $BASE/extra $BASE/include
 
 #
 # Copy directory files
@@ -251,11 +251,7 @@
 
 for i in client dbug extra storage/heap include storage/archive storage/csv \
          include/mysql libmysql libmysqld storage/myisam storage/example \
-<<<<<<< HEAD
-         storage/myisammrg mysys regex sql strings sql-common sql/examples \
-=======
          storage/myisammrg mysys regex sql strings sql-common \
->>>>>>> 4bc86a89
          tools vio zlib
 do
   copy_dir_files $i
@@ -264,11 +260,7 @@
 #
 # Create project files for ndb
 #
-<<<<<<< HEAD
-make -C $SOURCE/storage/ndb windoze
-=======
 #make -C $SOURCE/storage/ndb windoze
->>>>>>> 4bc86a89
 
 #
 # Input directories to be copied recursively
