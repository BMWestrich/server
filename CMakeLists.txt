--- conflicted
+++ resolved
@@ -116,11 +116,7 @@
     STRING(REPLACE "/MDd" "/MTd" CMAKE_CXX_FLAGS_DEBUG          ${CMAKE_CXX_FLAGS_DEBUG})
     STRING(REPLACE "/MDd" "/MTd" CMAKE_CXX_FLAGS_DEBUG_INIT     ${CMAKE_CXX_FLAGS_DEBUG_INIT})
 
-<<<<<<< HEAD
-    # set stack size (see bug#20815)
-=======
     # generate map files, set stack size (see bug#20815)
->>>>>>> bbb951cc
     SET(CMAKE_EXE_LINKER_FLAGS "${CMAKE_EXE_LINKER_FLAGS} /STACK:1048576")
 
     # remove support for Exception handling
